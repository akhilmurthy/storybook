<h1>Migration</h1>

- [From version 5.3.x to 6.0.x](#from-version-53x-to-60x)
<<<<<<< HEAD
  - [6.0 Deprecated Addons](#60-deprecated-addons)
=======
  - [Docs theme separated](#docs-theme-separated)
>>>>>>> c7cd06f0
  - [DocsPage slots removed](#docspage-slots-removed)
  - [React prop tables with Typescript](#react-prop-tables-with-typescript)
    - [React.FC interfaces](#reactfc-interfaces)
    - [Imported types](#imported-types)
    - [Rolling back](#rolling-back)
  - [New addon presets](#new-addon-presets)
  - [Removed Deprecated APIs](#removed-deprecated-apis)
  - [Client API changes](#client-api-changes)
    - [Removed Legacy Story APIs](#removed-legacy-story-apis)
    - [Can no longer add decorators/parameters after stories](#can-no-longer-add-decoratorsparameters-after-stories)
    - [Changed Parameter Handling](#changed-parameter-handling)
  - [Simplified Render Context](#simplified-render-context)
  - [Story Store immutable outside of configuration](#story-store-immutable-outside-of-configuration)
  - [Improved story source handling](#improved-story-source-handling)
  - [Actions Addon API changes](#actions-addon-api-changes)
    - [Actions Addon uses parameters](#actions-addon-uses-parameters)
    - [Removed action decorator APIs](#removed-action-decorator-apis)
    - [Removed addon centered](#removed-addon-centered)
    - [Removed withA11y decorator](#removed-witha11y-decorator)
- [From version 5.2.x to 5.3.x](#from-version-52x-to-53x)
  - [To main.js configuration](#to-mainjs-configuration)
    - [Using main.js](#using-mainjs)
    - [Using preview.js](#using-previewjs)
    - [Using manager.js](#using-managerjs)
  - [Create React App preset](#create-react-app-preset)
  - [Description doc block](#description-doc-block)
  - [React Native Async Storage](#react-native-async-storage)
  - [Deprecate displayName parameter](#deprecate-displayname-parameter)
  - [Unified docs preset](#unified-docs-preset)
  - [Simplified hierarchy separators](#simplified-hierarchy-separators)
  - [Addon StoryShots Puppeteer uses external puppeteer](#addon-storyshots-puppeteer-uses-external-puppeteer)
- [From version 5.1.x to 5.2.x](#from-version-51x-to-52x)
  - [Source-loader](#source-loader)
  - [Default viewports](#default-viewports)
  - [Grid toolbar-feature](#grid-toolbar-feature)
  - [Docs mode docgen](#docs-mode-docgen)
  - [storySort option](#storysort-option)
- [From version 5.1.x to 5.1.10](#from-version-51x-to-5110)
  - [babel.config.js support](#babelconfigjs-support)
- [From version 5.0.x to 5.1.x](#from-version-50x-to-51x)
  - [React native server](#react-native-server)
  - [Angular 7](#angular-7)
  - [CoreJS 3](#corejs-3)
- [From version 5.0.1 to 5.0.2](#from-version-501-to-502)
  - [Deprecate webpack extend mode](#deprecate-webpack-extend-mode)
- [From version 4.1.x to 5.0.x](#from-version-41x-to-50x)
  - [sortStoriesByKind](#sortstoriesbykind)
  - [Webpack config simplification](#webpack-config-simplification)
  - [Theming overhaul](#theming-overhaul)
  - [Story hierarchy defaults](#story-hierarchy-defaults)
  - [Options addon deprecated](#options-addon-deprecated)
  - [Individual story decorators](#individual-story-decorators)
  - [Addon backgrounds uses parameters](#addon-backgrounds-uses-parameters)
  - [Addon cssresources name attribute renamed](#addon-cssresources-name-attribute-renamed)
  - [Addon viewport uses parameters](#addon-viewport-uses-parameters)
  - [Addon a11y uses parameters, decorator renamed](#addon-a11y-uses-parameters-decorator-renamed)
  - [Addon centered decorator deprecated](#addon-centered-decorator-deprecated)
  - [New keyboard shortcuts defaults](#new-keyboard-shortcuts-defaults)
  - [New URL structure](#new-url-structure)
  - [Rename of the `--secure` cli parameter to `--https`](#rename-of-the---secure-cli-parameter-to---https)
  - [Vue integration](#vue-integration)
- [From version 4.0.x to 4.1.x](#from-version-40x-to-41x)
  - [Private addon config](#private-addon-config)
  - [React 15.x](#react-15x)
- [From version 3.4.x to 4.0.x](#from-version-34x-to-40x)
  - [React 16.3+](#react-163)
  - [Generic addons](#generic-addons)
  - [Knobs select ordering](#knobs-select-ordering)
  - [Knobs URL parameters](#knobs-url-parameters)
  - [Keyboard shortcuts moved](#keyboard-shortcuts-moved)
  - [Removed addWithInfo](#removed-addwithinfo)
  - [Removed RN packager](#removed-rn-packager)
  - [Removed RN addons](#removed-rn-addons)
  - [Storyshots Changes](#storyshots-changes)
  - [Webpack 4](#webpack-4)
  - [Babel 7](#babel-7)
  - [Create-react-app](#create-react-app)
    - [Upgrade CRA1 to babel 7](#upgrade-cra1-to-babel-7)
    - [Migrate CRA1 while keeping babel 6](#migrate-cra1-while-keeping-babel-6)
  - [start-storybook opens browser](#start-storybook-opens-browser)
  - [CLI Rename](#cli-rename)
  - [Addon story parameters](#addon-story-parameters)
- [From version 3.3.x to 3.4.x](#from-version-33x-to-34x)
- [From version 3.2.x to 3.3.x](#from-version-32x-to-33x)
  - [`babel-core` is now a peer dependency (#2494)](#babel-core-is-now-a-peer-dependency-2494)
  - [Base webpack config now contains vital plugins (#1775)](#base-webpack-config-now-contains-vital-plugins-1775)
  - [Refactored Knobs](#refactored-knobs)
- [From version 3.1.x to 3.2.x](#from-version-31x-to-32x)
  - [Moved TypeScript addons definitions](#moved-typescript-addons-definitions)
  - [Updated Addons API](#updated-addons-api)
- [From version 3.0.x to 3.1.x](#from-version-30x-to-31x)
  - [Moved TypeScript definitions](#moved-typescript-definitions)
  - [Deprecated head.html](#deprecated-headhtml)
- [From version 2.x.x to 3.x.x](#from-version-2xx-to-3xx)
  - [Webpack upgrade](#webpack-upgrade)
  - [Packages renaming](#packages-renaming)
  - [Deprecated embedded addons](#deprecated-embedded-addons)

## From version 5.3.x to 6.0.x

<<<<<<< HEAD
### 6.0 Deprecated Addons

We have moved a few addons into the [deprecated addons repo](https://github.com/storybookjs/deprecated-addons). This means that these addons will no longer be maintained as part of Storybook's core and will be released on an irregular schedule, based on community contributions.

| Deprecated                  | Replacement                 |
| --------------------------- | --------------------------- |
| `@storybook/addon-info`     | `@storybook/addon-docs`     |
| `@storybook/addon-notes`    | `@storybook/addon-docs`     |
| `@storybook/addon-contexts` | `@storybook/addon-toolbars` |

If you are able to upgrade to the recommended replacement, we recommend it! Not only are these new addons an improvement on the packages they replace, but they are actively maintained.
=======
### Docs theme separated

In 6.0, you should theme Storybook Docs with the `docs.theme` parameter.

In 5.x, the Storybook UI and Storybook Docs were themed using the same theme object. However, in 5.3 we introduced a new API, `addons.setConfig`, which improved UI theming but broke Docs theming. Rather than trying to keep the two unified, we introduced a separate theming mechanism for docs, `docs.theme`. [Read about Docs theming here](https://github.com/storybookjs/storybook/blob/next/addons/docs/docs/theming.md#storybook-theming).
>>>>>>> c7cd06f0

### DocsPage slots removed

In SB5.2, we introduced the concept of [DocsPage slots](https://github.com/storybookjs/storybook/blob/0de8575eab73bfd5c5c7ba5fe33e53a49b92db3a/addons/docs/docs/docspage.md#docspage-slots) for customizing the DocsPage.

In 5.3, we introduced `docs.x` story parameters like `docs.prepareForInline` which get filled in by frameworks and can also be overwritten by users, which is a more natural/convenient way to make global customizations.

We also introduced introduced [Custom DocsPage](https://github.com/storybookjs/storybook/blob/next/addons/docs/docs/docspage.md#replacing-docspage), which makes it possible to add/remove/update DocBlocks on the page.

These mechanisms are superior to slots, so we've removed slots in 6.0. For each slot, we provide a migration path here:

| Slot        | Slot function     | Replacement                                  |
| ----------- | ----------------- | -------------------------------------------- |
| Title       | `titleSlot`       | Custom DocsPage                              |
| Subtitle    | `subtitleSlot`    | Custom DocsPage                              |
| Description | `descriptionSlot` | `docs.extractComponentDescription` parameter |
| Primary     | `primarySlot`     | Custom DocsPage                              |
| Props       | `propsSlot`       | `docs.extractProps` parameter                |
| Stories     | `storiesSlot`     | Custom DocsPage                              |

### React prop tables with Typescript

Starting in 6.0 we are changing our recommended setup for extracting prop tables in `addon-docs` for React projects using TypeScript.

In earlier versions, we recommended `react-docgen-typescript-loader` (`RDTL`) and bundled it with `@storybook/preset-create-react-app` and `@storybook/preset-typescript` for this reason. We now recommend `babel-plugin-react-docgen`, which is already bundled as part of `@storybook/react`.

As a consequence we've removed `RDTL` from the presets, which is a breaking change. We made this change because `react-docgen` now supports TypeScript natively, and fewer dependencies simplifies things for everybody.

The Babel-based `react-docgen` version is the default in:

- `@storybook/preset-create-react-app` @ `^2.1.0`
- `@storybook/preset-typescript` @ `^3.0.0`

> NOTE: If you're using `preset-create-react-app` you don't need `preset-typescript`!

We will be updating this section with migration information as we collect information from our users, and fixing issues as they come up throughout the 6.0 prerelease process. We are cataloging known issues [here](https://github.com/storybookjs/storybook/blob/next/addons/docs/docs/props-tables.md#known-limitations).

#### React.FC interfaces

The biggest known issue is https://github.com/reactjs/react-docgen/issues/387, which means that the following common pattern **DOESN'T WORK**:

```tsx
import React, { FC } from 'react';
interface IProps { ... };
const MyComponent: FC<IProps> = ({ ... }) => ...
```

The following workaround is needed:

```tsx
const MyComponent: FC<IProps> = ({ ... }: IProps) => ...
```

Please upvote https://github.com/reactjs/react-docgen/issues/387 if this is affecting your productivity, or better yet, submit a fix!

#### Imported types

Another major issue is support for imported types.

```tsx
import React, { FC } from 'react';
import SomeType from './someFile';

type NewType = SomeType & { foo: string };
const MyComponent: FC<NewType> = ...
```

This isn't an issue with `RDTL` so unfortunately it gets worse with `react-docgen`.
There's an open PR for this https://github.com/reactjs/react-docgen/pull/352 which you can upvote if it affects you.

#### Rolling back

In the meantime, if you're not ready to make the move you have two options:

1. Pin your to a specific preset version: `preset-create-react-app@1.5.2` or `preset-typescript@1.2.2`

2. OR: Manually configure your setup to add back `react-docgen-typescript-loader`, add the following to your `.storybook/main.js`:

```js
module.exports = {
  webpack: async (config, { configType }) => ({
    ...config,
    module: {
      ...config.module,
      rules: [
        ...config.module.rules,
        {
          test: /\.tsx?$/,
          loader: require.resolve('react-docgen-typescript-loader'),
          options: {}, // your options here
        },
      ],
    },
  }),
};
```

### New addon presets

In Storybook 5.3 we introduced a declarative [main.js configuration](#to-mainjs-configuration), which is now the recommended way to configure Storybook. Part of the change is a simplified syntax for registering addons, which in 6.0 automatically registers many addons _using a preset_, which is a slightly different behavior than in earlier versions.

This breaking change currently applies to: `addon-a11y`, `addon-actions`, `addon-knobs`, `addon-links`, `addon-queryparams`.

Consider the following `main.js` config for the accessibility addon, `addon-knobs`:

```js
module.exports = {
  stories: ['../**/*.stories.js'],
  addons: ['@storybook/addon-knobs'],
};
```

In earlier versions of Storybook, this would automatically call `@storybook/addon-knobs/register`, which adds the the knobs panel to the Storybook UI. As a user you would also add a decorator:

```js
import { withKnobs } from '../index';

addDecorator(withKnobs);
```

Now in 6.0, `addon-knobs` comes with a preset, `@storybook/addon-knobs/preset`, that does this automatically for you. This change simplifies configuration, since now you don't need to add that decorator.

If you wish to disable this new behavior, you can modify your `main.js` to force it to use the `register` logic rather than the `preset`:

```js
module.exports = {
  stories: ['../**/*.stories.js'],
  addons: ['@storybook/addon-knobs/register'],
};
```

If you wish to selectively disable `knobs` checks for a subset of stories, you can control this with story parameters:

```js
export const MyNonCheckedStory = () => <SomeComponent />;
MyNonCheckedStory.story = {
  parameters: {
    knobs: { disable: true },
  },
};
```

### Removed Deprecated APIs

In 6.0 we removed a number of APIs that were previously deprecated.

See the migration guides for further details:

- [Addon a11y uses parameters, decorator renamed](#addon-a11y-uses-parameters-decorator-renamed)
- [Addon backgrounds uses parameters](#addon-backgrounds-uses-parameters)
- [Source-loader](#source-loader)
- [Unified docs preset](#unified-docs-preset)
- [Addon centered decorator deprecated](#addon-centered-decorator-deprecated)

### Client API changes

#### Removed Legacy Story APIs

In 6.0 we removed a set of APIs from the underlying `StoryStore` (which wasn't publicly accessible):

- `getStories`, `getStoryFileName`, `getStoryAndParameters`, `getStory`, `getStoryWithContext`, `hasStoryKind`, `hasStory`, `dumpStoryBook`, `size`, `clean`

Although these were private APIs, if you were using them, you could probably use the newer APIs (which are still private): `getStoriesForKind`, `getRawStory`, `removeStoryKind`, `remove`.

#### Can no longer add decorators/parameters after stories

You can no longer add decorators and parameters globally after you added your first story, and you can no longer add decorators and parameters to a kind after you've added your first story to it.

It's unclear and confusing what would happened if you did. If you want to disable a decorator for certain stories, use a parameter to do so:

```js
export StoryOne = ...;
StoryOne.story = { parameters: { addon: { disable: true } } };
```

If you want to use a parameter for a subset of stories in a kind, simply use a variable to do so:

```js
const commonParameters = { x: { y: 'z' } };
export StoryOne = ...;
StoryOne.story = { parameters: { ...commonParameters, other: 'things' } };
```

#### Changed Parameter Handling

There have been a few rationalizations of parameter handling in 6.0 to make things more predictable and fit better with the intention of parameters:

_All parameters are now merged recursively to arbitrary depth._

In 5.3 we sometimes merged parameters all the way down and sometimes did not depending on where you added them. It was confusing. If you were relying on this behaviour, let us know.

_Array parameters are no longer "merged"._

If you override an array parameter, the override will be the end product. If you want the old behaviour (appending a new value to an array parameter), export the original and use array spread. This will give you maximum flexibility:

```js
import { allBackgrounds } from './util/allBackgrounds';

export StoryOne = ...;
StoryOne.story = { parameters: { backgrounds: [...allBackgrounds, '#zyx' ] } };
```

_You cannot set parameters from decorators_

Parameters are intended to be statically set at story load time. So setting them via a decorator doesn't quite make sense. If you were using this to control the rendering of a story, chances are using the new `args` feature is a more idiomatic way to do this.

### Simplified Render Context

The `RenderContext` that is passed to framework rendering layers in order to render a story has been simplified, dropping a few members that were not used by frameworks to render stories. In particular, the following have been removed:

- `selectedKind`/`selectedStory` -- replaced by `kind`/`name`
- `configApi`
- `storyStore`
- `channel`
- `clientApi`

### Story Store immutable outside of configuration

You can no longer change the contents of the StoryStore outside of a `configure()` call. This is to ensure that any changes are properly published to the manager. If you want to add stories "out of band" you can call `store.startConfiguring()` and `store.finishConfiguring()` to ensure that your changes are published.

### Improved story source handling

The story source code handling has been improved in both `addon-storysource` and `addon-docs`.

In 5.x some users used an undocumented _internal_ API, `mdxSource` to customize source snippetization in `addon-docs`. This has been removed in 6.0.

The preferred way to customize source snippets for stories is now:

```js
export const Example = () => <Button />;
Example.story = {
  parameters: {
    storySource: {
      source: 'custom source',
    },
  },
};
```

The MDX analog:

```jsx
<Story name="Example" parameters={{ storySource: { source: 'custom source' } }}>
  <Button />
</Story>
```

### Actions Addon API changes

#### Actions Addon uses parameters

Leveraging the new preset `@storybook/addon-actions` uses parameters to pass action options. If you previously had:

```js
import { withactions } from `@storybook/addon-actions`;

export StoryOne = ...;
StoryOne.story = {
  decorators: [withActions('mouseover', 'click .btn')],
}

```

You should replace it with:

```js
export StoryOne = ...;
StoryOne.story = {
  parameters: { actions: ['mouseover', 'click .btn'] },
}
```

#### Removed action decorator APIs

In 6.0 we removed the actions addon decorate API. Actions handles can be configured globaly, for a collection of stories or per story via parameters. The ability to manipulate the data arguments of an event is only relevant in a few frameworks and is not a common enough usecase to be worth the complexity of supporting.

#### Removed addon centered

In 6.0 we removed the centered addon. Centering is now core feature of storybook, that no longer needs an addon.

Remove the addon-centered decorator and instead add a `layout` parameter:

```js
export const MyStory = () => <div>my story</div>;

MyStory.story = {
  parameters: { layout: 'centered' },
};
```

Other possible values are: `padded` (default) and `fullscreen`.

#### Removed withA11y decorator

In 6.0 we removed the `withA11y` decorator. The code that runs accessibility checks is now directly injected in the preview.

Remove the addon-a11y decorator.
To configure a11y now, you have to specify configuration using `addParameters`.

```js
addParameters({
  a11y: {
    element: "#root",
    config: {},
    options: {},
    manual: true,
  }
};
```

## From version 5.2.x to 5.3.x

### To main.js configuration

In storybook 5.3 3 new files for configuration were introduced, that replaced some previous files.

These files are now soft-deprecated, (_they still work, but over time we will promote users to migrate_):

- `presets.js` has been renamed to `main.js`. `main.js` is the main point of configuration for storybook.
- `config.js` has been renamed to `preview.js`. `preview.js` configures the "preview" iframe that renders your components.
- `addons.js` has been renamed to `manager.js`. `manager.js` configures Storybook's "manager" UI that wraps the preview, and also configures addons panel.

#### Using main.js

`main.js` is now the main point of configuration for Storybook. This is what a basic `main.js` looks like:

```js
module.exports = {
  stories: ['../**/*.stories.js'],
  addons: ['@storybook/addon-knobs'],
};
```

You remove all "register" import from `addons.js` and place them inside the array. You can also safely remove the `/register` suffix from these entries, for a cleaner, more readable configuration. If this means `addons.js` is now empty for you, it's safe to remove.

Next you remove the code that imports/requires all your stories from `config.js`, and change it to a glob-pattern and place that glob in the `stories` array. If this means `config.js` is empty, it's safe to remove.

If you had a `presets.js` file before you can add the array of presets to the main.js file and remove `presets.js` like so:

```js
module.exports = {
  stories: ['../**/*.stories.js'],
  addons: [
    '@storybook/preset-create-react-app'
    {
      name: '@storybook/addon-docs',
      options: { configureJSX: true }
    }
  ],
};
```

By default, adding a package to the `addons` array will first try to load its `preset` entry, then its `register` entry, and finally, it will just assume the package itself is a preset.

If you want to load a specific package entry, for example you want to use `@storybook/addon-docs/register`, you can also include that in the addons array and Storybook will do the right thing.

#### Using preview.js

If after migrating the imports/requires of your stories to `main.js` you're left with some code in `config.js` it's likely the usage of `addParameters` & `addDecorator`.

This is fine, rename `config.js` to `preview.js`.

This file can also be used to inject global stylesheets, fonts etc, into the preview bundle.

#### Using manager.js

If you are setting storybook options in `config.js`, especially `theme`, you should migrate it to `manager.js`:

```js
import { addons } from '@storybook/addons';
import { create } from '@storybook/theming/create';

const theme = create({
  base: 'light',
  brandTitle: 'My custom title',
});

addons.setConfig({
  panelPosition: 'bottom',
  theme,
});
```

This makes storybook load and use the theme in the manager directly.
This allows for richer theming in the future, and has a much better performance!

> If you're using addon-docs, you should probably not do this. Docs uses the theme as well, but this change makes the theme inaccessible to addon-docs. We'll address this in 6.0.0.

### Create React App preset

You can now move to the new preset for [Create React App](https://create-react-app.dev/). The in-built preset for Create React App will be disabled in Storybook 6.0.

Simply install [`@storybook/preset-create-react-app`](https://github.com/storybookjs/presets/tree/master/packages/preset-create-react-app) and it will be used automatically.

### Description doc block

In 5.3 we've changed `addon-docs`'s `Description` doc block's default behavior. Technically this is a breaking change, but MDX was not officially released in 5.2 and we reserved the right to make small breaking changes. The behavior of `DocsPage`, which was officially released, remains unchanged.

The old behavior of `<Description of={Component} />` was to concatenate the info parameter or notes parameter, if available, with the docgen information loaded from source comments. If you depend on the old behavior, it's still available with `<Description of={Component} type='legacy-5.2' />`. This description type will be removed in Storybook 6.0.

The new default behavior is to use the framework-specific description extractor, which for React/Vue is still docgen, but may come from other places (e.g. a JSON file) for other frameworks.

The description doc block on DocsPage has also been updated. To see how to configure it in 5.3, please see [the updated recipe](https://github.com/storybookjs/storybook/blob/next/addons/docs/docs/recipes.md#migrating-from-notesinfo-addons)

### React Native Async Storage

Starting from version React Native 0.59, Async Storage is deprecated in React Native itself. The new @react-native-community/async-storage module requires native installation, and we don't want to have it as a dependency for React Native Storybook.

To avoid that now you have to manually pass asyncStorage to React Native Storybook with asyncStorage prop. To notify users we are displaying a warning about it.

Solution:

- Use `require('@react-native-community/async-storage').default` for React Native v0.59 and above.
- Use `require('react-native').AsyncStorage` for React Native v0.58 or below.
- Use `null` to disable Async Storage completely.

```javascript
getStorybookUI({
  ...
  asyncStorage: require('@react-native-community/async-storage').default || require('react-native').AsyncStorage || null
});
```

The benefit of using Async Storage is so that when users refresh the app, Storybook can open their last visited story.

### Deprecate displayName parameter

In 5.2, the story parameter `displayName` was introduced as a publicly visible (but internal) API. Storybook's Component Story Format (CSF) loader used it to modify a story's display name independent of the story's `name`/`id` (which were coupled).

In 5.3, the CSF loader decouples the story's `name`/`id`, which means that `displayName` is no longer necessary. Unfortunately, this is a breaking change for any code that uses the story `name` field. Storyshots relies on story `name`, and the appropriate migration is to simply update your snapshots. Apologies for the inconvenience!

### Unified docs preset

Addon-docs configuration gets simpler in 5.3. In 5.2, each framework had its own preset, e.g. `@storybook/addon-docs/react/preset`. Starting in 5.3, everybody should use `@storybook/addon-docs/preset`.

### Simplified hierarchy separators

We've deprecated the ability to specify the hierarchy separators (how you control the grouping of story kinds in the sidebar). From Storybook 6.0 we will have a single separator `/`, which cannot be configured.

If you are currently using using custom separators, we encourage you to migrate to using `/` as the sole separator. If you are using `|` or `.` as a separator currently, we provide a codemod, [`upgrade-hierarchy-separators`](https://github.com/storybookjs/storybook/blob/next/lib/codemod/README.md#upgrade-hierarchy-separators), that can be used to rename all your components.

```
yarn sb migrate upgrade-hierarchy-separators --glob="*.stories.js"
```

If you were using `|` and wish to keep the "root" behavior, use the `showRoots: true` option to re-enable roots:

```js
addParameters({
  options: {
    showRoots: true,
  },
});
```

NOTE: it is no longer possible to have some stories with roots and others without. If you want to keep the old behavior, simply add a root called "Others" to all your previously unrooted stories.

### Addon StoryShots Puppeteer uses external puppeteer

To give you more control on the Chrome version used when running StoryShots Puppeteer, `puppeteer` is no more included in the addon dependencies. So you can now pick the version of `puppeteer` you want and set it in your project.

If you want the latest version available just run:

```sh
yarn add puppeteer --dev
OR
npm install puppeteer --save-dev
```

## From version 5.1.x to 5.2.x

### Source-loader

Addon-storysource contains a loader, `@storybook/addon-storysource/loader`, which has been deprecated in 5.2. If you use it, you'll see the warning:

```
@storybook/addon-storysource/loader is deprecated, please use @storybook/source-loader instead.
```

To upgrade to `@storybook/source-loader`, run `npm install -D @storybook/source-loader` (or use `yarn`), and replace every instance of `@storybook/addon-storysource/loader` with `@storybook/source-loader`.

### Default viewports

The default viewports have been reduced to a smaller set, we think is enough for most use cases.
You can get the old default back by adding the following to your `config.js`:

```js
import { INITIAL_VIEWPORTS } from '@storybook/addon-viewport';

addParameters({
  viewport: {
    viewports: INITIAL_VIEWPORTS,
  },
});
```

### Grid toolbar-feature

The grid feature in the toolbar has been relocated to [addon-background](https://github.com/storybookjs/storybook/tree/next/addons/backgrounds), follow the setup intructions on that addon to get the feature again.

### Docs mode docgen

This isn't a breaking change per se, because `addon-docs` is a new feature. However it's intended to replace `addon-info`, so if you're migrating from `addon-info` there are a few things you should know:

1. Support for only one prop table
2. Prop table docgen info should be stored on the component and not in the global variable `STORYBOOK_REACT_CLASSES` as before.

### storySort option

In 5.0.x the global option `sortStoriesByKind` option was [inadvertently removed](#sortstoriesbykind). In 5.2 we've introduced a new option, `storySort`, to replace it. `storySort` takes a comparator function, so it is strictly more powerful than `sortStoriesByKind`.

For example, here's how to sort by story ID using `storySort`:

```js
addParameters({
  options: {
    storySort: (a, b) =>
      a[1].kind === b[1].kind ? 0 : a[1].id.localeCompare(b[1].id, undefined, { numeric: true }),
  },
});
```

## From version 5.1.x to 5.1.10

### babel.config.js support

SB 5.1.0 added [support for project root `babel.config.js` files](https://github.com/storybookjs/storybook/pull/6634), which was an [unintentional breaking change](https://github.com/storybookjs/storybook/issues/7058#issuecomment-515398228). 5.1.10 fixes this, but if you relied on project root `babel.config.js` support, this bugfix is a breaking change. The workaround is to copy the file into your `.storybook` config directory. We may add back project-level support in 6.0.

## From version 5.0.x to 5.1.x

### React native server

Storybook 5.1 contains a major overhaul of `@storybook/react-native` as compared to 4.1 (we didn't ship a version of RN in 5.0 due to timing constraints). Storybook for RN consists of an an UI for browsing stories on-device or in a simulator, and an optional webserver which can also be used to browse stories and web addons.

5.1 refactors both pieces:

- `@storybook/react-native` no longer depends on the Storybook UI and only contains on-device functionality
- `@storybook/react-native-server` is a new package for those who wish to run a web server alongside their device UI

In addition, both packages share more code with the rest of Storybook, which will reduce bugs and increase compatibility (e.g. with the latest versions of babel, etc.).

As a user with an existing 4.1.x RN setup, no migration should be necessary to your RN app. Upgrading the library should be enough.

If you wish to run the optional web server, you will need to do the following migration:

- Add `babel-loader` as a dev dependency
- Add `@storybook/react-native-server` as a dev dependency
- Change your "storybook" `package.json` script from `storybook start [-p ...]` to `start-storybook [-p ...]`

And with that you should be good to go!

### Angular 7

Storybook 5.1 relies on `core-js@^3.0.0` and therefore causes a conflict with Angular 7 that relies on `core-js@^2.0.0`. In order to get Storybook running on Angular 7 you can either update to Angular 8 (which dropped `core-js` as a dependency) or follow these steps:

- Remove `node_modules/@storybook`
- `npm i core-js@^3.0.0` / `yarn add core-js@^3.0.0`
- Add the following paths to your `tsconfig.json`

```json
{
  "compilerOptions": {
    "paths": {
      "core-js/es7/reflect": ["node_modules/core-js/proposals/reflect-metadata"],
      "core-js/es6/*": ["node_modules/core-js/es"]
    }
  }
}
```

You should now be able to run Storybook and Angular 7 without any errors.

Reference issue: [https://github.com/angular/angular-cli/issues/13954](https://github.com/angular/angular-cli/issues/13954)

### CoreJS 3

Following the rest of the JS ecosystem, Storybook 5.1 upgrades [CoreJS](https://github.com/zloirock/core-js) 2 to 3, which is a breaking change.

This upgrade is problematic because many apps/libraries still rely on CoreJS 2, and many users get corejs-related errors due to bad resolution. To address this, we're using [corejs-upgrade-webpack-plugin](https://github.com/ndelangen/corejs-upgrade-webpack-plugin), which attempts to automatically upgrade code to CoreJS 3.

After a few iterations, this approach seems to be working. However, there are a few exceptions:

- If your app uses `babel-polyfill`, try to remove it

We'll update this section as we find more problem cases. If you have a `core-js` problem, please file an issue (preferably with a repro), and we'll do our best to get you sorted.

## From version 5.0.1 to 5.0.2

### Deprecate webpack extend mode

Exporting an object from your custom webpack config puts storybook in "extend mode".

There was a bad bug in `v5.0.0` involving webpack "extend mode" that caused webpack issues for users migrating from `4.x`. We've fixed this problem in `v5.0.2` but it means that extend-mode has a different behavior if you're migrating from `5.0.0` or `5.0.1`. In short, `4.x` extended a base config with the custom config, whereas `5.0.0-1` extended the base with a richer config object that could conflict with the custom config in different ways from `4.x`.

We've also deprecated "extend mode" because it doesn't add a lot of value over "full control mode", but adds more code paths, documentation, user confusion etc. Starting in SB6.0 we will only support "full control mode" customization.

To migrate from extend-mode to full-control mode, if your extend-mode webpack config looks like this:

```js
module.exports = {
  module: {
    rules: [
      /* ... */
    ],
  },
};
```

In full control mode, you need modify the default config to have the rules of your liking:

```js
module.exports = ({ config }) => ({
  ...config,
  module: {
    ...config.module,
    rules: [
      /* your own rules "..." here and/or some subset of config.module.rules */
    ],
  },
});
```

Please refer to the [current custom webpack documentation](https://github.com/storybookjs/storybook/blob/next/docs/src/pages/configurations/custom-webpack-config/index.md) for more information on custom webpack config and to [Issue #6081](https://github.com/storybookjs/storybook/issues/6081) for more information about the change.

## From version 4.1.x to 5.0.x

Storybook 5.0 includes sweeping UI changes as well as changes to the addon API and custom webpack configuration. We've tried to keep backwards compatibility in most cases, but there are some notable exceptions documented below.

### sortStoriesByKind

In Storybook 5.0 we changed a lot of UI related code, and 1 oversight caused the `sortStoriesByKind` options to stop working.
We're working on providing a better way of sorting stories for now the feature has been removed. Stories appear in the order they are loaded.

If you're using webpack's `require.context` to load stories, you can sort the execution of requires:

```js
var context = require.context('../stories', true, /\.stories\.js$/);
var modules = context.keys();

// sort them
var sortedModules = modules.slice().sort((a, b) => {
  // sort the stories based on filename/path
  return a < b ? -1 : a > b ? 1 : 0;
});

// execute them
sortedModules.forEach((key) => {
  context(key);
});
```

### Webpack config simplification

The API for custom webpack configuration has been simplifed in 5.0, but it's a breaking change. Storybook's "full control mode" for webpack allows you to override the webpack config with a function that returns a configuration object.

In Storybook 5 there is a single signature for full-control mode that takes a parameters object with the fields `config` and `mode`:

```js
module.exports = ({ config, mode }) => { config.module.rules.push(...); return config; }
```

In contrast, the 4.x configuration function accepted either two or three arguments (`(baseConfig, mode)`, or `(baseConfig, mode, defaultConfig)`). The `config` object in the 5.x signature is equivalent to 4.x's `defaultConfig`.

Please see the [current custom webpack documentation](https://github.com/storybookjs/storybook/blob/next/docs/src/pages/configurations/custom-webpack-config/index.md) for more information on custom webpack config.

### Theming overhaul

Theming has been rewritten in v5. If you used theming in v4, please consult the [theming docs](https://github.com/storybookjs/storybook/blob/next/docs/src/pages/configurations/theming/index.md) to learn about the new API.

### Story hierarchy defaults

Storybook's UI contains a hierarchical tree of stories that can be configured by `hierarchySeparator` and `hierarchyRootSeparator` [options](./addons/options/README.md).

In Storybook 4.x the values defaulted to `null` for both of these options, so that there would be no hierarchy by default.

In 5.0, we now provide recommended defaults:

```js
{
  hierarchyRootSeparator: '|',
  hierarchySeparator: /\/|\./,
}
```

This means if you use the characters { `|`, `/`, `.` } in your story kinds it will triggger the story hierarchy to appear. For example `storiesOf('UI|Widgets/Basics/Button')` will create a story root called `UI` containing a `Widgets/Basics` group, containing a `Button` component.

If you wish to opt-out of this new behavior and restore the flat UI, set them back to `null` in your storybook config, or remove { `|`, `/`, `.` } from your story kinds:

```js
addParameters({
  options: {
    hierarchyRootSeparator: null,
    hierarchySeparator: null,
  },
});
```

### Options addon deprecated

In 4.x we added story parameters. In 5.x we've deprecated the options addon in favor of [global parameters](./docs/src/pages/configurations/options-parameter/index.md), and we've also renamed some of the options in the process (though we're maintaining backwards compatibility until 6.0).

Here's an old configuration:

```js
addDecorator(
  withOptions({
    name: 'Storybook',
    url: 'https://storybook.js.org',
    goFullScreen: false,
    addonPanelInRight: true,
  })
);
```

And here's its new counterpart:

```js
import { create } from '@storybook/theming/create';
addParameters({
  options: {
    theme: create({
      base: 'light',
      brandTitle: 'Storybook',
      brandUrl: 'https://storybook.js.org',
      // To control appearance:
      // brandImage: 'http://url.of/some.svg',
    }),
    isFullscreen: false,
    panelPosition: 'right',
    isToolshown: true,
  },
});
```

Here is the mapping from old options to new:

| Old               | New              |
| ----------------- | ---------------- |
| name              | theme.brandTitle |
| url               | theme.brandUrl   |
| goFullScreen      | isFullscreen     |
| showStoriesPanel  | showNav          |
| showAddonPanel    | showPanel        |
| addonPanelInRight | panelPosition    |
| showSearchBox     |                  |
|                   | isToolshown      |

Storybook v5 removes the search dialog box in favor of a quick search in the navigation view, so `showSearchBox` has been removed.

Storybook v5 introduce a new tool bar above the story view and you can show\hide it with the new `isToolshown` option.

### Individual story decorators

The behavior of adding decorators to a kind has changed in SB5 ([#5781](https://github.com/storybookjs/storybook/issues/5781)).

In SB4 it was possible to add decorators to only a subset of the stories of a kind.

```js
storiesOf('Stories', module)
  .add('noncentered', () => 'Hello')
  .addDecorator(centered)
  .add('centered', () => 'Hello');
```

The semantics has changed in SB5 so that calling `addDecorator` on a kind adds a decorator to all its stories, no matter the order. So in the previous example, both stories would be centered.

To allow for a subset of the stories in a kind to be decorated, we've added the ability to add decorators to individual stories using parameters:

```js
storiesOf('Stories', module)
  .add('noncentered', () => 'Hello')
  .add('centered', () => 'Hello', { decorators: [centered] });
```

### Addon backgrounds uses parameters

Similarly, `@storybook/addon-backgrounds` uses parameters to pass background options. If you previously had:

```js
import { withBackgrounds } from `@storybook/addon-backgrounds`;

storiesOf('Stories', module)
  .addDecorator(withBackgrounds(options));
```

You should replace it with:

```js
storiesOf('Stories', module).addParameters({ backgrounds: options });
```

You can pass `backgrounds` parameters at the global level (via `addParameters` imported from `@storybook/react` et al.), and the story level (via the third argument to `.add()`).

### Addon cssresources name attribute renamed

In the options object for `@storybook/addon-cssresources`, the `name` attribute for each resource has been renamed to `id`. If you previously had:

```js
import { withCssResources } from '@storybook/addon-cssresources';
import { addDecorator } from '@storybook/react';

addDecorator(
  withCssResources({
    cssresources: [
      {
        name: `bluetheme`, // Previous
        code: `<style>body { background-color: lightblue; }</style>`,
        picked: false,
      },
    ],
  })
);
```

You should replace it with:

```js
import { withCssResources } from '@storybook/addon-cssresources';
import { addDecorator } from '@storybook/react';

addDecorator(
  withCssResources({
    cssresources: [
      {
        id: `bluetheme`, // Renamed
        code: `<style>body { background-color: lightblue; }</style>`,
        picked: false,
      },
    ],
  })
);
```

### Addon viewport uses parameters

Similarly, `@storybook/addon-viewport` uses parameters to pass viewport options. If you previously had:

```js
import { configureViewport } from `@storybook/addon-viewport`;

configureViewport(options);
```

You should replace it with:

```js
import { addParameters } from '@storybook/react'; // or others

addParameters({ viewport: options });
```

The `withViewport` decorator is also no longer supported and should be replaced with a parameter based API as above. Also the `onViewportChange` callback is no longer supported.

See the [viewport addon README](https://github.com/storybookjs/storybook/blob/master/addons/viewport/README.md) for more information.

### Addon a11y uses parameters, decorator renamed

Similarly, `@storybook/addon-a11y` uses parameters to pass a11y options. If you previously had:

```js
import { configureA11y } from `@storybook/addon-a11y`;

configureA11y(options);
```

You should replace it with:

```js
import { addParameters } from '@storybook/react'; // or others

addParameters({ a11y: options });
```

You can also pass `a11y` parameters at the component level (via `storiesOf(...).addParameters`), and the story level (via the third argument to `.add()`).

Furthermore, the decorator `checkA11y` has been deprecated and renamed to `withA11y` to make it consistent with other Storybook decorators.

See the [a11y addon README](https://github.com/storybookjs/storybook/blob/master/addons/a11y/README.md) for more information.

### Addon centered decorator deprecated

If you previously had:

```js
import centered from '@storybook/addon-centered';
```

You should replace it with the React or Vue version as appropriate

```js
import centered from '@storybook/addon-centered/react';
```

or

```js
import centered from '@storybook/addon-centered/vue';
```

### New keyboard shortcuts defaults

Storybook's keyboard shortcuts are updated in 5.0, but they are configurable via the menu so if you want to set them back you can:

| Shorctut               | Old         | New   |
| ---------------------- | ----------- | ----- |
| Toggle sidebar         | cmd-shift-X | S     |
| Toggle addons panel    | cmd-shift-Z | A     |
| Toggle addons position | cmd-shift-G | D     |
| Toggle fullscreen      | cmd-shift-F | F     |
| Next story             | cmd-shift-→ | alt-→ |
| Prev story             | cmd-shift-← | alt-← |
| Next component         |             | alt-↓ |
| Prev component         |             | alt-↑ |
| Search                 |             | /     |

### New URL structure

We've update Storybook's URL structure in 5.0. The old structure used URL parameters to save the UI state, resulting in long ugly URLs. v5 respects the old URL parameters, but largely does away with them.

The old structure encoded `selectedKind` and `selectedStory` among other parameters. Storybook v5 respects these parameters but will issue a deprecation message in the browser console warning of potential future removal.

The new URL structure looks like:

```
https://url-of-storybook?path=/story/<storyId>
```

The structure of `storyId` is a slugified `<selectedKind>--<selectedStory>` (slugified = lowercase, hyphen-separated). Each `storyId` must be unique. We plan to build more features into Storybook in upcoming versions based on this new structure.

### Rename of the `--secure` cli parameter to `--https`

Storybook for React Native's start commands & the Web versions' start command were a bit different, for no reason.
We've changed the start command for Reactnative to match the other.

This means that when you previously used the `--secure` flag like so:

```sh
start-storybook --secure
# or
start-storybook --s
```

You have to replace it with:

```sh
start-storybook --https
```

### Vue integration

The Vue integration was updated, so that every story returned from a story or decorator function is now being normalized with `Vue.extend` **and** is being wrapped by a functional component. Returning a string from a story or decorator function is still supported and is treated as a component with the returned string as the template.

Currently there is no recommended way of accessing the component options of a story inside a decorator.

## From version 4.0.x to 4.1.x

There are are a few migrations you should be aware of in 4.1, including one unintentionally breaking change for advanced addon usage.

### Private addon config

If your Storybook contains custom addons defined that are defined in your app (as opposed to installed from packages) and those addons rely on reconfiguring webpack/babel, Storybook 4.1 may break for you. There's a workaround [described in the issue](https://github.com/storybookjs/storybook/issues/4995), and we're working on official support in the next release.

### React 15.x

Storybook 4.1 supports React 15.x (which had been [lost in the 4.0 release](#react-163)). So if you've been blocked on upgrading, we've got you covered. You should be able to upgrade according to the 4.0 migration notes below, or following the [4.0 upgrade guide](https://medium.com/storybookjs/migrating-to-storybook-4-c65b19a03d2c).

## From version 3.4.x to 4.0.x

With 4.0 as our first major release in over a year, we've collected a lot of cleanup tasks. Most of the deprecations have been marked for months, so we hope that there will be no significant impact on your project. We've also created a [step-by-step guide to help you upgrade](https://medium.com/storybookjs/migrating-to-storybook-4-c65b19a03d2c).

### React 16.3+

Storybook uses [Emotion](https://emotion.sh/) for styling which currently requires React 16.3 and above.

If you're using Storybook for anything other than React, you probably don't need to worry about this.

However, if you're developing React components, this means you need to upgrade to 16.3 or higher to use Storybook 4.0.

> **NOTE:** This is a temporary requirement, and we plan to restore 15.x compatibility in a near-term 4.x release.

Also, here's the error you'll get if you're running an older version of React:

```

core.browser.esm.js:15 Uncaught TypeError: Object(...) is not a function
at Module../node_modules/@emotion/core/dist/core.browser.esm.js (core.browser.esm.js:15)
at **webpack_require** (bootstrap:724)
at fn (bootstrap:101)
at Module../node_modules/@emotion/styled-base/dist/styled-base.browser.esm.js (styled-base.browser.esm.js:1)
at **webpack_require** (bootstrap:724)
at fn (bootstrap:101)
at Module../node_modules/@emotion/styled/dist/styled.esm.js (styled.esm.js:1)
at **webpack_require** (bootstrap:724)
at fn (bootstrap:101)
at Object../node_modules/@storybook/components/dist/navigation/MenuLink.js (MenuLink.js:12)

```

### Generic addons

4.x introduces generic addon decorators that are not tied to specific view layers [#3555](https://github.com/storybookjs/storybook/pull/3555). So for example:

```js
import { number } from '@storybook/addon-knobs/react';
```

Becomes:

```js
import { number } from '@storybook/addon-knobs';
```

### Knobs select ordering

4.0 also reversed the order of addon-knob's `select` knob keys/values, which had been called `selectV2` prior to this breaking change. See the knobs [package README](https://github.com/storybookjs/storybook/blob/master/addons/knobs/README.md#select) for usage.

### Knobs URL parameters

Addon-knobs no longer updates the URL parameters interactively as you edit a knob. This is a UI change but it shouldn't break any code because old URLs are still supported.

In 3.x, editing knobs updated the URL parameters interactively. The implementation had performance and architectural problems. So in 4.0, we changed this to a "copy" button in the addon which generates a URL with the updated knob values and copies it to the clipboard.

### Keyboard shortcuts moved

- Addon Panel to `Z`
- Stories Panel to `X`
- Show Search to `O`
- Addon Panel right side to `G`

### Removed addWithInfo

`Addon-info`'s `addWithInfo` has been marked deprecated since 3.2. In 4.0 we've removed it completely. See the package [README](https://github.com/storybookjs/storybook/blob/master/addons/info/README.md) for the proper usage.

### Removed RN packager

Since storybook version v4.0 packager is removed from storybook. The suggested storybook usage is to include it inside your app.
If you want to keep the old behaviour, you have to start the packager yourself with a different project root.
`npm run storybook start -p 7007 | react-native start --projectRoot storybook`

Removed cli options: `--packager-port --root --projectRoots -r, --reset-cache --skip-packager --haul --platform --metro-config`

### Removed RN addons

The `@storybook/react-native` had built-in addons (`addon-actions` and `addon-links`) that have been marked as deprecated since 3.x. They have been fully removed in 4.x. If your project still uses the built-ins, you'll need to add explicit dependencies on `@storybook/addon-actions` and/or `@storybook/addon-links` and import directly from those packages.

### Storyshots Changes

1.  `imageSnapshot` test function was extracted from `addon-storyshots`
    and moved to a new package - `addon-storyshots-puppeteer` that now will
    be dependant on puppeteer. [README](https://github.com/storybookjs/storybook/tree/master/addons/storyshots/storyshots-puppeteer)
2.  `getSnapshotFileName` export was replaced with the `Stories2SnapsConverter`
    class that now can be overridden for a custom implementation of the
    snapshot-name generation. [README](https://github.com/storybookjs/storybook/tree/master/addons/storyshots/storyshots-core#stories2snapsconverter)
3.  Storybook that was configured with Webpack's `require.context()` feature
    will need to add a babel plugin to polyfill this functionality.
    A possible plugin might be [babel-plugin-require-context-hook](https://github.com/smrq/babel-plugin-require-context-hook).
    [README](https://github.com/storybookjs/storybook/tree/master/addons/storyshots/storyshots-core#configure-jest-to-work-with-webpacks-requirecontext)

### Webpack 4

Storybook now uses webpack 4. If you have a [custom webpack config](https://storybook.js.org/configurations/custom-webpack-config/), make sure that all the loaders and plugins you use support webpack 4.

### Babel 7

Storybook now uses Babel 7. There's a couple of cases when it can break with your app:

- If you aren't using Babel yourself, and don't have .babelrc, install following dependencies:
  ```
  npm i -D @babel/core babel-loader@next
  ```
- If you're using Babel 6, make sure that you have direct dependencies on `babel-core@6` and `babel-loader@7` and that you have a `.babelrc` in your project directory.

### Create-react-app

If you are using `create-react-app` (aka CRA), you may need to do some manual steps to upgrade, depending on the setup.

- `create-react-app@1` may require manual migrations.
  - If you're adding storybook for the first time: `sb init` should add the correct dependencies.
  - If you're upgrading an existing project, your `package.json` probably already uses Babel 6, making it incompatible with `@storybook/react@4` which uses Babel 7. There are two ways to make it compatible, each of which is spelled out in detail in the next section:
    - Upgrade to Babel 7 if you are not dependent on Babel 6-specific features.
    - Migrate Babel 6 if you're heavily dependent on some Babel 6-specific features).
- `create-react-app@2` should be compatible as is, since it uses babel 7.

#### Upgrade CRA1 to babel 7

```
yarn remove babel-core babel-runtime
yarn add @babel/core babel-loader --dev
```

#### Migrate CRA1 while keeping babel 6

```
yarn add babel-loader@7
```

Also, make sure you have a `.babelrc` in your project directory. You probably already do if you are using Babel 6 features (otherwise you should consider upgrading to Babel 7 instead). If you don't have one, here's one that works:

```json
{
  "presets": ["env", "react"]
}
```

### start-storybook opens browser

If you're using `start-storybook` on CI, you may need to opt out of this using the new `--ci` flag.

### CLI Rename

We've deprecated the `getstorybook` CLI in 4.0. The new way to install storybook is `sb init`. We recommend using `npx` for convenience and to make sure you're always using the latest version of the CLI:

```
npx -p @storybook/cli sb init
```

### Addon story parameters

Storybook 4 introduces story parameters, a more convenient way to configure how addons are configured.

```js
storiesOf('My component', module)
  .add('story1', withNotes('some notes')(() => <Component ... />))
  .add('story2', withNotes('other notes')(() => <Component ... />));
```

Becomes:

```js
// config.js
addDecorator(withNotes);

// Component.stories.js
storiesOf('My component', module)
  .add('story1', () => <Component ... />, { notes: 'some notes' })
  .add('story2', () => <Component ... />, { notes: 'other notes' });
```

This example applies notes globally to all stories. You can apply it locally with `storiesOf(...).addDecorator(withNotes)`.

The story parameters correspond directly to the old withX arguments, so it's less demanding to migrate your code. See the parameters documentation for the packages that have been upgraded:

- [Notes](https://github.com/storybookjs/storybook/blob/master/addons/notes/README.md)
- [Jest](https://github.com/storybookjs/storybook/blob/master/addons/jest/README.md)
- [Knobs](https://github.com/storybookjs/storybook/blob/master/addons/knobs/README.md)
- [Viewport](https://github.com/storybookjs/storybook/blob/master/addons/viewport/README.md)
- [Backgrounds](https://github.com/storybookjs/storybook/blob/master/addons/backgrounds/README.md)
- [Options](https://github.com/storybookjs/storybook/blob/master/addons/options/README.md)

## From version 3.3.x to 3.4.x

There are no expected breaking changes in the 3.4.x release, but 3.4 contains a major refactor to make it easier to support new frameworks, and we will document any breaking changes here if they arise.

## From version 3.2.x to 3.3.x

It wasn't expected that there would be any breaking changes in this release, but unfortunately it turned out that there are some. We're revisiting our [release strategy](https://github.com/storybookjs/storybook/blob/master/RELEASES.md) to follow semver more strictly.
Also read on if you're using `addon-knobs`: we advise an update to your code for efficiency's sake.

### `babel-core` is now a peer dependency ([#2494](https://github.com/storybookjs/storybook/pull/2494))

This affects you if you don't use babel in your project. You may need to add `babel-core` as dev dependency:

```sh
yarn add babel-core --dev
```

This was done to support different major versions of babel.

### Base webpack config now contains vital plugins ([#1775](https://github.com/storybookjs/storybook/pull/1775))

This affects you if you use custom webpack config in [Full Control Mode](https://storybook.js.org/configurations/custom-webpack-config/#full-control-mode) while not preserving the plugins from `storybookBaseConfig`. Before `3.3`, preserving them was a recommendation, but now it [became](https://github.com/storybookjs/storybook/pull/2578) a requirement.

### Refactored Knobs

Knobs users: there was a bug in 3.2.x where using the knobs addon imported all framework runtimes (e.g. React and Vue). To fix the problem, we [refactored knobs](https://github.com/storybookjs/storybook/pull/1832). Switching to the new style is only takes one line of code.

In the case of React or React-Native, import knobs like this:

```js
import { withKnobs, text, boolean, number } from '@storybook/addon-knobs/react';
```

In the case of Vue: `import { ... } from '@storybook/addon-knobs/vue';`

In the case of Angular: `import { ... } from '@storybook/addon-knobs/angular';`

## From version 3.1.x to 3.2.x

**NOTE:** technically this is a breaking change, but only if you use TypeScript. Sorry people!

### Moved TypeScript addons definitions

TypeScript users: we've moved the rest of our addons type definitions into [DefinitelyTyped](http://definitelytyped.org/). Starting in 3.2.0 make sure to use the right addons types:

```sh
yarn add @types/storybook__addon-notes @types/storybook__addon-options @types/storybook__addon-knobs @types/storybook__addon-links --dev
```

See also [TypeScript definitions in 3.1.x](#moved-typescript-definitions).

### Updated Addons API

We're in the process of upgrading our addons APIs. As a first step, we've upgraded the Info and Notes addons. The old API will still work with your existing projects but will be deprecated soon and removed in Storybook 4.0.

Here's an example of using Notes and Info in 3.2 with the new API.

```js
storiesOf('composition', module).add(
  'new addons api',
  withInfo('see Notes panel for composition info')(
    withNotes({ text: 'Composition: Info(Notes())' })((context) => (
      <MyComponent name={context.story} />
    ))
  )
);
```

It's not beautiful, but we'll be adding a more convenient/idiomatic way of using these [withX primitives](https://gist.github.com/shilman/792dc25550daa9c2bf37238f4ef7a398) in Storybook 3.3.

## From version 3.0.x to 3.1.x

**NOTE:** technically this is a breaking change and should be a 4.0.0 release according to semver. However, we're still figuring things out and didn't think this change necessitated a major release. Please bear with us!

### Moved TypeScript definitions

TypeScript users: we are in the process of moving our typescript definitions into [DefinitelyTyped](http://definitelytyped.org/). If you're using TypeScript, starting in 3.1.0 you need to make sure your type definitions are installed:

```sh
yarn add @types/node @types/react @types/storybook__react --dev
```

### Deprecated head.html

We have deprecated the use of `head.html` for including scripts/styles/etc. into stories, though it will still work with a warning.

Now we use:

- `preview-head.html` for including extra content into the preview pane.
- `manager-head.html` for including extra content into the manager window.

[Read our docs](https://storybook.js.org/configurations/add-custom-head-tags/) for more details.

## From version 2.x.x to 3.x.x

This major release is mainly an internal restructuring.
Upgrading requires work on behalf of users, this was unavoidable.
We're sorry if this inconveniences you, we have tried via this document and provided tools to make the process as easy as possible.

### Webpack upgrade

Storybook will now use webpack 2 (and only webpack 2).
If you are using a custom `webpack.config.js` you need to change this to be compatible.
You can find the guide to upgrading your webpack config [on webpack.js.org](https://webpack.js.org/guides/migrating/).

### Packages renaming

All our packages have been renamed and published to npm as version 3.0.0 under the `@storybook` namespace.

To update your app to use the new package names, you can use the cli:

```bash
npx -p @storybook/cli sb init
```

**Details**

If the above doesn't work, or you want to make the changes manually, the details are below:

> We have adopted the same versioning strategy that has been adopted by babel, jest and apollo.
> It's a strategy best suited for ecosystem type tools, which consist of many separately installable features / packages.
> We think this describes storybook pretty well.

The new package names are:

| old                                          | new                              |
| -------------------------------------------- | -------------------------------- |
| `getstorybook`                               | `@storybook/cli`                 |
| `@kadira/getstorybook`                       | `@storybook/cli`                 |
|                                              |                                  |
| `@kadira/storybook`                          | `@storybook/react`               |
| `@kadira/react-storybook`                    | `@storybook/react`               |
| `@kadira/react-native-storybook`             | `@storybook/react-native`        |
|                                              |                                  |
| `storyshots`                                 | `@storybook/addon-storyshots`    |
| `@kadira/storyshots`                         | `@storybook/addon-storyshots`    |
|                                              |                                  |
| `@kadira/storybook-ui`                       | `@storybook/ui`                  |
| `@kadira/storybook-addons`                   | `@storybook/addons`              |
| `@kadira/storybook-channels`                 | `@storybook/channels`            |
| `@kadira/storybook-channel-postmsg`          | `@storybook/channel-postmessage` |
| `@kadira/storybook-channel-websocket`        | `@storybook/channel-websocket`   |
|                                              |                                  |
| `@kadira/storybook-addon-actions`            | `@storybook/addon-actions`       |
| `@kadira/storybook-addon-links`              | `@storybook/addon-links`         |
| `@kadira/storybook-addon-info`               | `@storybook/addon-info`          |
| `@kadira/storybook-addon-knobs`              | `@storybook/addon-knobs`         |
| `@kadira/storybook-addon-notes`              | `@storybook/addon-notes`         |
| `@kadira/storybook-addon-options`            | `@storybook/addon-options`       |
| `@kadira/storybook-addon-graphql`            | `@storybook/addon-graphql`       |
| `@kadira/react-storybook-decorator-centered` | `@storybook/addon-centered`      |

If your codebase is small, it's probably doable to replace them by hand (in your codebase and in `package.json`).

But if you have a lot of occurrences in your codebase, you can use a [codemod we created](./lib/codemod) for you.

> A codemod makes automatic changed to your app's code.

You have to change your `package.json`, prune old and install new dependencies by hand.

`npm prune` will remove all dependencies from `node_modules` which are no longer referenced in `package.json`.

### Deprecated embedded addons

We used to ship 2 addons with every single installation of storybook: `actions` and `links`. But in practice not everyone is using them, so we decided to deprecate this and in the future, they will be completely removed. If you use `@storybook/react/addons` you will get a deprecation warning.

If you **are** using these addons, it takes two steps to migrate:

- add the addons you use to your `package.json`.
- update your code:
  change `addons.js` like so:
  ```js
  import '@storybook/addon-actions/register';
  import '@storybook/addon-links/register';
  ```
  change `x.story.js` like so:
  ```js
  import React from 'react';
  import { storiesOf } from '@storybook/react';
  import { action } from '@storybook/addon-actions';
  import { linkTo } from '@storybook/addon-links';
  ```<|MERGE_RESOLUTION|>--- conflicted
+++ resolved
@@ -1,11 +1,7 @@
 <h1>Migration</h1>
 
 - [From version 5.3.x to 6.0.x](#from-version-53x-to-60x)
-<<<<<<< HEAD
-  - [6.0 Deprecated Addons](#60-deprecated-addons)
-=======
   - [Docs theme separated](#docs-theme-separated)
->>>>>>> c7cd06f0
   - [DocsPage slots removed](#docspage-slots-removed)
   - [React prop tables with Typescript](#react-prop-tables-with-typescript)
     - [React.FC interfaces](#reactfc-interfaces)
@@ -106,25 +102,11 @@
 
 ## From version 5.3.x to 6.0.x
 
-<<<<<<< HEAD
-### 6.0 Deprecated Addons
-
-We have moved a few addons into the [deprecated addons repo](https://github.com/storybookjs/deprecated-addons). This means that these addons will no longer be maintained as part of Storybook's core and will be released on an irregular schedule, based on community contributions.
-
-| Deprecated                  | Replacement                 |
-| --------------------------- | --------------------------- |
-| `@storybook/addon-info`     | `@storybook/addon-docs`     |
-| `@storybook/addon-notes`    | `@storybook/addon-docs`     |
-| `@storybook/addon-contexts` | `@storybook/addon-toolbars` |
-
-If you are able to upgrade to the recommended replacement, we recommend it! Not only are these new addons an improvement on the packages they replace, but they are actively maintained.
-=======
 ### Docs theme separated
 
 In 6.0, you should theme Storybook Docs with the `docs.theme` parameter.
 
 In 5.x, the Storybook UI and Storybook Docs were themed using the same theme object. However, in 5.3 we introduced a new API, `addons.setConfig`, which improved UI theming but broke Docs theming. Rather than trying to keep the two unified, we introduced a separate theming mechanism for docs, `docs.theme`. [Read about Docs theming here](https://github.com/storybookjs/storybook/blob/next/addons/docs/docs/theming.md#storybook-theming).
->>>>>>> c7cd06f0
 
 ### DocsPage slots removed
 
