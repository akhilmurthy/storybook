--- conflicted
+++ resolved
@@ -9,12 +9,8 @@
     - [New UI and props for Button and IconButton components](#new-ui-and-props-for-button-and-iconbutton-components)
     - [Icons is deprecated](#icons-is-deprecated)
 - [From version 7.5.0 to 7.6.0](#from-version-750-to-760)
-<<<<<<< HEAD
-      - [Primary doc block accepts of prop](#primary-doc-block-accepts-of-prop)
-=======
     - [Primary doc block accepts of prop](#primary-doc-block-accepts-of-prop)
     - [Addons no longer need a peer dependency on React](#addons-no-longer-need-a-peer-dependency-on-react)
->>>>>>> e559a1ed
 - [From version 7.4.0 to 7.5.0](#from-version-740-to-750)
     - [`storyStoreV6` and `storiesOf` is deprecated](#storystorev6-and-storiesof-is-deprecated)
     - [`storyIndexers` is replaced with `experimental_indexers`](#storyindexers-is-replaced-with-experimental_indexers)
