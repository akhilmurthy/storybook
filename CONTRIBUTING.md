--- conflicted
+++ resolved
@@ -32,7 +32,6 @@
 ```
 
 The bootstrap command will ask which sections of the codebase you want to bootstrap. Unless you're going to work with ReactNative or the Documentation, you can keep the default.
-<<<<<<< HEAD
 
 You can also pick directly from CLI:
 
@@ -47,87 +46,6 @@
 ```sh
 yarn test
 ```
-
-_Note that in order to run the tests fro ReactNative, you must have bootstrapped with ReactNative enabled_
-
-You can also pick suites from CLI:
-
-```sh
-yarn test --core
-```
-
-In order to run ALL unit tests, you must have bootstrapped the react-native
-
-#### 2b. Run e2e tests for CLI
-
-If you made any changes to `lib/cli` package, the easiest way to verify that it doesn't break anything is to run e2e tests:
-
-    yarn test --cli
-
-This will run a bash script located at `lib/cli/test/run_tests.sh`. It will copy the contents of `fixtures` into a temporary `run` directory, run `getstorybook` in each of the subdirectories, and check that storybook starts successfully using `yarn storybook --smoke-test`.
-
-After that, the `run` directory content will be compared with `snapshots`. You can update the snapshots by passing an `--update` flag:
-
-    yarn test --cli --update
-
-In that case, please check the git diff before commiting to make sure it only contains the intended changes.
-
-#### 2c. Link `storybook` and any other required dependencies:
-
-If you want to test your own existing project using the github version of storybook, you need to `link` the packages you use in your project.
-
-````sh
-    cd app/react
-    yarn link
-
-    cd <your-project>
-    yarn link @storybook/react
-
-        # repeat with whichever other parts of the monorepo you are using.
-        ```
-
-    ### Reproductions
-
-    The best way to help figure out an issue you are having is to produce a minimal reproduction against the `master` branch.
-
-    A good way to do that is using the example `cra-kitchen-sink` app embedded in this repository:
-
-    ```sh
-    # Download and build this repository:
-    git clone https://github.com/storybooks/storybook.git
-    cd storybook
-    yarn install
-    yarn bootstrap --core
-
-    # make changes to try and reproduce the problem, such as adding components + stories
-    cd examples/cra-kitchen-sink
-    yarn storybook
-
-    # see if you can see the problem, if so, commit it:
-    git checkout "branch-describing-issue"
-    git add -A
-    git commit -m "reproduction for issue #123"
-
-    # fork the storybook repo to your account, then add the resulting remote
-    git remote add <your-username> https://github.com/<your-username>/storybook.git
-    git push -u <your-username> master
-````
-=======
-
-You can also pick directly from CLI:
-
-    yarn bootstrap --core
-
-#### 2a. Run unit tests
-
-You can use one of the example projects in `examples/` to develop on.
-
-This command will list all the suites and options for running tests. 
-
-```sh
-yarn test
-```
->>>>>>> cd3ae79d
 
 The options for running tests can be selected from the cli or be passed to `yarn test` with specific parameters.  Available modes include `--watch`, `--coverage`, and `--runInBand`, which will respectively run tests in watch mode, output code coverage, and run selected test suites serially in the current process.
 
