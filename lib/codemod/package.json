{
  "name": "@storybook/codemod",
<<<<<<< HEAD
  "version": "4.0.0-alpha.24",
=======
  "version": "4.0.0-alpha.25",
>>>>>>> 5971cee7
  "description": "A collection of codemod scripts written with JSCodeshift",
  "keywords": [
    "storybook"
  ],
  "homepage": "https://github.com/storybooks/storybook/tree/master/lib/codemod",
  "publishConfig": {
    "access": "public"
  },
  "bugs": {
    "url": "https://github.com/storybooks/storybook/issues"
  },
  "repository": {
    "type": "git",
    "url": "https://github.com/storybooks/storybook.git"
  },
  "license": "MIT",
  "main": "dist/index.js",
  "jsnext:main": "src/index.js",
  "scripts": {
    "prepare": "node ../../scripts/prepare.js"
  },
  "dependencies": {
    "@babel/runtime": "^7.1.2",
    "jscodeshift": "^0.5.1"
  }
}<|MERGE_RESOLUTION|>--- conflicted
+++ resolved
@@ -1,10 +1,6 @@
 {
   "name": "@storybook/codemod",
-<<<<<<< HEAD
-  "version": "4.0.0-alpha.24",
-=======
   "version": "4.0.0-alpha.25",
->>>>>>> 5971cee7
   "description": "A collection of codemod scripts written with JSCodeshift",
   "keywords": [
     "storybook"
