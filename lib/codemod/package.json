--- conflicted
+++ resolved
@@ -38,12 +38,7 @@
   "dependencies": {
     "@mdx-js/mdx": "^1.6.19",
     "@storybook/csf": "0.0.1",
-<<<<<<< HEAD
-    "@storybook/node-logger": "6.1.1",
-=======
     "@storybook/node-logger": "6.1.7",
-    "core-js": "^3.0.1",
->>>>>>> 8b292855
     "cross-spawn": "^7.0.0",
     "globby": "^11.0.0",
     "jscodeshift": "^0.7.0",
