--- conflicted
+++ resolved
@@ -22,12 +22,7 @@
   },
   "dependencies": {
     "@reach/router": "^1.2.1",
-<<<<<<< HEAD
-    "@storybook/theming": "5.1.0-alpha.4",
-    "@types/reach__router": "^1.2.3",
-=======
     "@storybook/theming": "5.1.0-alpha.5",
->>>>>>> 7a664aad
     "core-js": "^2.6.5",
     "global": "^4.3.2",
     "memoizerific": "^1.11.3",
