{
  "name": "@storybook/store",
  "version": "6.5.0-alpha.49",
  "description": "",
  "keywords": [
    "storybook"
  ],
  "homepage": "https://github.com/storybookjs/storybook/tree/main/lib/store",
  "bugs": {
    "url": "https://github.com/storybookjs/storybook/issues"
  },
  "repository": {
    "type": "git",
    "url": "https://github.com/storybookjs/storybook.git",
    "directory": "lib/store"
  },
  "funding": {
    "type": "opencollective",
    "url": "https://opencollective.com/storybook"
  },
  "license": "MIT",
  "sideEffects": false,
  "main": "dist/cjs/index.js",
  "module": "dist/esm/index.js",
  "types": "dist/ts3.9/index.d.ts",
  "typesVersions": {
    "<3.8": {
      "*": [
        "dist/ts3.4/*"
      ]
    }
  },
  "files": [
    "dist/**/*",
    "README.md",
    "*.js",
    "*.d.ts"
  ],
  "scripts": {
    "prepare": "node ../../scripts/prepare.js"
  },
  "dependencies": {
<<<<<<< HEAD
    "@storybook/addons": "6.5.0-alpha.48",
    "@storybook/client-logger": "6.5.0-alpha.48",
    "@storybook/core-events": "6.5.0-alpha.48",
    "@storybook/csf": "0.0.2--canary.507502b.0",
=======
    "@storybook/addons": "6.5.0-alpha.49",
    "@storybook/client-logger": "6.5.0-alpha.49",
    "@storybook/core-events": "6.5.0-alpha.49",
    "@storybook/csf": "0.0.2--canary.87bc651.0",
>>>>>>> 5cacd0e5
    "core-js": "^3.8.2",
    "fast-deep-equal": "^3.1.3",
    "global": "^4.4.0",
    "lodash": "^4.17.21",
    "memoizerific": "^1.11.3",
    "regenerator-runtime": "^0.13.7",
    "slash": "^3.0.0",
    "stable": "^0.1.8",
    "synchronous-promise": "^2.0.15",
    "ts-dedent": "^2.0.0",
    "util-deprecate": "^1.0.2"
  },
  "peerDependencies": {
    "react": "^16.8.0 || ^17.0.0",
    "react-dom": "^16.8.0 || ^17.0.0"
  },
  "publishConfig": {
    "access": "public"
  },
  "gitHead": "5cd3cd92ff4ab3dce81726f0d3913d7077926bee",
  "sbmodern": "dist/modern/index.js"
}<|MERGE_RESOLUTION|>--- conflicted
+++ resolved
@@ -40,17 +40,10 @@
     "prepare": "node ../../scripts/prepare.js"
   },
   "dependencies": {
-<<<<<<< HEAD
-    "@storybook/addons": "6.5.0-alpha.48",
-    "@storybook/client-logger": "6.5.0-alpha.48",
-    "@storybook/core-events": "6.5.0-alpha.48",
-    "@storybook/csf": "0.0.2--canary.507502b.0",
-=======
     "@storybook/addons": "6.5.0-alpha.49",
     "@storybook/client-logger": "6.5.0-alpha.49",
     "@storybook/core-events": "6.5.0-alpha.49",
-    "@storybook/csf": "0.0.2--canary.87bc651.0",
->>>>>>> 5cacd0e5
+    "@storybook/csf": "0.0.2--canary.507502b.0",
     "core-js": "^3.8.2",
     "fast-deep-equal": "^3.1.3",
     "global": "^4.4.0",
