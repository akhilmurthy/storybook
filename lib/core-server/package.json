{
  "name": "@storybook/core-server",
  "version": "6.5.0-alpha.49",
  "description": "Storybook framework-agnostic API",
  "keywords": [
    "storybook"
  ],
  "homepage": "https://github.com/storybookjs/storybook/tree/main/lib/core",
  "bugs": {
    "url": "https://github.com/storybookjs/storybook/issues"
  },
  "repository": {
    "type": "git",
    "url": "https://github.com/storybookjs/storybook.git",
    "directory": "lib/core"
  },
  "funding": {
    "type": "opencollective",
    "url": "https://opencollective.com/storybook"
  },
  "license": "MIT",
  "main": "dist/cjs/index.js",
  "module": "dist/esm/index.js",
  "types": "dist/ts3.9/index.d.ts",
  "typesVersions": {
    "<3.8": {
      "dist/ts3.9/*": [
        "dist/ts3.4/*"
      ]
    }
  },
  "files": [
    "dist/**/*",
    "public/**/*",
    "*.js",
    "*.d.ts"
  ],
  "scripts": {
    "prepare": "node ../../scripts/prepare.js"
  },
  "dependencies": {
    "@discoveryjs/json-ext": "^0.5.3",
    "@storybook/builder-webpack4": "6.5.0-alpha.49",
    "@storybook/core-client": "6.5.0-alpha.49",
    "@storybook/core-common": "6.5.0-alpha.49",
    "@storybook/core-events": "6.5.0-alpha.49",
    "@storybook/csf": "0.0.2--canary.87bc651.0",
    "@storybook/csf-tools": "6.5.0-alpha.49",
    "@storybook/manager-webpack4": "6.5.0-alpha.49",
    "@storybook/node-logger": "6.5.0-alpha.49",
    "@storybook/semver": "^7.3.2",
<<<<<<< HEAD
    "@storybook/store": "6.5.0-alpha.48",
    "@storybook/telemetry": "6.5.0-alpha.48",
=======
    "@storybook/store": "6.5.0-alpha.49",
>>>>>>> 4a6fea8f
    "@types/node": "^14.0.10 || ^16.0.0",
    "@types/node-fetch": "^2.5.7",
    "@types/pretty-hrtime": "^1.0.0",
    "@types/webpack": "^4.41.26",
    "better-opn": "^2.1.1",
    "boxen": "^5.1.2",
    "chalk": "^4.1.0",
    "cli-table3": "^0.6.1",
    "commander": "^6.2.1",
    "compression": "^1.7.4",
    "core-js": "^3.8.2",
    "cpy": "^8.1.2",
    "detect-port": "^1.3.0",
    "express": "^4.17.1",
    "fs-extra": "^9.0.1",
    "global": "^4.4.0",
    "globby": "^11.0.2",
    "ip": "^1.1.5",
    "lodash": "^4.17.21",
    "node-fetch": "^2.6.7",
    "open": "^8.4.0",
    "pretty-hrtime": "^1.0.3",
    "prompts": "^2.4.0",
    "regenerator-runtime": "^0.13.7",
    "serve-favicon": "^2.5.0",
    "slash": "^3.0.0",
    "telejson": "^5.3.3",
    "ts-dedent": "^2.0.0",
    "util-deprecate": "^1.0.2",
    "watchpack": "^2.2.0",
    "webpack": "4",
    "ws": "^8.2.3",
    "x-default-browser": "^0.4.0"
  },
  "devDependencies": {
    "@storybook/builder-webpack5": "6.5.0-alpha.49",
    "@types/compression": "^1.7.0",
    "@types/ip": "^1.1.0",
    "@types/serve-favicon": "^2.5.2",
    "@types/ws": "^8",
    "jest-specific-snapshot": "^4.0.0"
  },
  "peerDependencies": {
    "react": "^16.8.0 || ^17.0.0",
    "react-dom": "^16.8.0 || ^17.0.0"
  },
  "peerDependenciesMeta": {
    "@storybook/builder-webpack5": {
      "optional": true
    },
    "@storybook/manager-webpack5": {
      "optional": true
    },
    "typescript": {
      "optional": true
    }
  },
  "publishConfig": {
    "access": "public"
  },
  "gitHead": "5cd3cd92ff4ab3dce81726f0d3913d7077926bee",
  "sbmodern": "dist/modern/index.js"
}<|MERGE_RESOLUTION|>--- conflicted
+++ resolved
@@ -49,12 +49,8 @@
     "@storybook/manager-webpack4": "6.5.0-alpha.49",
     "@storybook/node-logger": "6.5.0-alpha.49",
     "@storybook/semver": "^7.3.2",
-<<<<<<< HEAD
-    "@storybook/store": "6.5.0-alpha.48",
-    "@storybook/telemetry": "6.5.0-alpha.48",
-=======
     "@storybook/store": "6.5.0-alpha.49",
->>>>>>> 4a6fea8f
+    "@storybook/telemetry": "6.5.0-alpha.49",
     "@types/node": "^14.0.10 || ^16.0.0",
     "@types/node-fetch": "^2.5.7",
     "@types/pretty-hrtime": "^1.0.0",
