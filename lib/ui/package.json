--- conflicted
+++ resolved
@@ -32,12 +32,8 @@
     "react-inspector": "^2.1.1",
     "react-komposer": "^2.0.0",
     "react-modal": "^1.7.7",
-<<<<<<< HEAD
     "react-split-pane": "^0.1.63",
-    "react-treebeard": "^2.0.3",
-=======
     "react-split-pane": "^0.1.65",
->>>>>>> 9b80a992
     "redux": "^3.6.0"
   },
   "devDependencies": {
