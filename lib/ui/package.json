--- conflicted
+++ resolved
@@ -1,10 +1,6 @@
 {
   "name": "@storybook/ui",
-<<<<<<< HEAD
-  "version": "3.1.4",
-=======
   "version": "3.1.5",
->>>>>>> 0520eabf
   "description": "Core Storybook UI",
   "license": "MIT",
   "main": "dist/index.js",
