{
  "name": "@storybook/ui",
<<<<<<< HEAD
  "version": "6.1.0-alpha.33",
=======
  "version": "6.1.0-alpha.35",
>>>>>>> 3775f570
  "description": "Core Storybook UI",
  "keywords": [
    "storybook"
  ],
  "homepage": "https://github.com/storybookjs/storybook/tree/master/lib/ui",
  "bugs": {
    "url": "https://github.com/storybookjs/storybook/issues"
  },
  "repository": {
    "type": "git",
    "url": "https://github.com/storybookjs/storybook.git",
    "directory": "lib/ui"
  },
  "license": "MIT",
  "main": "dist/index.js",
  "files": [
    "dist/**/*",
    "README.md",
    "*.js",
    "*.d.ts",
    "ts3.4/**/*"
  ],
  "scripts": {
    "prepare": "node ../../scripts/prepare.js"
  },
  "dependencies": {
    "@emotion/core": "^10.0.20",
<<<<<<< HEAD
    "@storybook/addons": "6.1.0-alpha.33",
    "@storybook/api": "6.1.0-alpha.33",
    "@storybook/channels": "6.1.0-alpha.33",
    "@storybook/client-logger": "6.1.0-alpha.33",
    "@storybook/components": "6.1.0-alpha.33",
    "@storybook/core-events": "6.1.0-alpha.33",
    "@storybook/router": "6.1.0-alpha.33",
    "@storybook/semver": "^7.3.2",
    "@storybook/theming": "6.1.0-alpha.33",
=======
    "@storybook/addons": "6.1.0-alpha.35",
    "@storybook/api": "6.1.0-alpha.35",
    "@storybook/channels": "6.1.0-alpha.35",
    "@storybook/client-logger": "6.1.0-alpha.35",
    "@storybook/components": "6.1.0-alpha.35",
    "@storybook/core-events": "6.1.0-alpha.35",
    "@storybook/router": "6.1.0-alpha.35",
    "@storybook/semver": "^7.3.2",
    "@storybook/theming": "6.1.0-alpha.35",
>>>>>>> 3775f570
    "@types/markdown-to-jsx": "^6.11.0",
    "copy-to-clipboard": "^3.0.8",
    "core-js": "^3.0.1",
    "core-js-pure": "^3.0.1",
    "downshift": "^6.0.6",
    "emotion-theming": "^10.0.19",
    "fuse.js": "^3.6.1",
    "global": "^4.3.2",
    "lodash": "^4.17.15",
    "markdown-to-jsx": "^6.11.4",
    "memoizerific": "^1.11.3",
    "polished": "^3.4.4",
    "qs": "^6.6.0",
    "react": "^16.8.3 || ^17.0.0",
    "react-dom": "^16.8.3 || ^17.0.0",
    "react-draggable": "^4.0.3",
    "react-helmet-async": "^1.0.2",
    "react-hotkeys": "2.0.0",
    "react-sizeme": "^2.6.7",
    "regenerator-runtime": "^0.13.7",
    "resolve-from": "^5.0.0",
    "store2": "^2.7.1"
  },
  "devDependencies": {
    "@babel/core": "^7.12.3",
<<<<<<< HEAD
    "@storybook/addon-actions": "6.1.0-alpha.33",
    "@storybook/addon-knobs": "6.1.0-alpha.33",
    "@storybook/react": "6.1.0-alpha.33",
=======
    "@storybook/addon-actions": "6.1.0-alpha.35",
    "@storybook/addon-knobs": "6.1.0-alpha.35",
    "@storybook/react": "6.1.0-alpha.35",
>>>>>>> 3775f570
    "@testing-library/react": "^10.0.3",
    "babel-loader": "^8.0.6",
    "chromatic": "^5.0.0",
    "enzyme": "^3.11.0",
    "flush-promises": "^1.0.2",
    "terser-webpack-plugin": "^3.0.0",
    "webpack": "^4.33.0"
  },
  "publishConfig": {
    "access": "public"
  },
<<<<<<< HEAD
  "gitHead": "a5ee924e01e4e5c9d0170e2a70f8fc8a5825cfbb",
=======
  "gitHead": "76bb5211363a4259b9962590a3a5e62a00921b91",
>>>>>>> 3775f570
  "typesVersions": {
    "<3.8": {
      "*": [
        "ts3.4/*"
      ]
    }
  }
}<|MERGE_RESOLUTION|>--- conflicted
+++ resolved
@@ -1,10 +1,6 @@
 {
   "name": "@storybook/ui",
-<<<<<<< HEAD
-  "version": "6.1.0-alpha.33",
-=======
   "version": "6.1.0-alpha.35",
->>>>>>> 3775f570
   "description": "Core Storybook UI",
   "keywords": [
     "storybook"
@@ -32,17 +28,6 @@
   },
   "dependencies": {
     "@emotion/core": "^10.0.20",
-<<<<<<< HEAD
-    "@storybook/addons": "6.1.0-alpha.33",
-    "@storybook/api": "6.1.0-alpha.33",
-    "@storybook/channels": "6.1.0-alpha.33",
-    "@storybook/client-logger": "6.1.0-alpha.33",
-    "@storybook/components": "6.1.0-alpha.33",
-    "@storybook/core-events": "6.1.0-alpha.33",
-    "@storybook/router": "6.1.0-alpha.33",
-    "@storybook/semver": "^7.3.2",
-    "@storybook/theming": "6.1.0-alpha.33",
-=======
     "@storybook/addons": "6.1.0-alpha.35",
     "@storybook/api": "6.1.0-alpha.35",
     "@storybook/channels": "6.1.0-alpha.35",
@@ -52,7 +37,6 @@
     "@storybook/router": "6.1.0-alpha.35",
     "@storybook/semver": "^7.3.2",
     "@storybook/theming": "6.1.0-alpha.35",
->>>>>>> 3775f570
     "@types/markdown-to-jsx": "^6.11.0",
     "copy-to-clipboard": "^3.0.8",
     "core-js": "^3.0.1",
@@ -78,15 +62,9 @@
   },
   "devDependencies": {
     "@babel/core": "^7.12.3",
-<<<<<<< HEAD
-    "@storybook/addon-actions": "6.1.0-alpha.33",
-    "@storybook/addon-knobs": "6.1.0-alpha.33",
-    "@storybook/react": "6.1.0-alpha.33",
-=======
     "@storybook/addon-actions": "6.1.0-alpha.35",
     "@storybook/addon-knobs": "6.1.0-alpha.35",
     "@storybook/react": "6.1.0-alpha.35",
->>>>>>> 3775f570
     "@testing-library/react": "^10.0.3",
     "babel-loader": "^8.0.6",
     "chromatic": "^5.0.0",
@@ -98,11 +76,7 @@
   "publishConfig": {
     "access": "public"
   },
-<<<<<<< HEAD
-  "gitHead": "a5ee924e01e4e5c9d0170e2a70f8fc8a5825cfbb",
-=======
   "gitHead": "76bb5211363a4259b9962590a3a5e62a00921b91",
->>>>>>> 3775f570
   "typesVersions": {
     "<3.8": {
       "*": [
