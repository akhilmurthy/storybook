--- conflicted
+++ resolved
@@ -22,19 +22,11 @@
   },
   "dependencies": {
     "@reach/router": "^1.2.1",
-<<<<<<< HEAD
-    "@storybook/addons": "5.0.0-alpha.0",
-    "@storybook/client-logger": "5.0.0-alpha.0",
-    "@storybook/components": "5.0.0-alpha.0",
-    "@storybook/theming": "5.0.0-alpha.0",
-    "@storybook/core-events": "5.0.0-alpha.0",
-=======
     "@storybook/addons": "5.0.0-alpha.1",
     "@storybook/client-logger": "5.0.0-alpha.1",
     "@storybook/components": "5.0.0-alpha.1",
+    "@storybook/theming": "5.0.0-alpha.1",
     "@storybook/core-events": "5.0.0-alpha.1",
-    "emotion-theming": "^10.0.5",
->>>>>>> 651e4c2a
     "eventemitter3": "^3.1.0",
     "fast-deep-equal": "^2.0.1",
     "fuse.js": "^3.3.0",
