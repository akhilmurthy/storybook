import React from 'react';
import memoize from 'memoizerific';

<<<<<<< HEAD
import { Consumer } from '@storybook/api';
import { Preview } from '@storybook/components';
=======
import { Consumer } from '../core/context';
import { Preview } from '../components/preview/preview';
>>>>>>> 00149fbc

const nonAlphanumSpace = /[^a-z0-9 ]/gi;
const doubleSpace = /\s\s/gi;
const replacer = match => ` ${match} `;
const addExtraWhiteSpace = input =>
  input.replace(nonAlphanumSpace, replacer).replace(doubleSpace, ' ');

const createPreviewActions = memoize(1)(api => ({
  toggleFullscreen: () => api.toggleFullscreen(),
}));
const createProps = (api, layout, location, path, storyId, viewMode, selected) => ({
  api,
  getElements: api.getElements,
  actions: createPreviewActions(api),
  options: layout,
  location,
  path,
  storyId,
  viewMode,
  description: selected ? addExtraWhiteSpace(`${selected.kind} - ${selected.name}`) : '',
});

const mapper = ({ api, state }) =>
  createProps(
    api,
    state.layout,
    state.location,
    state.path,
    state.storyId,
    state.viewMode,
    state.storiesHash[state.storyId]
  );

const PreviewConnected = React.memo(props => (
  <Consumer filter={mapper}>{stateProps => <Preview {...props} {...stateProps} />}</Consumer>
));
PreviewConnected.displayName = 'PreviewConnected';

export default PreviewConnected;<|MERGE_RESOLUTION|>--- conflicted
+++ resolved
@@ -1,13 +1,9 @@
 import React from 'react';
 import memoize from 'memoizerific';
 
-<<<<<<< HEAD
 import { Consumer } from '@storybook/api';
-import { Preview } from '@storybook/components';
-=======
-import { Consumer } from '../core/context';
+
 import { Preview } from '../components/preview/preview';
->>>>>>> 00149fbc
 
 const nonAlphanumSpace = /[^a-z0-9 ]/gi;
 const doubleSpace = /\s\s/gi;
@@ -30,19 +26,23 @@
   description: selected ? addExtraWhiteSpace(`${selected.kind} - ${selected.name}`) : '',
 });
 
-const mapper = ({ api, state }) =>
-  createProps(
-    api,
-    state.layout,
-    state.location,
-    state.path,
-    state.storyId,
-    state.viewMode,
-    state.storiesHash[state.storyId]
-  );
-
 const PreviewConnected = React.memo(props => (
-  <Consumer filter={mapper}>{stateProps => <Preview {...props} {...stateProps} />}</Consumer>
+  <Consumer>
+    {({ state, api }) => (
+      <Preview
+        {...props}
+        {...createProps(
+          api,
+          state.layout,
+          state.location,
+          state.path,
+          state.storyId,
+          state.viewMode,
+          state.storiesHash[state.storyId]
+        )}
+      />
+    )}
+  </Consumer>
 ));
 PreviewConnected.displayName = 'PreviewConnected';
 
