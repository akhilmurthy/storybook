import { decorators } from 'react-treebeard';
import IoChevronRight from 'react-icons/lib/io/chevron-right';
import React from 'react';
import PropTypes from 'prop-types';
import { MenuLink } from '../../../containers/routed_link';
import MenuItem from '../../menu_item';
import treeNodeTypes from './tree_node_type';
import { highlightNode } from './tree_decorators_utils';

function noop() {}

function ToggleDecorator({ style }) {
  const { height, width, arrow } = style;

  return (
    <div style={style.base}>
      <div style={style.wrapper}>
        <IoChevronRight height={height} width={width} style={arrow} />
      </div>
    </div>
  );
}

ToggleDecorator.propTypes = {
  style: PropTypes.shape({
    width: PropTypes.number.isRequired,
    height: PropTypes.number.isRequired,
    arrow: PropTypes.object.isRequired,
  }).isRequired,
};

function ContainerDecorator(props) {
  const { node, style, onClick } = props;
  const { container, ...restStyles } = style;

  if (node.root) {
    return null;
  }

  const containerStyle = container.reduce((acc, styles) => ({ ...acc, ...styles }), {});
  const innerContainer = <decorators.Container {...props} style={restStyles} onClick={noop} />;

  if (node.type !== treeNodeTypes.STORY) {
    return (
      <MenuItem style={containerStyle} onClick={onClick} data-name={node.name}>
        {innerContainer}
      </MenuItem>
    );
  }

  const overrideParams = {
    selectedKind: node.kind,
    selectedStory: node.story,
  };

  return (
    <MenuLink
      active={node.active}
      overrideParams={overrideParams}
      onClick={onClick}
      data-name={node.name}
    >
      {innerContainer}
    </MenuLink>
  );
}

ContainerDecorator.propTypes = {
  style: PropTypes.shape({
    container: PropTypes.array.isRequired,
  }).isRequired,
  node: PropTypes.shape({
    root: PropTypes.bool,
    type: PropTypes.oneOf([treeNodeTypes.NAMESPACE, treeNodeTypes.COMPONENT, treeNodeTypes.STORY])
      .isRequired,
    name: PropTypes.string.isRequired,
    kind: PropTypes.string,
    story: PropTypes.string,
    active: PropTypes.bool,
  }).isRequired,
  onClick: PropTypes.func.isRequired,
};

function HeaderDecorator(props) {
  const { style, node, ...restProps } = props;

  let newStyle = style;

<<<<<<< HEAD
  if (node.type === treeNodeTypes.STORY) {
    newStyle = {
      ...style,
      title: {
        ...style.title,
        ...style.storyTitle,
      },
    };
  }
=======
    if (node.type === treeNodeTypes.STORY) {
      newStyle = {
        ...style,
        title: null,
      };
    }
>>>>>>> 5681c406

  const name = highlightNode(node, style);

  const newNode = {
    ...node,
    name,
  };

  return <decorators.Header style={newStyle} node={newNode} {...restProps} />;
}

HeaderDecorator.propTypes = {
  style: PropTypes.shape({
    title: PropTypes.object.isRequired,
    base: PropTypes.object.isRequired,
  }).isRequired,
  node: PropTypes.shape({
    type: PropTypes.oneOf([treeNodeTypes.NAMESPACE, treeNodeTypes.COMPONENT, treeNodeTypes.STORY]),
    highlight: PropTypes.arrayOf(PropTypes.arrayOf(PropTypes.number)),
  }).isRequired,
};

export default {
  ...decorators,
  Header: HeaderDecorator,
  Container: ContainerDecorator,
  Toggle: ToggleDecorator,
};<|MERGE_RESOLUTION|>--- conflicted
+++ resolved
@@ -86,24 +86,12 @@
 
   let newStyle = style;
 
-<<<<<<< HEAD
   if (node.type === treeNodeTypes.STORY) {
     newStyle = {
       ...style,
-      title: {
-        ...style.title,
-        ...style.storyTitle,
-      },
+      title: null,
     };
   }
-=======
-    if (node.type === treeNodeTypes.STORY) {
-      newStyle = {
-        ...style,
-        title: null,
-      };
-    }
->>>>>>> 5681c406
 
   const name = highlightNode(node, style);
 
