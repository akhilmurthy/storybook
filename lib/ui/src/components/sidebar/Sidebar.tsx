--- conflicted
+++ resolved
@@ -2,7 +2,7 @@
 
 import { styled } from '@storybook/theming';
 import { ScrollArea } from '@storybook/components';
-import { StoriesHash } from '@storybook/api';
+import { StoriesHash, State } from '@storybook/api';
 
 import SidebarHeading, { SidebarHeadingProps } from './SidebarHeading';
 import SidebarStories from './SidebarStories';
@@ -34,12 +34,8 @@
 });
 
 export interface SidebarProps {
-<<<<<<< HEAD
-  stories: State['storiesHash'];
+  stories: StoriesHash;
   refs: State['refs'];
-=======
-  stories: StoriesHash;
->>>>>>> a0f5b9cb
   menu: any[];
   storyId?: string;
   menuHighlighted?: boolean;
