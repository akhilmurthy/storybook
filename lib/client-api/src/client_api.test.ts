--- conflicted
+++ resolved
@@ -345,20 +345,12 @@
     describe('getSeparators', () => {
       it('returns values set via parameters', () => {
         const {
-<<<<<<< HEAD
-          clientApi: { getSeparators, storiesOf },
-        } = getContext(undefined);
-
-        const options = { hierarchySeparator: /a/, hierarchyRootSeparator: 'b' };
-        storiesOf('kind 1', module).add('name 1', () => '1', { options });
-=======
           clientApi: { getSeparators, storiesOf, addParameters },
         } = getContext(undefined);
 
         const options = { hierarchySeparator: /a/, hierarchyRootSeparator: 'b' };
         addParameters({ options });
         storiesOf('kind 1', module).add('name 1', () => '1');
->>>>>>> 7141248e
         expect(getSeparators()).toEqual(options);
       });
 
@@ -369,29 +361,18 @@
 
         storiesOf('kind|1', module).add('name 1', () => '1');
         expect(getSeparators()).toEqual({
-<<<<<<< HEAD
-          hierarchySeparator: /\.|\//,
-=======
           hierarchySeparator: /\/|\./,
->>>>>>> 7141248e
           hierarchyRootSeparator: '|',
         });
       });
 
       it('returns new values if showRoots is set', () => {
         const {
-<<<<<<< HEAD
-          clientApi: { getSeparators, storiesOf },
-        } = getContext(undefined);
-
-        storiesOf('kind|1', module).add('name 1', () => '1', { options: { showRoots: false } });
-=======
           clientApi: { getSeparators, storiesOf, addParameters },
         } = getContext(undefined);
         addParameters({ options: { showRoots: false } });
 
         storiesOf('kind|1', module).add('name 1', () => '1');
->>>>>>> 7141248e
         expect(getSeparators()).toEqual({ hierarchySeparator: '/' });
       });
 
