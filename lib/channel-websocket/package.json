{
  "name": "@storybook/channel-websocket",
  "version": "3.0.0",
  "description": "",
  "main": "dist/index.js",
  "scripts": {
    "prepublish": "node ../../scripts/prepublish.js"
  },
  "license": "MIT",
  "devDependencies": {
    "shelljs": "^0.7.7"
  },
  "dependencies": {
<<<<<<< HEAD
    "@storybook/channels": "^3.0.0-alpha.0",
    "global": "^4.3.2"
=======
    "@storybook/channels": "^3.0.0"
>>>>>>> fceded04
  }
}<|MERGE_RESOLUTION|>--- conflicted
+++ resolved
@@ -11,11 +11,6 @@
     "shelljs": "^0.7.7"
   },
   "dependencies": {
-<<<<<<< HEAD
-    "@storybook/channels": "^3.0.0-alpha.0",
-    "global": "^4.3.2"
-=======
     "@storybook/channels": "^3.0.0"
->>>>>>> fceded04
   }
 }