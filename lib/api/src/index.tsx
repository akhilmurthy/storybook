import React, {
<<<<<<< HEAD
  ReactNode,
  ReactElement,
  Component,
  useContext,
  useEffect,
  useMemo,
  FunctionComponent,
  useRef,
  Fragment,
=======
  Component,
  Fragment,
  FunctionComponent,
  ReactElement,
  ReactNode,
  useContext,
  useEffect,
  useMemo,
  useRef,
>>>>>>> 64cb247d
} from 'react';

import {
  STORIES_CONFIGURED,
  STORY_CHANGED,
  SET_STORIES,
  SELECT_STORY,
  SHARED_STATE_CHANGED,
  SHARED_STATE_SET,
  NAVIGATE_URL,
} from '@storybook/core-events';
import { RenderData as RouterData } from '@storybook/router';
import { Listener } from '@storybook/channels';
import { logger } from '@storybook/client-logger';
import initProviderApi, { SubAPI as ProviderAPI, Provider } from './init-provider-api';

import { createContext } from './context';
import Store, { Options } from './store';
import getInitialState from './initial-state';

import initAddons, { SubAPI as AddonsAPI } from './modules/addons';
import initChannel, { SubAPI as ChannelAPI } from './modules/channel';
import initNotifications, {
  SubState as NotificationState,
  SubAPI as NotificationAPI,
} from './modules/notifications';
import initStories, { SubState as StoriesSubState, SubAPI as StoriesAPI } from './modules/stories';
import initRefs, {
  SubState as RefsSubState,
  SubAPI as RefsAPI,
  getSourceType,
} from './modules/refs';
import {
  StoriesRaw,
  StoriesHash,
  Story,
  Root,
  Group,
  isGroup,
  isRoot,
  isStory,
} from './lib/stories';
import initLayout, {
  ActiveTabs,
  SubState as LayoutSubState,
  SubAPI as LayoutAPI,
} from './modules/layout';
import initShortcuts, {
  SubState as ShortcutsSubState,
  SubAPI as ShortcutsAPI,
} from './modules/shortcuts';
import initURL, { QueryParams, SubAPI as UrlAPI } from './modules/url';
import initVersions, {
  SubState as VersionsSubState,
  SubAPI as VersionsAPI,
} from './modules/versions';

export { Options as StoreOptions, Listener as ChannelListener };
export { ActiveTabs };

const ManagerContext = createContext({ api: undefined, state: getInitialState({}) });

export type Module = StoreData &
  RouterData &
  ProviderData & {
    mode?: 'production' | 'development';
    state: State;
  };

export type State = Other &
  LayoutSubState &
  StoriesSubState &
  RefsSubState &
  NotificationState &
  VersionsSubState &
  RouterData &
  ShortcutsSubState;

export type API = AddonsAPI &
  ChannelAPI &
  ProviderAPI &
  StoriesAPI &
  RefsAPI &
  LayoutAPI &
  NotificationAPI &
  ShortcutsAPI &
  VersionsAPI &
  UrlAPI &
  OtherAPI;

interface OtherAPI {
  [key: string]: any;
}
interface Other {
  customQueryParams: QueryParams;

  [key: string]: any;
}

export interface Combo {
  api: API;
  state: State;
}

interface ProviderData {
  provider: Provider;
}

interface DocsModeData {
  docsMode: boolean;
}

interface StoreData {
  store: Store;
}

interface Children {
  children: ReactNode | ((props: Combo) => ReactNode);
}

type StatePartial = Partial<State>;

export type ManagerProviderProps = Children & RouterData & ProviderData & DocsModeData;

class ManagerProvider extends Component<ManagerProviderProps, State> {
  api: API;

  modules: any[];

  static displayName = 'Manager';

  constructor(props: ManagerProviderProps) {
    super(props);
    const {
      provider,
      location,
      path,
      viewMode = props.docsMode ? 'docs' : 'story',
      storyId,
      docsMode,
      navigate,
    } = props;

    const store = new Store({
      getState: () => this.state,
      setState: (stateChange: StatePartial, callback) => this.setState(stateChange, callback),
    });

    const routeData = { location, path, viewMode, storyId };

    // Initialize the state to be the initial (persisted) state of the store.
    // This gives the modules the chance to read the persisted state, apply their defaults
    // and override if necessary
    const docsModeState = {
      layout: { isToolshown: false, showPanel: false },
      ui: { docsMode: true },
    };
    this.state = store.getInitialState(
      getInitialState({
        ...routeData,
        ...(docsMode ? docsModeState : null),
      })
    );

    const apiData = {
      navigate,
      store,
      provider,
    };

    this.modules = [
      initChannel,
      initAddons,
      initLayout,
      initNotifications,
      initShortcuts,
      initStories,
      initRefs,
      initURL,
      initVersions,
    ].map(initModule => initModule({ ...routeData, ...apiData, state: this.state }));

    // Create our initial state by combining the initial state of all modules, then overlaying any saved state
    const state = getInitialState(...this.modules.map(m => m.state));

    // Get our API by combining the APIs exported by each module
    const combo = Object.assign({ navigate }, ...this.modules.map(m => m.api));

    const api = initProviderApi({ provider, store, api: combo });

    api.on(STORY_CHANGED, (id: string) => {
      const options = api.getParameters(id, 'options');

      if (options) {
        api.setOptions(options);
      }
    });

    api.on(SET_STORIES, function handleSetStories(data: { stories: StoriesRaw }) {
      // the event originates from an iframe, event.source is the iframe's location origin + pathname
      const { source }: { source: string } = this;
      const sourceType = getSourceType(source);

      switch (sourceType) {
        // if it's a local source, we do nothing special
        case 'local': {
          api.setStories(data.stories);
          const options = storyId
            ? api.getParameters(storyId, 'options')
            : api.getParameters(Object.keys(data.stories)[0], 'options');
          api.setOptions(options);
          break;
        }

        // if it's a ref, we need to map the incoming stories to a prefixed version, so it cannot conflict with others
        case 'external': {
          const refs = api.getRefs();

          // find the exact ref, get it's id & url
          const [refId] = Object.entries(refs).find(([, url]) =>
            `${url}/iframe.html`.match(source)
          );

          api.setRef(refId, data.stories);
          break;
        }

        // if we couldn't find the source, something risky happened, we ignore the input, and lo a warning
        default: {
          logger.warn('received a SET_STORIES frame that was not configured as a ref');
          break;
        }
      }
    });
    api.on(SELECT_STORY, function selectStoryHandler({
      kind,
      story,
      ...rest
    }: {
      kind: string;
      story: string;
      [k: string]: any;
    }) {
      const { source }: { source: string } = this;
      const sourceType = getSourceType(source);

      switch (sourceType) {
        case 'local': {
          api.selectStory(kind, story, rest);
          break;
        }

        case 'external': {
          const refs = api.getRefs();
          const [refId] = Object.entries(refs).find(([, url]) => url.match(source));

          api.selectStory(kind, story, { ...rest, ref: refId });
          break;
        }
        default: {
          logger.warn('received a SET_STORIES frame that was not configured as a ref');
          break;
        }
      }
    });
    api.on(NAVIGATE_URL, (url: string, options: { [k: string]: any }) => {
      api.navigateUrl(url, options);
    });

    this.state = state;
    this.api = api;
  }

  static getDerivedStateFromProps = (props: ManagerProviderProps, state: State) => {
    if (state.path !== props.path) {
      return {
        ...state,
        location: props.location,
        path: props.path,
        // if its a docsOnly page, even the 'story' view mode is considered 'docs'
        viewMode: (props.docsMode && props.viewMode) === 'story' ? 'docs' : props.viewMode,
        storyId: props.storyId,
      };
    }
    return null;
  };

  componentDidMount() {
    // Now every module has had a chance to set its API, call init on each module which gives it
    // a chance to do things that call other modules' APIs.
    this.modules.forEach(({ init }) => {
      if (init) {
        init({ api: this.api });
      }
    });
  }

  shouldComponentUpdate(nextProps: ManagerProviderProps, nextState: State) {
    const prevState = this.state;
    const prevProps = this.props;

    if (prevState !== nextState) {
      return true;
    }
    if (prevProps.path !== nextProps.path) {
      return true;
    }
    return false;
  }

  render() {
    const { children } = this.props;
    const value = {
      state: this.state,
      api: this.api,
    };

    return (
      <ManagerContext.Provider value={value}>
<<<<<<< HEAD
        <ManagerConsumerFunc>{children}</ManagerConsumerFunc>
=======
        <ManagerConsumer>{children}</ManagerConsumer>
>>>>>>> 64cb247d
      </ManagerContext.Provider>
    );
  }
}

interface ManagerConsumerProps<P = unknown> {
  filter?: (combo: Combo) => P;
<<<<<<< HEAD
  children: ReactNode | FunctionComponent<P>;
=======
  children: FunctionComponent<P> | ReactNode;
>>>>>>> 64cb247d
}

const defaultFilter = (c: Combo) => c;

<<<<<<< HEAD
function ManagerConsumerFunc<P = unknown>({
=======
function ManagerConsumer<P = Combo>({
>>>>>>> 64cb247d
  // @ts-ignore
  filter = defaultFilter,
  children,
}: ManagerConsumerProps<P>): ReactElement {
  const c = useContext(ManagerContext);
  const renderer = useRef(children);
  const filterer = useRef(filter);

  if (typeof renderer.current !== 'function') {
    return <Fragment>{renderer.current}</Fragment>;
  }

  const data = filterer.current(c);

  const l = useMemo(() => {
    return [...Object.entries(data).reduce((acc, keyval) => acc.concat(keyval), [])];
  }, [c.state]);

  return useMemo(() => {
    const Child = renderer.current as FunctionComponent<P>;

    return <Child {...data} />;
  }, l);
}

export function useStorybookState(): State {
  const { state } = useContext(ManagerContext);
  return state;
}
export function useStorybookApi(): API {
  const { api } = useContext(ManagerContext);
  return api;
}

export {
  ManagerConsumerFunc as Consumer,
  ManagerProvider as Provider,
  StoriesHash,
  Story,
  Root,
  Group,
  isGroup,
  isRoot,
  isStory,
};

export interface EventMap {
  [eventId: string]: Listener;
}

function orDefault<S>(fromStore: S, defaultState: S): S {
  if (typeof fromStore === 'undefined') {
    return defaultState;
  }
  return fromStore;
}

export const useChannel = (eventMap: EventMap, deps: any[] = []) => {
  const api = useStorybookApi();
  useEffect(() => {
    Object.entries(eventMap).forEach(([type, listener]) => api.on(type, listener));
    return () => {
      Object.entries(eventMap).forEach(([type, listener]) => api.off(type, listener));
    };
  }, deps);

  return api.emit;
};

export function useParameter<S>(parameterKey: string, defaultValue?: S) {
  const api = useStorybookApi();

  const result = api.getCurrentParameter<S>(parameterKey);
  return orDefault<S>(result, defaultValue);
}

type StateMerger<S> = (input: S) => S;
// cache for taking care of HMR
const addonStateCache: {
  [key: string]: any;
} = {};

// shared state
export function useSharedState<S>(stateId: string, defaultState?: S) {
  const api = useStorybookApi();
  const existingState = api.getAddonState<S>(stateId);
  const state = orDefault<S>(
    existingState,
    addonStateCache[stateId] ? addonStateCache[stateId] : defaultState
  );
  const setState = (s: S | StateMerger<S>, options?: Options) => {
    // set only after the stories are loaded
    if (addonStateCache[stateId]) {
      addonStateCache[stateId] = s;
    }
    api.setAddonState<S>(stateId, s, options);
  };
  const allListeners = useMemo(() => {
    const stateChangeHandlers = {
      [`${SHARED_STATE_CHANGED}-client-${stateId}`]: (s: S) => setState(s),
      [`${SHARED_STATE_SET}-client-${stateId}`]: (s: S) => setState(s),
    };
    const stateInitializationHandlers = {
      [STORIES_CONFIGURED]: () => {
        if (addonStateCache[stateId]) {
          // this happens when HMR
          setState(addonStateCache[stateId]);
          api.emit(`${SHARED_STATE_SET}-manager-${stateId}`, addonStateCache[stateId]);
        } else if (defaultState !== undefined) {
          // if not HMR, yet the defaults are form the manager
          setState(defaultState);
          // initialize addonStateCache after first load, so its available for subsequent HMR
          addonStateCache[stateId] = defaultState;
          api.emit(`${SHARED_STATE_SET}-manager-${stateId}`, defaultState);
        }
      },
      [STORY_CHANGED]: () => {
        if (api.getAddonState(stateId) !== undefined) {
          api.emit(`${SHARED_STATE_SET}-manager-${stateId}`, api.getAddonState(stateId));
        }
      },
    };

    return {
      ...stateChangeHandlers,
      ...stateInitializationHandlers,
    };
  }, [stateId]);

  const emit = useChannel(allListeners);
  return [
    state,
    (newStateOrMerger: S | StateMerger<S>, options?: Options) => {
      setState(newStateOrMerger, options);
      emit(`${SHARED_STATE_CHANGED}-manager-${stateId}`, newStateOrMerger);
    },
  ] as [S, (newStateOrMerger: S | StateMerger<S>, options?: Options) => void];
}

export function useAddonState<S>(addonId: string, defaultState?: S) {
  return useSharedState<S>(addonId, defaultState);
}

export function useStoryState<S>(defaultState?: S) {
  const { storyId } = useStorybookState();
  return useSharedState<S>(`story-state-${storyId}`, defaultState);
}<|MERGE_RESOLUTION|>--- conflicted
+++ resolved
@@ -1,15 +1,4 @@
 import React, {
-<<<<<<< HEAD
-  ReactNode,
-  ReactElement,
-  Component,
-  useContext,
-  useEffect,
-  useMemo,
-  FunctionComponent,
-  useRef,
-  Fragment,
-=======
   Component,
   Fragment,
   FunctionComponent,
@@ -19,7 +8,6 @@
   useEffect,
   useMemo,
   useRef,
->>>>>>> 64cb247d
 } from 'react';
 
 import {
@@ -339,11 +327,7 @@
 
     return (
       <ManagerContext.Provider value={value}>
-<<<<<<< HEAD
-        <ManagerConsumerFunc>{children}</ManagerConsumerFunc>
-=======
         <ManagerConsumer>{children}</ManagerConsumer>
->>>>>>> 64cb247d
       </ManagerContext.Provider>
     );
   }
@@ -351,20 +335,12 @@
 
 interface ManagerConsumerProps<P = unknown> {
   filter?: (combo: Combo) => P;
-<<<<<<< HEAD
-  children: ReactNode | FunctionComponent<P>;
-=======
   children: FunctionComponent<P> | ReactNode;
->>>>>>> 64cb247d
 }
 
 const defaultFilter = (c: Combo) => c;
 
-<<<<<<< HEAD
-function ManagerConsumerFunc<P = unknown>({
-=======
 function ManagerConsumer<P = Combo>({
->>>>>>> 64cb247d
   // @ts-ignore
   filter = defaultFilter,
   children,
@@ -400,7 +376,7 @@
 }
 
 export {
-  ManagerConsumerFunc as Consumer,
+  ManagerConsumer as Consumer,
   ManagerProvider as Provider,
   StoriesHash,
   Story,
