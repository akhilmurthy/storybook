import React from 'react';
import deprecate from 'util-deprecate';
import dedent from 'ts-dedent';
import { sanitize } from '@storybook/csf';
import mapValues from 'lodash/mapValues';

import { StoryId, StoryKind, Args, Parameters, combineParameters } from '../index';
import merge from './merge';
import { Provider } from '../modules/provider';
import { ViewMode } from '../modules/addons';

export type { StoryId };

export interface Root {
  id: StoryId;
  depth: 0;
  name: string;
  refId?: string;
  children: StoryId[];
  isComponent: false;
  isRoot: true;
  isLeaf: false;
  startCollapsed?: boolean;
  storyLabel?: React.ReactNode;
}

export interface Group {
  id: StoryId;
  depth: number;
  name: string;
  children: StoryId[];
  refId?: string;
  parent?: StoryId;
  isComponent: boolean;
  isRoot: false;
  isLeaf: false;
  storyLabel?: React.ReactNode;
  // MDX docs-only stories are "Group" type
  parameters?: {
    docsOnly?: boolean;
    viewMode?: ViewMode;
  };
}

export interface Story {
  id: StoryId;
  depth: number;
  parent: StoryId;
  name: string;
  kind: StoryKind;
  refId?: string;
  children?: StoryId[];
  isComponent: boolean;
  isRoot: false;
  isLeaf: true;
  storyLabel?: React.ReactNode;
  parameters?: {
    fileName: string;
    options: {
      [optionName: string]: any;
    };
    docsOnly?: boolean;
    viewMode?: ViewMode;
    [parameterName: string]: any;
  };
  args: Args;
  initialArgs: Args;
}

export interface StoryInput {
  id: StoryId;
  name: string;
  refId?: string;
  kind: StoryKind;
  children: string[];
  parameters: {
    fileName: string;
    options: {
      [optionName: string]: any;
    };
    docsOnly?: boolean;
    viewMode?: ViewMode;
    [parameterName: string]: any;
  };
  isLeaf: boolean;
  args: Args;
  initialArgs: Args;
}

export interface StoriesHash {
  [id: string]: Root | Group | Story;
}

export type StoriesList = (Group | Story)[];

export type GroupsList = (Root | Group)[];

export interface StoriesRaw {
  [id: string]: StoryInput;
}

export type SetStoriesPayload =
  | {
      v: 2;
      error?: Error;
      globals: Args;
      globalParameters: Parameters;
      stories: StoriesRaw;
      kindParameters: {
        [kind: string]: Parameters;
      };
    }
  | ({
      v?: number;
      stories: StoriesRaw;
    } & Record<string, never>);

const warnLegacyShowRoots = deprecate(
  () => {},
  dedent`
    The 'showRoots' config option is deprecated and will be removed in Storybook 7.0. Use 'sidebar.showRoots' instead.
    Read more about it in the migration guide: https://github.com/storybookjs/storybook/blob/master/MIGRATION.md
  `
);

const warnChangedDefaultHierarchySeparators = deprecate(
  () => {},
  dedent`
    The default hierarchy separators changed in Storybook 6.0.
    '|' and '.' will no longer create a hierarchy, but codemods are available.
    Read more about it in the migration guide: https://github.com/storybookjs/storybook/blob/master/MIGRATION.md
  `
);

export const denormalizeStoryParameters = ({
  globalParameters,
  kindParameters,
  stories,
}: SetStoriesPayload): StoriesRaw => {
  return mapValues(stories, (storyData) => ({
    ...storyData,
    parameters: combineParameters(
      globalParameters,
      kindParameters[storyData.kind],
      (storyData.parameters as unknown) as Parameters
    ),
  }));
};

// The client call can return undefined, let's return something by default
const storyLabelSafe = (
  item: Root | Group | Story,
  fn?: (item: Root | Group | Story) => React.ReactNode
) => {
  const fnResult = fn(item);
  return fnResult || item.name;
};

export const transformStoriesRawToStoriesHash = (
  input: StoriesRaw,
  { provider }: { provider: Provider }
): StoriesHash => {
  const values = Object.values(input).filter(Boolean);
  const usesOldHierarchySeparator = values.some(({ kind }) => kind.match(/\.|\|/)); // dot or pipe

  const storiesHashOutOfOrder = values.reduce((acc, item) => {
    const { kind, parameters } = item;
<<<<<<< HEAD
    const { showRoots, collapsedRoots = [], sidebar = {} } = provider.getConfig();
=======
    const { sidebar = {}, showRoots: deprecatedShowRoots } = provider.getConfig();
    const { showRoots = deprecatedShowRoots, collapsedRoots = [] } = sidebar;

    if (typeof deprecatedShowRoots !== 'undefined') {
      warnLegacyShowRoots();
    }
>>>>>>> c263d1d1

    const setShowRoots = typeof showRoots !== 'undefined';
    if (usesOldHierarchySeparator && !setShowRoots) {
      warnChangedDefaultHierarchySeparators();
    }

    const groups = kind.split('/').map((part) => part.trim());
    const root = (!setShowRoots || showRoots) && groups.length > 1 ? [groups.shift()] : [];

    const rootAndGroups = [...root, ...groups].reduce((list, name, index) => {
      const parent = index > 0 && list[index - 1].id;
      const id = sanitize(parent ? `${parent}-${name}` : name);

      if (parent === id) {
        throw new Error(
          dedent`
              Invalid part '${name}', leading to id === parentId ('${id}'), inside kind '${kind}'

              Did you create a path that uses the separator char accidentally, such as 'Vue <docs/>' where '/' is a separator char? See https://github.com/storybookjs/storybook/issues/6128
            `
        );
      }

      if (root.length && index === 0) {
        const rootElement: Root = {
          id,
          name,
          depth: index,
          children: [],
          isComponent: false,
          isLeaf: false,
          isRoot: true,
          startCollapsed: collapsedRoots.includes(id),
        };
        list.push({ ...rootElement, storyLabel: sidebar.storyLabel?.(rootElement) });
      } else {
        const groupElement: Group = {
          id,
          name,
          parent,
          depth: index,
          children: [],
          isComponent: false,
          isLeaf: false,
          isRoot: false,
          parameters: {
            docsOnly: parameters?.docsOnly,
            viewMode: parameters?.viewMode,
          },
        };
        list.push({
          ...groupElement,
          storyLabel: sidebar.storyLabel?.(groupElement),
        });
      }

      return list;
    }, [] as GroupsList);

    const paths = [...rootAndGroups.map(({ id }) => id), item.id];

    // Ok, now let's add everything to the store
    rootAndGroups.forEach((group, index) => {
      const child = paths[index + 1];
      const { id } = group;
      acc[id] = merge(acc[id] || {}, {
        ...group,
        ...(child && { children: [child] }),
      });
    });

    const story: Story = {
      ...item,
      depth: rootAndGroups.length,
      parent: rootAndGroups[rootAndGroups.length - 1].id,
      isLeaf: true,
      isComponent: false,
      isRoot: false,
    };
    acc[item.id] = { ...story, storyLabel: sidebar.storyLabel?.(story) };

    return acc;
  }, {} as StoriesHash);

  function addItem(acc: StoriesHash, item: Story | Group) {
    if (!acc[item.id]) {
      // If we were already inserted as part of a group, that's great.
      acc[item.id] = item;
      const { children } = item;
      if (children) {
        const childNodes = children.map((id) => storiesHashOutOfOrder[id]) as (Story | Group)[];
        acc[item.id].isComponent = childNodes.every((childNode) => childNode.isLeaf);
        childNodes.forEach((childNode) => addItem(acc, childNode));
      }
    }
    return acc;
  }

  return Object.values(storiesHashOutOfOrder).reduce(addItem, {});
};

export type Item = StoriesHash[keyof StoriesHash];

export function isRoot(item: Item): item is Root {
  if (item as Root) {
    return item.isRoot;
  }
  return false;
}
export function isGroup(item: Item): item is Group {
  if (item as Group) {
    return !item.isRoot && !item.isLeaf;
  }
  return false;
}
export function isStory(item: Item): item is Story {
  if (item as Story) {
    return item.isLeaf;
  }
  return false;
}<|MERGE_RESOLUTION|>--- conflicted
+++ resolved
@@ -20,8 +20,8 @@
   isComponent: false;
   isRoot: true;
   isLeaf: false;
+  label?: React.ReactNode;
   startCollapsed?: boolean;
-  storyLabel?: React.ReactNode;
 }
 
 export interface Group {
@@ -34,7 +34,7 @@
   isComponent: boolean;
   isRoot: false;
   isLeaf: false;
-  storyLabel?: React.ReactNode;
+  label?: React.ReactNode;
   // MDX docs-only stories are "Group" type
   parameters?: {
     docsOnly?: boolean;
@@ -53,7 +53,7 @@
   isComponent: boolean;
   isRoot: false;
   isLeaf: true;
-  storyLabel?: React.ReactNode;
+  label?: React.ReactNode;
   parameters?: {
     fileName: string;
     options: {
@@ -147,15 +147,6 @@
   }));
 };
 
-// The client call can return undefined, let's return something by default
-const storyLabelSafe = (
-  item: Root | Group | Story,
-  fn?: (item: Root | Group | Story) => React.ReactNode
-) => {
-  const fnResult = fn(item);
-  return fnResult || item.name;
-};
-
 export const transformStoriesRawToStoriesHash = (
   input: StoriesRaw,
   { provider }: { provider: Provider }
@@ -165,16 +156,12 @@
 
   const storiesHashOutOfOrder = values.reduce((acc, item) => {
     const { kind, parameters } = item;
-<<<<<<< HEAD
-    const { showRoots, collapsedRoots = [], sidebar = {} } = provider.getConfig();
-=======
     const { sidebar = {}, showRoots: deprecatedShowRoots } = provider.getConfig();
-    const { showRoots = deprecatedShowRoots, collapsedRoots = [] } = sidebar;
+    const { showRoots = deprecatedShowRoots, collapsedRoots = [], renderLabel } = sidebar;
 
     if (typeof deprecatedShowRoots !== 'undefined') {
       warnLegacyShowRoots();
     }
->>>>>>> c263d1d1
 
     const setShowRoots = typeof showRoots !== 'undefined';
     if (usesOldHierarchySeparator && !setShowRoots) {
@@ -209,7 +196,7 @@
           isRoot: true,
           startCollapsed: collapsedRoots.includes(id),
         };
-        list.push({ ...rootElement, storyLabel: sidebar.storyLabel?.(rootElement) });
+        list.push({ ...rootElement, label: renderLabel?.(rootElement) });
       } else {
         const groupElement: Group = {
           id,
@@ -227,7 +214,7 @@
         };
         list.push({
           ...groupElement,
-          storyLabel: sidebar.storyLabel?.(groupElement),
+          label: renderLabel?.(groupElement),
         });
       }
 
@@ -254,7 +241,7 @@
       isComponent: false,
       isRoot: false,
     };
-    acc[item.id] = { ...story, storyLabel: sidebar.storyLabel?.(story) };
+    acc[item.id] = { ...story, label: renderLabel?.(story) };
 
     return acc;
   }, {} as StoriesHash);
