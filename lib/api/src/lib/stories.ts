import deprecate from 'util-deprecate';
import dedent from 'ts-dedent';
import { sanitize, parseKind } from '@storybook/csf';
import merge from './merge';
<<<<<<< HEAD
import { InceptionRef } from '../modules/refs';
=======
import { Provider } from '../init-provider-api';
>>>>>>> 5caf02e8

export type StoryId = string;

export interface Root {
  id: StoryId;
  knownAs?: StoryId;
  depth: 0;
  name: string;
  refId?: InceptionRef['id'];
  children: StoryId[];
  isComponent: false;
  isRoot: true;
  isLeaf: false;
  // MDX stories are "Group" type
  parameters?: {
    docsOnly?: boolean;
    [k: string]: any;
  };
}

export interface Group {
  id: StoryId;
  knownAs?: StoryId;
  depth: number;
  name: string;
  children: StoryId[];
  refId?: InceptionRef['id'];
  parent?: StoryId;
  isComponent: boolean;
  isRoot: false;
  isLeaf: false;
  // MDX stories are "Group" type
  parameters?: {
    docsOnly?: boolean;
    [k: string]: any;
  };
}

export interface Story {
  id: StoryId;
  knownAs?: StoryId;
  depth: number;
  parent: StoryId;
  name: string;
  kind: string;
  refId?: InceptionRef['id'];
  children?: StoryId[];
  isComponent: boolean;
  isRoot: false;
  isLeaf: true;
  parameters?: {
    filename: string;
    options: {
      hierarchyRootSeparator?: RegExp;
      hierarchySeparator?: RegExp;
      showRoots?: boolean;
      [k: string]: any;
    };
    docsOnly?: boolean;
    [k: string]: any;
  };
}

export interface StoryInput {
  id: StoryId;
  name: string;
  knownAs?: StoryId;
  refId?: InceptionRef['id'];
  kind: string;
  children: string[];
  parameters: {
    filename: string;
    options: {
      hierarchyRootSeparator: RegExp;
      hierarchySeparator: RegExp;
      showRoots?: boolean;
      [key: string]: any;
    };
    docsOnly?: boolean;
    [parameterName: string]: any;
  };
  isLeaf: boolean;
}

export interface StoriesHash {
  [id: string]: Root | Group | Story;
}

export type StoriesList = (Group | Story)[];

export type GroupsList = (Root | Group)[];

export interface StoriesRaw {
  [id: string]: StoryInput;
}

const warnUsingHierarchySeparatorsAndShowRoots = deprecate(
  () => {},
  dedent`
    You cannot use both the hierarchySeparator/hierarchyRootSeparator and showRoots options.
  `
);

const warnRemovingHierarchySeparators = deprecate(
  () => {},
  dedent`
    hierarchySeparator and hierarchyRootSeparator are deprecated and will be removed in Storybook 6.0.
    Read more about it in the migration guide: https://github.com/storybookjs/storybook/blob/master/MIGRATION.md
  `
);

const warnChangingDefaultHierarchySeparators = deprecate(
  () => {},
  dedent`
    The default hierarchy separators are changing in Storybook 6.0.
    '|' and '.' will no longer create a hierarchy, but codemods are available.
    Read more about it in the migration guide: https://github.com/storybookjs/storybook/blob/master/MIGRATION.md
  `
);

const toKey = (input: string) =>
  input.replace(/[^a-z0-9]+([a-z0-9])/gi, (...params) => params[1].toUpperCase());

const toGroup = (name: string) => ({
  name,
  id: toKey(name),
});

export const transformStoriesRawToStoriesHash = (
  input: StoriesRaw,
  base: StoriesHash,
  { provider }: { provider: Provider }
): StoriesHash => {
  const anyKindMatchesOldHierarchySeparators = Object.values(input).some(({ kind }) =>
    kind.match(/\.|\|/)
  );

  const storiesHashOutOfOrder = Object.values(input).reduce((acc, item) => {
    const { kind, parameters } = item;
    const {
      hierarchyRootSeparator: rootSeparator = undefined,
      hierarchySeparator: groupSeparator = undefined,
      showRoots = undefined,
    } = { ...provider.getConfig(), ...((parameters && parameters.options) || {}) };

    const usingShowRoots = typeof showRoots !== 'undefined';

    // Kind splitting behavior as per https://github.com/storybookjs/storybook/issues/8793
    let root = '';
    let groups: string[];
    // 1. If the user has passed separators, use the old behavior but warn them
    if (typeof rootSeparator !== 'undefined' || typeof groupSeparator !== 'undefined') {
      warnRemovingHierarchySeparators();
      if (usingShowRoots) warnUsingHierarchySeparatorsAndShowRoots();
      ({ root, groups } = parseKind(kind, {
        rootSeparator: rootSeparator || '|',
        groupSeparator: groupSeparator || /\/|\./,
      }));

      // 2. If the user hasn't passed separators, but is using | or . in kinds, use the old behaviour but warn
    } else if (anyKindMatchesOldHierarchySeparators && !usingShowRoots) {
      warnChangingDefaultHierarchySeparators();
      ({ root, groups } = parseKind(kind, { rootSeparator: '|', groupSeparator: /\/|\./ }));

      // 3. If the user passes showRoots, or doesn't match above, do a simpler splitting.
    } else {
      const parts: string[] = kind.split('/');
      if (showRoots && parts.length > 1) {
        [root, ...groups] = parts;
      } else {
        groups = parts;
      }
    }

    const rootAndGroups = []
      .concat(root || [])
      .concat(groups)
      .map(toGroup)
      // Map a bunch of extra fields onto the groups, collecting the path as we go (thus the reduce)
      .reduce((soFar, group, index, original) => {
        const { name } = group;
        const parent = index > 0 && soFar[index - 1].id;
        const id = sanitize(parent ? `${parent}-${name}` : name);
        if (parent === id) {
          throw new Error(
            dedent`
              Invalid part '${name}', leading to id === parentId ('${id}'), inside kind '${kind}'

              Did you create a path that uses the separator char accidentally, such as 'Vue <docs/>' where '/' is a separator char? See https://github.com/storybookjs/storybook/issues/6128
            `
          );
        }

        if (!!root && index === 0) {
          const result: Root = {
            ...group,
            id,
            depth: index,
            children: [],
            isComponent: false,
            isLeaf: false,
            isRoot: true,
            parameters,
          };
          return soFar.concat([result]);
        }
        const result: Group = {
          ...group,
          id,
          parent,
          depth: index,
          children: [],
          isComponent: false,
          isLeaf: false,
          isRoot: false,
          parameters,
        };
        return soFar.concat([result]);
      }, [] as GroupsList);

    const paths = [...rootAndGroups.map(g => g.id), item.id];

    // Ok, now let's add everything to the store
    rootAndGroups.forEach((group, index) => {
      const child = paths[index + 1];
      const { id } = group;
      acc[id] = merge(acc[id] || {}, {
        ...group,
        ...(child && { children: [child] }),
      });
    });

    const story: Story = {
      ...item,
      depth: rootAndGroups.length,
      parent: rootAndGroups[rootAndGroups.length - 1].id,
      isLeaf: true,
      isComponent: false,
      isRoot: false,
    };
    acc[item.id] = story;

    return acc;
  }, {} as StoriesHash);

  function addItem(acc: StoriesHash, item: Story | Group) {
    if (!acc[item.id]) {
      // If we were already inserted as part of a group, that's great.
      acc[item.id] = item;
      const { children } = item;
      if (children) {
        const childNodes = children.map(id => storiesHashOutOfOrder[id]) as (Story | Group)[];
        acc[item.id].isComponent = childNodes.every(childNode => childNode.isLeaf);
        childNodes.forEach(childNode => addItem(acc, childNode));
      }
    }
    return acc;
  }

  return Object.values(storiesHashOutOfOrder).reduce(addItem, { ...base });
};

export type Item = StoriesHash[keyof StoriesHash];

export function isRoot(item: Item): item is Root {
  if (item as Root) {
    return item.isRoot;
  }
  return false;
}
export function isGroup(item: Item): item is Group {
  if (item as Group) {
    return !item.isRoot && !item.isLeaf;
  }
  return false;
}
export function isStory(item: Item): item is Story {
  if (item as Story) {
    return item.isLeaf;
  }
  return false;
}<|MERGE_RESOLUTION|>--- conflicted
+++ resolved
@@ -2,11 +2,8 @@
 import dedent from 'ts-dedent';
 import { sanitize, parseKind } from '@storybook/csf';
 import merge from './merge';
-<<<<<<< HEAD
 import { InceptionRef } from '../modules/refs';
-=======
 import { Provider } from '../init-provider-api';
->>>>>>> 5caf02e8
 
 export type StoryId = string;
 
