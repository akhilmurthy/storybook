--- conflicted
+++ resolved
@@ -1,11 +1,6 @@
 import memoize from 'memoizerific';
 import React from 'react';
-<<<<<<< HEAD
-import dedent from 'ts-dedent';
-=======
-import deprecate from 'util-deprecate';
 import { dedent } from 'ts-dedent';
->>>>>>> 5d697290
 import mapValues from 'lodash/mapValues';
 import countBy from 'lodash/countBy';
 import type {
