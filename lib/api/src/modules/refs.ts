--- conflicted
+++ resolved
@@ -160,16 +160,7 @@
       //
       // then we fetch metadata if the above fetch succeeded
 
-<<<<<<< HEAD
-      const loadedData: {
-        error?: Error;
-        v?: number;
-        stories?: SetStoriesStoryData;
-        loginUrl?: string;
-      } = {};
-=======
       const loadedData: SetRefData = {};
->>>>>>> abbd4f91
       const query = version ? `?version=${version}` : '';
       const credentials = isPublic ? 'omit' : 'include';
 
