import global from 'global';
import pick from 'lodash/pick';
import deepEqual from 'fast-deep-equal';
import { themes } from '@storybook/theming';
import type { ThemeVars } from '@storybook/theming';
import { once } from '@storybook/client-logger';
import dedent from 'ts-dedent';

import merge from '../lib/merge';
import type { State, ModuleFn } from '../index';

const { DOCS_MODE, document } = global;

export type PanelPositions = 'bottom' | 'right';
export type ActiveTabsType = 'sidebar' | 'canvas' | 'addons';
export const ActiveTabs = {
  SIDEBAR: 'sidebar' as const,
  CANVAS: 'canvas' as const,
  ADDONS: 'addons' as const,
};

export interface Layout {
  initialActive: ActiveTabsType;
  isFullscreen: boolean;
  showPanel: boolean;
  panelPosition: PanelPositions;
  showNav: boolean;
<<<<<<< HEAD
  isToolshown: boolean;
  showTabs: boolean;
=======
  showTabs: boolean;
  showToolbar: boolean;
  /**
   * @deprecated
   */
  isToolshown?: boolean;
>>>>>>> abbd4f91
}

export interface UI {
  name?: string;
  url?: string;
  enableShortcuts: boolean;
  docsMode: boolean;
}

export interface SubState {
  layout: Layout;
  ui: UI;
  selectedPanel: string | undefined;
  theme: ThemeVars;
}

export interface SubAPI {
  toggleFullscreen: (toggled?: boolean) => void;
  togglePanel: (toggled?: boolean) => void;
  togglePanelPosition: (position?: PanelPositions) => void;
  toggleNav: (toggled?: boolean) => void;
  toggleToolbar: (toggled?: boolean) => void;
  setOptions: (options: any) => void;
}

type PartialSubState = Partial<SubState>;

export interface UIOptions {
  name?: string;
  url?: string;
  goFullScreen: boolean;
  showStoriesPanel: boolean;
  showAddonPanel: boolean;
  addonPanelInRight: boolean;
  theme?: ThemeVars;
  selectedPanel?: string;
}

const defaultState: SubState = {
  ui: {
    enableShortcuts: true,
    docsMode: false,
  },
  layout: {
    initialActive: ActiveTabs.CANVAS,
    showToolbar: !DOCS_MODE,
    isFullscreen: false,
    showPanel: true,
    showNav: true,
    panelPosition: 'bottom',
    showTabs: true,
  },
  selectedPanel: undefined,
  theme: themes.light,
};

export const focusableUIElements = {
  storySearchField: 'storybook-explorer-searchfield',
  storyListMenu: 'storybook-explorer-menu',
  storyPanelRoot: 'storybook-panel-root',
};

export const init: ModuleFn = ({ store, provider, singleStory }) => {
  const api = {
    toggleFullscreen(toggled?: boolean) {
      return store.setState(
        (state: State) => {
          const { showNav } = state.layout;

          const value = typeof toggled === 'boolean' ? toggled : !state.layout.isFullscreen;
          const shouldShowNav = showNav === false && value === false;

          return {
            layout: {
              ...state.layout,
              isFullscreen: value,
              showNav: !singleStory && shouldShowNav ? true : showNav,
            },
          };
        },
        { persistence: 'session' }
      );
    },

    togglePanel(toggled?: boolean) {
      return store.setState(
        (state: State) => {
          const { showNav, isFullscreen } = state.layout;

          const value = typeof toggled !== 'undefined' ? toggled : !state.layout.showPanel;
          const shouldToggleFullScreen = showNav === false && value === false;

          return {
            layout: {
              ...state.layout,
              showPanel: value,
              isFullscreen: shouldToggleFullScreen ? true : isFullscreen,
            },
          };
        },
        { persistence: 'session' }
      );
    },

    togglePanelPosition(position?: 'bottom' | 'right') {
      if (typeof position !== 'undefined') {
        return store.setState(
          (state: State) => ({
            layout: {
              ...state.layout,
              panelPosition: position,
            },
          }),
          { persistence: 'permanent' }
        );
      }

      return store.setState(
        (state: State) => ({
          layout: {
            ...state.layout,
            panelPosition: state.layout.panelPosition === 'right' ? 'bottom' : 'right',
          },
        }),
        { persistence: 'permanent' }
      );
    },

    toggleNav(toggled?: boolean) {
      return store.setState(
        (state: State) => {
          if (singleStory) return { layout: state.layout };

          const { showPanel, isFullscreen } = state.layout;
          const showNav = typeof toggled !== 'undefined' ? toggled : !state.layout.showNav;
          const shouldToggleFullScreen = showPanel === false && showNav === false;

          return {
            layout: {
              ...state.layout,
              showNav,
              isFullscreen: shouldToggleFullScreen ? true : !showNav && isFullscreen,
            },
          };
        },
        { persistence: 'session' }
      );
    },

    toggleToolbar(toggled?: boolean) {
      return store.setState(
        (state: State) => {
          const value = typeof toggled !== 'undefined' ? toggled : !state.layout.showToolbar;

          return {
            layout: {
              ...state.layout,
              showToolbar: value,
            },
          };
        },
        { persistence: 'session' }
      );
    },

    resetLayout() {
      return store.setState(
        (state: State) => {
          return {
            layout: {
              ...state.layout,
              showNav: false,
              showPanel: false,
              isFullscreen: false,
            },
          };
        },
        { persistence: 'session' }
      );
    },

    focusOnUIElement(elementId?: string, select?: boolean) {
      if (!elementId) {
        return;
      }
      const element = document.getElementById(elementId);
      if (element) {
        element.focus();
        if (select) element.select();
      }
    },

    getInitialOptions() {
      const { theme, selectedPanel, ...options } = provider.getConfig();

      if (options.layout?.isToolshown !== undefined) {
        once.warn(dedent`
          The "isToolshown" option is deprecated. Please use "showToolbar" instead.

          See https://github.com/storybookjs/storybook/blob/next/MIGRATION.md#renamed-istoolshown-to-showtoolbar
        `);
        options.layout.showToolbar = options.layout.isToolshown;
      }

      return {
        ...defaultState,
        layout: {
          ...defaultState.layout,
          ...pick(options, Object.keys(defaultState.layout)),
          ...(singleStory && { showNav: false }),
        },
        ui: {
          ...defaultState.ui,
          ...pick(options, Object.keys(defaultState.ui)),
        },
        selectedPanel: selectedPanel || defaultState.selectedPanel,
        theme: theme || defaultState.theme,
      };
    },

    setOptions: (options: any) => {
      const { layout, ui, selectedPanel, theme } = store.getState();

      if (options) {
        const updatedLayout = {
          ...layout,
          ...pick(options, Object.keys(layout)),
          ...(singleStory && { showNav: false }),
        };

        const updatedUi = {
          ...ui,
          ...pick(options, Object.keys(ui)),
        };

        const updatedTheme = {
          ...theme,
          ...options.theme,
        };

        const modification: PartialSubState = {};

        if (!deepEqual(ui, updatedUi)) {
          modification.ui = updatedUi;
        }
        if (!deepEqual(layout, updatedLayout)) {
          modification.layout = updatedLayout;
        }
        if (options.selectedPanel && !deepEqual(selectedPanel, options.selectedPanel)) {
          modification.selectedPanel = options.selectedPanel;
        }

        if (Object.keys(modification).length) {
          store.setState(modification, { persistence: 'permanent' });
        }
        if (!deepEqual(theme, updatedTheme)) {
          store.setState({ theme: updatedTheme });
        }
      }
    },
  };

  const persisted = pick(store.getState(), 'layout', 'ui', 'selectedPanel');

  return { api, state: merge(api.getInitialOptions(), persisted) };
};<|MERGE_RESOLUTION|>--- conflicted
+++ resolved
@@ -25,17 +25,12 @@
   showPanel: boolean;
   panelPosition: PanelPositions;
   showNav: boolean;
-<<<<<<< HEAD
-  isToolshown: boolean;
-  showTabs: boolean;
-=======
   showTabs: boolean;
   showToolbar: boolean;
   /**
    * @deprecated
    */
   isToolshown?: boolean;
->>>>>>> abbd4f91
 }
 
 export interface UI {
