--- conflicted
+++ resolved
@@ -39,19 +39,11 @@
   },
   "dependencies": {
     "@reach/router": "^1.3.4",
-<<<<<<< HEAD
-    "@storybook/channels": "6.4.0-alpha.19",
-    "@storybook/client-logger": "6.4.0-alpha.19",
-    "@storybook/core-events": "6.4.0-alpha.19",
-    "@storybook/csf": "0.0.2--canary.a925d24.0",
-    "@storybook/router": "6.4.0-alpha.19",
-=======
     "@storybook/channels": "6.4.0-alpha.34",
     "@storybook/client-logger": "6.4.0-alpha.34",
     "@storybook/core-events": "6.4.0-alpha.34",
-    "@storybook/csf": "0.0.1",
+    "@storybook/csf": "0.0.2--canary.a925d24.0",
     "@storybook/router": "6.4.0-alpha.34",
->>>>>>> 94b3a49c
     "@storybook/semver": "^7.3.2",
     "@storybook/theming": "6.4.0-alpha.34",
     "@types/reach__router": "^1.3.7",
