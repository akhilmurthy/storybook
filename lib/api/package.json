--- conflicted
+++ resolved
@@ -1,10 +1,6 @@
 {
   "name": "@storybook/api",
-<<<<<<< HEAD
   "version": "5.2.0-alpha.8",
-=======
-  "version": "5.1.0-beta.1",
->>>>>>> de90d224
   "description": "Core Storybook API & Context",
   "keywords": [
     "storybook"
@@ -24,19 +20,11 @@
     "prepare": "node ./scripts/generateVersion.js && node ../../scripts/prepare.js"
   },
   "dependencies": {
-<<<<<<< HEAD
     "@storybook/channels": "5.2.0-alpha.8",
     "@storybook/client-logger": "5.2.0-alpha.8",
     "@storybook/core-events": "5.2.0-alpha.8",
     "@storybook/router": "5.2.0-alpha.8",
     "@storybook/theming": "5.2.0-alpha.8",
-=======
-    "@storybook/channels": "5.1.0-beta.1",
-    "@storybook/client-logger": "5.1.0-beta.1",
-    "@storybook/core-events": "5.1.0-beta.1",
-    "@storybook/router": "5.1.0-beta.1",
-    "@storybook/theming": "5.1.0-beta.1",
->>>>>>> de90d224
     "core-js": "^3.0.1",
     "fast-deep-equal": "^2.0.1",
     "global": "^4.3.2",
