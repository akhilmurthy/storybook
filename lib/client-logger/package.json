--- conflicted
+++ resolved
@@ -1,10 +1,6 @@
 {
   "name": "@storybook/client-logger",
-<<<<<<< HEAD
-  "version": "6.5.0-beta.4",
-=======
   "version": "7.0.0-alpha.1",
->>>>>>> abbd4f91
   "description": "",
   "keywords": [
     "storybook"
@@ -43,10 +39,5 @@
   "publishConfig": {
     "access": "public"
   },
-<<<<<<< HEAD
-  "gitHead": "55247a8e36da7061bfced80c588a539d3fda3f04",
-  "sbmodern": "dist/modern/index.js"
-=======
   "gitHead": "b90b85210f66da59656c2ef58b0910b156256bea"
->>>>>>> abbd4f91
 }