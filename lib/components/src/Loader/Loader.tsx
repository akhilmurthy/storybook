--- conflicted
+++ resolved
@@ -1,8 +1,4 @@
-<<<<<<< HEAD
-import { EventSource } from 'global';
-=======
 import { EventSource, CONFIG_TYPE } from 'global';
->>>>>>> 3775f570
 import React, { ComponentProps, FunctionComponent, useEffect, useState } from 'react';
 import { styled, keyframes } from '@storybook/theming';
 import { Icons } from '../icon/icon';
@@ -161,17 +157,12 @@
   const [error, setError] = useState(undefined);
 
   useEffect(() => {
-<<<<<<< HEAD
-    const eventSource = new EventSource('/progress');
-    let lastProgress: Progress;
-=======
     // Don't listen for progress updates in static builds
     if (CONFIG_TYPE !== 'DEVELOPMENT') return undefined;
 
     const eventSource = new EventSource('/progress');
     let lastProgress: Progress;
 
->>>>>>> 3775f570
     eventSource.onmessage = (event: any) => {
       try {
         lastProgress = JSON.parse(event.data);
@@ -181,19 +172,12 @@
         eventSource.close();
       }
     };
-<<<<<<< HEAD
-    eventSource.onerror = () => {
-      if (lastProgress?.value !== 1) setError(new Error('Connection closed'));
-      eventSource.close();
-    };
-=======
 
     eventSource.onerror = () => {
       if (lastProgress && lastProgress.value !== 1) setError(new Error('Connection closed'));
       eventSource.close();
     };
 
->>>>>>> 3775f570
     return () => eventSource.close();
   }, []);
 
