import { window } from 'global';
import React, { Component, Fragment } from 'react';
import PropTypes from 'prop-types';
import Events from '@storybook/core-events';
import { types } from '@storybook/addons';
import { Global, css } from '@emotion/core';

import { IconButton, Toolbar, Separator } from './toolbar';
import Icons from '../icon/icon';
import { Route } from '../router/router';
import { TabButton, TabBar } from '../tabs/tabs';

import Zoom from './tools/zoom';
import { Grid, Background } from './tools/background';
import * as S from './components';

class IFrame extends Component {
  shouldComponentUpdate() {
    // this component renders an iframe, which gets updates via post-messages
    return false;
  }

  render() {
    const { id, title, src, allowFullScreen, ...rest } = this.props;
    return (
      <Fragment>
        <Global
          styles={css({
            iframe: {
              border: '0 none',
            },
          })}
        />
        <iframe id={id} title={title} src={src} allowFullScreen={allowFullScreen} {...rest} />
      </Fragment>
    );
  }
}
IFrame.propTypes = {
  id: PropTypes.string.isRequired,
  title: PropTypes.string.isRequired,
  src: PropTypes.string.isRequired,
  allowFullScreen: PropTypes.bool.isRequired,
};

// eslint-disable-next-line react/no-multi-comp
class Preview extends Component {
  state = {
    zoom: 1,
    grid: false,
  };

  shouldComponentUpdate({ storyId, viewMode, options }, { zoom, grid }) {
    const { props, state } = this;

    return (
      options.isFullscreen !== props.options.isFullscreen ||
      options.isToolshown !== props.options.isToolshown ||
      viewMode !== props.viewMode ||
      storyId !== props.storyId ||
      zoom !== state.zoom ||
      grid !== state.grid
    );
  }

  componentDidUpdate(prevProps) {
<<<<<<< HEAD
    const { channel, storyId } = this.props;
    const { path: prevStoryId } = prevProps;
    if (storyId && storyId !== prevStoryId) {
      channel.emit(Events.SET_CURRENT_STORY, { storyId });
=======
    const { api, componentId } = this.props;
    const { componentId: prevComponentId } = prevProps;
    if (componentId && componentId !== prevComponentId) {
      api.emit(Events.SET_CURRENT_STORY, { componentId });
>>>>>>> 7f5d1e84
    }
  }

  render() {
    const { id, path, location, viewMode, storyId, getElements, actions, options } = this.props;

    const { zoom, grid } = this.state;
    const tools = getElements(types.TOOL);
    const toolList = Object.values(tools);
    const toolbarHeight = options.isToolshown ? 40 : 0;

    const panels = getElements(types.TAB);
    const panelList = Object.values(panels);
    const tabsList = [
      {
        route: () => `/components/${storyId}`,
        match: () => viewMode === 'components',
        title: 'Canvas',
        key: 'canvas',
      },
    ].concat(panelList);

    return (
      <Fragment>
        <Toolbar
          key="toolbar"
          shown={options.isToolshown}
          left={[
            <TabBar key="tabs" scroll={false}>
              {tabsList.map((t, index) => {
                const to = t.route({ storyId, viewMode, path, location });
                const isActive = t.match({ storyId, viewMode, path, location });
                return (
                  <S.UnstyledLink key={t.id || `l${index}`} to={to}>
                    <TabButton active={isActive}>{t.title}</TabButton>
                  </S.UnstyledLink>
                );
              })}
            </TabBar>,
            <Separator key="1" />,
            <Zoom
              key="zoom"
              current={zoom}
              set={v => this.setState({ zoom: zoom * v })}
              reset={() => this.setState({ zoom: 1 })}
            />,
            <Separator key="2" />,
            <IconButton active={!!grid} key="grid" onClick={() => this.setState({ grid: !grid })}>
              <Icons icon="grid" />
            </IconButton>,
            ...toolList.map((t, index) => (
              <Fragment key={t.id || `t${index}`}>{t.render()}</Fragment>
            )),
          ]}
          right={[
            <Separator key="1" />,
            <IconButton key="full" onClick={actions.toggleFullscreen}>
              <Icons icon={options.isFullscreen ? 'cross' : 'expand'} />
            </IconButton>,
            <Separator key="2" />,
            <IconButton key="opener" onClick={() => window.open(`iframe.html?path=${path}`)}>
              <Icons icon="share" />
            </IconButton>,
          ]}
        />
        <S.FrameWrap key="frame" offset={toolbarHeight}>
          <Route path="components" startsWith hideOnly>
            <S.Frame
              style={{
                width: `${100 * zoom}%`,
                height: `${100 * zoom}%`,
                transform: `scale(${1 / zoom})`,
              }}
            >
              <Background id="storybook-preview-background">{grid ? <Grid /> : null}</Background>
              <IFrame
                id="storybook-preview-iframe"
                title={id || 'preview'}
                src={`iframe.html?id=${storyId}`}
                allowFullScreen
              />
            </S.Frame>
          </Route>
          {panelList.map(panel => (
            <Fragment key={panel.id}>
              {panel.render({ active: panel.match({ storyId, viewMode, location, path }) })}
            </Fragment>
          ))}
        </S.FrameWrap>
      </Fragment>
    );
  }
}
Preview.propTypes = {
  id: PropTypes.string.isRequired,
  api: PropTypes.shape({
    on: PropTypes.func,
    off: PropTypes.func,
    emit: PropTypes.func,
  }).isRequired,
  storyId: PropTypes.string,
  path: PropTypes.string,
  viewMode: PropTypes.oneOf(['components', 'info']),
  location: PropTypes.shape({}).isRequired,
  getElements: PropTypes.func.isRequired,
  options: PropTypes.shape({
    isFullscreen: PropTypes.bool,
    isToolshown: PropTypes.bool,
  }).isRequired,
  actions: PropTypes.shape({}).isRequired,
};
Preview.defaultProps = {
  viewMode: undefined,
  storyId: undefined,
  path: undefined,
};

export { Preview };<|MERGE_RESOLUTION|>--- conflicted
+++ resolved
@@ -64,17 +64,10 @@
   }
 
   componentDidUpdate(prevProps) {
-<<<<<<< HEAD
-    const { channel, storyId } = this.props;
+    const { api, storyId } = this.props;
     const { path: prevStoryId } = prevProps;
     if (storyId && storyId !== prevStoryId) {
-      channel.emit(Events.SET_CURRENT_STORY, { storyId });
-=======
-    const { api, componentId } = this.props;
-    const { componentId: prevComponentId } = prevProps;
-    if (componentId && componentId !== prevComponentId) {
-      api.emit(Events.SET_CURRENT_STORY, { componentId });
->>>>>>> 7f5d1e84
+      api.emit(Events.SET_CURRENT_STORY, { storyId });
     }
   }
 
