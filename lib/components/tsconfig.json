--- conflicted
+++ resolved
@@ -2,13 +2,10 @@
   "extends": "../../tsconfig.json",
   "compilerOptions": {
     "rootDir": "./src",
-<<<<<<< HEAD
-=======
     "types": [
       "jest",
       "@testing-library/jest-dom"
     ]
->>>>>>> 87e8035d
   },
   "include": [
     "src/**/*"
