{
  "name": "@storybook/components",
  "version": "4.1.0-alpha.8",
  "description": "Core Storybook Components",
  "keywords": [
    "storybook"
  ],
  "homepage": "https://github.com/storybooks/storybook/tree/master/lib/components",
  "publishConfig": {
    "access": "public"
  },
  "bugs": {
    "url": "https://github.com/storybooks/storybook/issues"
  },
  "repository": {
    "type": "git",
    "url": "https://github.com/storybooks/storybook.git"
  },
  "license": "MIT",
  "main": "dist/index.js",
  "jsnext:main": "src/index.js",
  "scripts": {
    "build-storybook": "build-storybook",
    "prepare": "node ../../scripts/prepare.js",
    "storybook": "start-storybook -p 6006"
  },
  "dependencies": {
    "@emotion/core": "^0.13.1",
    "@emotion/provider": "^0.11.2",
    "@emotion/styled": "^0.10.6",
    "@reach/router": "^1.1.1",
    "@storybook/core-events": "4.1.0-alpha.3",
    "@storybook/addons": "4.1.0-alpha.3",
    "global": "^4.3.2",
    "immer": "^1.5.0",
    "js-beautify": "^1.8.6",
    "lodash.pick": "^4.4.0",
    "lodash.throttle": "^4.1.1",
    "memoizerific": "^1.11.3",
    "prop-types": "^15.6.2",
    "qs": "^6.5.2",
    "react-focus-lock": "^1.13.2",
    "react-inspector": "^2.3.0",
    "react-popper-tooltip": "^2.3.4",
    "react-syntax-highlighter": "^8.0.1",
    "react-textarea-autosize": "^7.0.4",
    "reactjs-popup": "^1.2.0",
    "render-fragment": "^0.1.1"
  },
<<<<<<< HEAD
=======
  "devDependencies": {
    "@storybook/addon-actions": "4.1.0-alpha.8",
    "@storybook/addon-knobs": "4.1.0-alpha.8",
    "@storybook/react": "4.1.0-alpha.8"
  },
>>>>>>> 4dd81aac
  "peerDependencies": {
    "react": "*",
    "react-dom": "*"
  }
}<|MERGE_RESOLUTION|>--- conflicted
+++ resolved
@@ -29,8 +29,8 @@
     "@emotion/provider": "^0.11.2",
     "@emotion/styled": "^0.10.6",
     "@reach/router": "^1.1.1",
-    "@storybook/core-events": "4.1.0-alpha.3",
-    "@storybook/addons": "4.1.0-alpha.3",
+    "@storybook/core-events": "4.1.0-alpha.8",
+    "@storybook/addons": "4.1.0-alpha.8",
     "global": "^4.3.2",
     "immer": "^1.5.0",
     "js-beautify": "^1.8.6",
@@ -47,14 +47,6 @@
     "reactjs-popup": "^1.2.0",
     "render-fragment": "^0.1.1"
   },
-<<<<<<< HEAD
-=======
-  "devDependencies": {
-    "@storybook/addon-actions": "4.1.0-alpha.8",
-    "@storybook/addon-knobs": "4.1.0-alpha.8",
-    "@storybook/react": "4.1.0-alpha.8"
-  },
->>>>>>> 4dd81aac
   "peerDependencies": {
     "react": "*",
     "react-dom": "*"
