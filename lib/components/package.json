--- conflicted
+++ resolved
@@ -1,10 +1,6 @@
 {
   "name": "@storybook/components",
-<<<<<<< HEAD
   "version": "3.3.0-alpha.3",
-=======
-  "version": "3.2.15",
->>>>>>> e3d4397c
   "description": "Core Storybook Components",
   "license": "MIT",
   "main": "dist/index.js",
