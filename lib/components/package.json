{
  "name": "@storybook/components",
  "version": "7.0.0-alpha.1",
  "description": "Core Storybook Components",
  "keywords": [
    "storybook"
  ],
  "homepage": "https://github.com/storybookjs/storybook/tree/main/lib/components",
  "bugs": {
    "url": "https://github.com/storybookjs/storybook/issues"
  },
  "repository": {
    "type": "git",
    "url": "https://github.com/storybookjs/storybook.git",
    "directory": "lib/components"
  },
  "funding": {
    "type": "opencollective",
    "url": "https://opencollective.com/storybook"
  },
  "license": "MIT",
  "sideEffects": false,
  "exports": {
    ".": {
      "require": "./dist/index.js",
      "import": "./dist/index.mjs",
      "types": "./dist/index.d.ts"
    },
    "./html": {
      "require": "./dist/html.js",
      "import": "./dist/html.mjs",
      "types": "./dist/html.d.ts"
    },
    "./package.json": {
      "require": "./package.json",
      "import": "./package.json",
      "types": "./package.json"
    }
  },
  "main": "dist/index.js",
  "module": "dist/index.mjs",
  "types": "dist/index.d.ts",
  "files": [
    "dist/**/*",
    "README.md",
    "*.js",
    "*.d.ts"
  ],
  "scripts": {
    "prepare": "esrun ../../scripts/prepare/bundle.ts"
  },
  "dependencies": {
    "@storybook/client-logger": "7.0.0-alpha.1",
    "@storybook/csf": "0.0.2--canary.4566f4d.1",
<<<<<<< HEAD
    "@storybook/theming": "7.0.0-alpha.1"
=======
    "@storybook/theming": "6.5.0-rc.1",
    "@types/react-syntax-highlighter": "11.0.5",
    "core-js": "^3.8.2",
    "memoizerific": "^1.11.3",
    "qs": "^6.10.0",
    "react-syntax-highlighter": "^15.4.5",
    "regenerator-runtime": "^0.13.7",
    "util-deprecate": "^1.0.2"
>>>>>>> ada6a584
  },
  "devDependencies": {
    "@digitak/esrun": "^3.2.2",
    "@popperjs/core": "^2.6.0",
    "@types/color-convert": "^2.0.0",
    "@types/overlayscrollbars": "^1.12.0",
    "@types/react-syntax-highlighter": "11.0.5",
    "color-convert": "^2.0.1",
    "css": "^3.0.0",
    "fast-deep-equal": "^3.1.3",
    "global": "^4.4.0",
    "jest": "^26.6.3",
    "lodash": "^4.17.21",
    "markdown-to-jsx": "^7.1.3",
    "overlayscrollbars": "^1.13.1",
    "polished": "^4.2.2",
    "prettier": ">=2.2.1 <=2.3.0",
    "prop-types": "^15.7.2",
    "react-colorful": "^5.1.2",
    "react-popper-tooltip": "^3.1.1",
    "react-syntax-highlighter": "^15.4.5",
    "react-textarea-autosize": "^8.3.0",
    "ts-dedent": "^2.0.0",
    "util-deprecate": "^1.0.2"
  },
  "peerDependencies": {
    "react": "^16.8.0 || ^17.0.0 || ^18.0.0",
    "react-dom": "^16.8.0 || ^17.0.0 || ^18.0.0"
  },
  "publishConfig": {
    "access": "public"
  },
  "bundlerEntrypoint": [
    "./src/index.ts",
    "./src/html.tsx"
  ],
  "gitHead": "b90b85210f66da59656c2ef58b0910b156256bea"
}<|MERGE_RESOLUTION|>--- conflicted
+++ resolved
@@ -52,18 +52,12 @@
   "dependencies": {
     "@storybook/client-logger": "7.0.0-alpha.1",
     "@storybook/csf": "0.0.2--canary.4566f4d.1",
-<<<<<<< HEAD
-    "@storybook/theming": "7.0.0-alpha.1"
-=======
-    "@storybook/theming": "6.5.0-rc.1",
-    "@types/react-syntax-highlighter": "11.0.5",
+    "@storybook/theming": "7.0.0-alpha.1",
     "core-js": "^3.8.2",
     "memoizerific": "^1.11.3",
     "qs": "^6.10.0",
-    "react-syntax-highlighter": "^15.4.5",
     "regenerator-runtime": "^0.13.7",
     "util-deprecate": "^1.0.2"
->>>>>>> ada6a584
   },
   "devDependencies": {
     "@digitak/esrun": "^3.2.2",
@@ -86,8 +80,7 @@
     "react-popper-tooltip": "^3.1.1",
     "react-syntax-highlighter": "^15.4.5",
     "react-textarea-autosize": "^8.3.0",
-    "ts-dedent": "^2.0.0",
-    "util-deprecate": "^1.0.2"
+    "ts-dedent": "^2.0.0"
   },
   "peerDependencies": {
     "react": "^16.8.0 || ^17.0.0 || ^18.0.0",
