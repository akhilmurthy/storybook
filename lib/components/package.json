--- conflicted
+++ resolved
@@ -22,18 +22,12 @@
     "storybook": "start-storybook -p 6006"
   },
   "dependencies": {
-<<<<<<< HEAD
-    "@emotion/core": "^0.13.1",
-    "@emotion/provider": "^0.11.2",
-    "@emotion/styled": "^0.10.6",
+    "@emotion/core": "^10.0.2",
+    "@emotion/styled": "^10.0.2",
     "@reach/router": "^1.1.1",
     "@storybook/core-events": "4.1.0-alpha.11",
     "@storybook/addons": "4.1.0-alpha.11",
-=======
-    "@emotion/core": "^10.0.2",
-    "@emotion/styled": "^10.0.2",
     "emotion-theming": "^10.0.2",
->>>>>>> b8be2f43
     "global": "^4.3.2",
     "immer": "^1.5.0",
     "js-beautify": "^1.8.6",
