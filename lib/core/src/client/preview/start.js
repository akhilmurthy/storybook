<<<<<<< HEAD
=======
import React from 'react';
import ReactDOM from 'react-dom';

import addons from '@storybook/addons';
>>>>>>> fbb11ada
import { navigator, window, document } from 'global';
import deprecate from 'util-deprecate';
import AnsiToHtml from 'ansi-to-html';

import addons from '@storybook/addons';
import createChannel from '@storybook/channel-postmessage';
import { ClientApi, StoryStore, ConfigApi } from '@storybook/client-api';
import { toId } from '@storybook/router/utils';
import { logger } from '@storybook/client-logger';
import Events from '@storybook/core-events';

import { initializePath, setPath } from './url';

const ansiConverter = new AnsiToHtml();

const classes = {
  MAIN: 'sb-show-main',
  NOPREVIEW: 'sb-show-nopreview',
  ERROR: 'sb-show-errordisplay',
};

function showMain() {
  document.body.classList.remove(classes.NOPREVIEW);
  document.body.classList.remove(classes.ERROR);

  document.body.classList.add(classes.MAIN);
}

function showNopreview() {
  document.body.classList.remove(classes.MAIN);
  document.body.classList.remove(classes.ERROR);

  document.body.classList.add(classes.NOPREVIEW);
}

function showErrorDisplay({ message = '', stack = '' }) {
  document.getElementById('error-message').innerHTML = ansiConverter.toHtml(message);
  document.getElementById('error-stack').innerHTML = ansiConverter.toHtml(stack);

  document.body.classList.remove(classes.MAIN);
  document.body.classList.remove(classes.NOPREVIEW);

  document.body.classList.add(classes.ERROR);
}

// showError is used by the various app layers to inform the user they have done something
// wrong -- for instance returned the wrong thing from a story
function showError({ title, description }) {
  addons.getChannel().emit(Events.STORY_ERRORED, { title, description });
  showErrorDisplay({
    message: title,
    stack: description,
  });
}

// showException is used if we fail to render the story and it is uncaught by the app layer
function showException(exception) {
  addons.getChannel().emit(Events.STORY_THREW_EXCEPTION, exception);
  showErrorDisplay(exception);

  // Log the stack to the console. So, user could check the source code.
  logger.error(exception);
}

const isBrowser =
  navigator &&
  navigator.userAgent &&
  navigator.userAgent !== 'storyshots' &&
  !(navigator.userAgent.indexOf('Node.js') > -1) &&
  !(navigator.userAgent.indexOf('jsdom') > -1);

export const getContext = (() => {
  let cache;
  return decorateStory => {
    if (cache) {
      return cache;
    }
    let channel = null;
    if (isBrowser) {
      try {
        channel = addons.getChannel();
      } catch (e) {
        channel = createChannel({ page: 'preview' });
        addons.setChannel(channel);
      }
    }
    let storyStore;
    let clientApi;
    if (typeof window !== 'undefined' && window.__STORYBOOK_CLIENT_API__) {
      clientApi = window.__STORYBOOK_CLIENT_API__;
      // eslint-disable-next-line no-underscore-dangle
      storyStore = clientApi._storyStore;
    } else {
      storyStore = new StoryStore({ channel });
      clientApi = new ClientApi({ storyStore, decorateStory });
    }
    const { clearDecorators } = clientApi;
    const configApi = new ConfigApi({ clearDecorators, storyStore, channel, clientApi });

    return {
      configApi,
      storyStore,
      channel,
      clientApi,
      showMain,
      showError,
      showException,
    };
  };
})();

function focusInInput(event) {
  return (
    /input|textarea/i.test(event.target.tagName) ||
    event.target.getAttribute('contenteditable') !== null
  );
}

export default function start(render, { decorateStory } = {}) {
  const context = getContext(decorateStory);

  const { clientApi, channel, configApi, storyStore } = context;
  // Provide access to external scripts if `window` is defined.
  // NOTE this is different to isBrowser, primarily for the JSDOM use case
  let previousKind = '';
  let previousStory = '';
  let previousRevision = -1;
  let previousViewMode = '';

  const renderMain = forceRender => {
    const revision = storyStore.getRevision();
<<<<<<< HEAD
    const loadError = storyStore.getError();
    const { storyId } = storyStore.getSelection();

    const data = storyStore.fromId(storyId);

    const { kind, name, getDecorated, id, error } = data || {};
=======
    const { storyId, viewMode } = storyStore.getSelection();
    const data = storyStore.fromId(storyId);
    const { kind, name, getDecorated, id, parameters } = data || {};
>>>>>>> fbb11ada

    const renderContext = {
      ...context,
      ...data,
      selectedKind: kind,
      selectedStory: name,
      parameters,
      forceRender,
    };

<<<<<<< HEAD
    if (loadError || error) {
      showErrorDisplay(loadError || error);
    } else if (getDecorated) {
      // Render story only if selectedKind or selectedStory have changed.
      // However, we DO want the story to re-render if the store itself has changed
      // (which happens at the moment when HMR occurs)
      if (
        !forceRender &&
        revision === previousRevision &&
        kind === previousKind &&
        previousStory === name
      ) {
        addons.getChannel().emit(Events.STORY_UNCHANGED, id);
        return;
      }

      if (!forceRender && previousKind && previousStory) {
        addons.getChannel().emit(Events.STORY_CHANGED, id);
      }
=======
    // Render story only if selectedKind or selectedStory have changed.
    // However, we DO want the story to re-render if the store itself has changed
    // (which happens at the moment when HMR occurs)
    if (
      !forceRender &&
      revision === previousRevision &&
      viewMode === previousViewMode &&
      kind === previousKind &&
      name === previousStory
    ) {
      addons.getChannel().emit(Events.STORY_UNCHANGED, id);
      return;
    }
>>>>>>> fbb11ada

    if (!forceRender && previousKind && previousStory) {
      addons.getChannel().emit(Events.STORY_CHANGED, id);
    }

<<<<<<< HEAD
      render(renderContext);
      addons.getChannel().emit(Events.STORY_RENDERED, id);
      showMain();
    } else {
      showNopreview();
      addons.getChannel().emit(Events.STORY_MISSING, id);
=======
    if (viewMode === 'docs') {
      const NoDocs = () => <div style={{ fontFamily: 'sans-serif' }}>No docs found</div>;
      const StoryDocs = (parameters && parameters.docs) || NoDocs;
      ReactDOM.render(<StoryDocs context={renderContext} />, document.getElementById('root'));
    } else if (!viewMode || viewMode === 'story') {
      if (getDecorated) {
        render(renderContext);
        addons.getChannel().emit(Events.STORY_RENDERED, id);
      } else {
        showNopreview();
        addons.getChannel().emit(Events.STORY_MISSING, id);
      }
>>>>>>> fbb11ada
    }

    previousRevision = revision;
    previousKind = kind;
    previousStory = name;
    previousViewMode = viewMode;

    if (!forceRender) {
      document.documentElement.scrollTop = 0;
    }
  };

  // initialize the UI
  const renderUI = forceRender => {
    if (isBrowser) {
      try {
        renderMain(forceRender);
      } catch (ex) {
        showException(ex);
      }
    }
  };

  const forceReRender = () => renderUI(true);

  // channel can be null in NodeJS
  if (isBrowser) {
    const deprecatedToId = deprecate(
      toId,
      `Passing name+kind to the SET_CURRENT_STORY event is deprecated, use a storyId instead`
    );

    channel.on(Events.FORCE_RE_RENDER, forceReRender);
    channel.on(Events.SET_CURRENT_STORY, ({ storyId: inputStoryId, name, kind, viewMode }) => {
      let storyId = inputStoryId;
      // For backwards compatibility
      if (!storyId) {
        if (!name || !kind) {
          throw new Error('You should pass `storyId` into SET_CURRENT_STORY');
        }
        storyId = deprecatedToId(kind, name);
      }

      storyStore.setSelection({ storyId, viewMode });
      setPath({ storyId, viewMode });
    });

    // Handle keyboard shortcuts
    window.onkeydown = event => {
      if (!focusInInput(event)) {
        // We have to pick off the keys of the event that we need on the other side
        const { altKey, ctrlKey, metaKey, shiftKey, key, code, keyCode } = event;
        channel.emit(Events.PREVIEW_KEYDOWN, {
          event: { altKey, ctrlKey, metaKey, shiftKey, key, code, keyCode },
        });
      }
    };
  }

  storyStore.on(Events.STORY_INIT, () => {
    const { storyId, viewMode } = initializePath();
    storyStore.setSelection({ storyId, viewMode });
  });

  storyStore.on(Events.STORY_RENDER, renderUI);

  if (typeof window !== 'undefined') {
    window.__STORYBOOK_CLIENT_API__ = clientApi;
    window.__STORYBOOK_ADDONS_CHANNEL__ = channel; // may not be defined
  }

  let previousExports = {};
  const loadStories = (req, framework) => () => {
    req.keys().forEach(filename => {
      const fileExports = req(filename);

      // An old-style story file
      if (!fileExports.default) {
        return;
      }

      if (!fileExports.default.title) {
        throw new Error(
          `Unexpected default export without title: ${JSON.stringify(fileExports.default)}`
        );
      }

      const { default: meta, ...examples } = fileExports;
      const kindName = meta.title;

      if (previousExports[filename]) {
        if (previousExports[filename] === fileExports) {
          return;
        }

        // Otherwise clear this kind
        storyStore.removeStoryKind(kindName);
        storyStore.incrementRevision();
      }

      // We pass true here to avoid the warning about HMR. It's cool clientApi, we got this
      const kind = clientApi.storiesOf(kindName, true);
      kind.addParameters({ framework });

      (meta.decorators || []).forEach(decorator => {
        kind.addDecorator(decorator);
      });
      if (meta.parameters) {
        kind.addParameters(meta.parameters);
      }

      Object.keys(examples).forEach(key => {
        const example = examples[key];
        const { title = example.title || key, parameters } = example;
        kind.add(title, example, parameters);
      });

      previousExports[filename] = fileExports;
    });
  };

  const load = (req, m, framework) => {
    if (m && m.hot && m.hot.dispose) {
      ({ previousExports = {} } = m.hot.data || {});

      m.hot.dispose(data => {
        // eslint-disable-next-line no-param-reassign
        data.previousExports = previousExports;
      });
    }
    configApi.configure(loadStories(req, framework), m);
  };

  return { load, context, clientApi, configApi, forceReRender };
}<|MERGE_RESOLUTION|>--- conflicted
+++ resolved
@@ -1,11 +1,6 @@
-<<<<<<< HEAD
-=======
+import { navigator, window, document } from 'global';
 import React from 'react';
 import ReactDOM from 'react-dom';
-
-import addons from '@storybook/addons';
->>>>>>> fbb11ada
-import { navigator, window, document } from 'global';
 import deprecate from 'util-deprecate';
 import AnsiToHtml from 'ansi-to-html';
 
@@ -136,18 +131,12 @@
 
   const renderMain = forceRender => {
     const revision = storyStore.getRevision();
-<<<<<<< HEAD
     const loadError = storyStore.getError();
-    const { storyId } = storyStore.getSelection();
+    const { storyId, viewMode } = storyStore.getSelection();
 
     const data = storyStore.fromId(storyId);
 
-    const { kind, name, getDecorated, id, error } = data || {};
-=======
-    const { storyId, viewMode } = storyStore.getSelection();
-    const data = storyStore.fromId(storyId);
-    const { kind, name, getDecorated, id, parameters } = data || {};
->>>>>>> fbb11ada
+    const { kind, name, getDecorated, id, parameters, error } = data || {};
 
     const renderContext = {
       ...context,
@@ -158,27 +147,11 @@
       forceRender,
     };
 
-<<<<<<< HEAD
     if (loadError || error) {
       showErrorDisplay(loadError || error);
-    } else if (getDecorated) {
-      // Render story only if selectedKind or selectedStory have changed.
-      // However, we DO want the story to re-render if the store itself has changed
-      // (which happens at the moment when HMR occurs)
-      if (
-        !forceRender &&
-        revision === previousRevision &&
-        kind === previousKind &&
-        previousStory === name
-      ) {
-        addons.getChannel().emit(Events.STORY_UNCHANGED, id);
-        return;
-      }
-
-      if (!forceRender && previousKind && previousStory) {
-        addons.getChannel().emit(Events.STORY_CHANGED, id);
-      }
-=======
+      return;
+    }
+
     // Render story only if selectedKind or selectedStory have changed.
     // However, we DO want the story to re-render if the store itself has changed
     // (which happens at the moment when HMR occurs)
@@ -192,33 +165,29 @@
       addons.getChannel().emit(Events.STORY_UNCHANGED, id);
       return;
     }
->>>>>>> fbb11ada
 
     if (!forceRender && previousKind && previousStory) {
       addons.getChannel().emit(Events.STORY_CHANGED, id);
     }
 
-<<<<<<< HEAD
-      render(renderContext);
-      addons.getChannel().emit(Events.STORY_RENDERED, id);
-      showMain();
-    } else {
-      showNopreview();
-      addons.getChannel().emit(Events.STORY_MISSING, id);
-=======
-    if (viewMode === 'docs') {
-      const NoDocs = () => <div style={{ fontFamily: 'sans-serif' }}>No docs found</div>;
-      const StoryDocs = (parameters && parameters.docs) || NoDocs;
-      ReactDOM.render(<StoryDocs context={renderContext} />, document.getElementById('root'));
-    } else if (!viewMode || viewMode === 'story') {
-      if (getDecorated) {
-        render(renderContext);
-        addons.getChannel().emit(Events.STORY_RENDERED, id);
-      } else {
-        showNopreview();
-        addons.getChannel().emit(Events.STORY_MISSING, id);
-      }
->>>>>>> fbb11ada
+    switch (viewMode) {
+      case 'docs': {
+        const NoDocs = () => <div style={{ fontFamily: 'sans-serif' }}>No docs found</div>;
+        const StoryDocs = (parameters && parameters.docs) || NoDocs;
+        ReactDOM.render(<StoryDocs context={renderContext} />, document.getElementById('root'));
+        break;
+      }
+      case 'story':
+      default: {
+        if (getDecorated) {
+          render(renderContext);
+          addons.getChannel().emit(Events.STORY_RENDERED, id);
+        } else {
+          showNopreview();
+          addons.getChannel().emit(Events.STORY_MISSING, id);
+        }
+        break;
+      }
     }
 
     previousRevision = revision;
