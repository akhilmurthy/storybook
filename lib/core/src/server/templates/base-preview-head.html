--- conflicted
+++ resolved
@@ -55,13 +55,8 @@
 </style>
 
 <script>
-<<<<<<< HEAD
   /* globals window */
   /* eslint-disable no-underscore-dangle */
-  if (window.parent !== window) {
-    window.__REACT_DEVTOOLS_GLOBAL_HOOK__ = window.parent.__REACT_DEVTOOLS_GLOBAL_HOOK__;
-    window.__VUE_DEVTOOLS_GLOBAL_HOOK__ = window.parent.__VUE_DEVTOOLS_GLOBAL_HOOK__;
-=======
   try {
     if (window.parent !== window) {
       window.__REACT_DEVTOOLS_GLOBAL_HOOK__ = window.parent.__REACT_DEVTOOLS_GLOBAL_HOOK__;
@@ -69,6 +64,5 @@
     }
   } catch (e) {
     console.warn('unable to connect to parent frame for connecting dev tools');
->>>>>>> 71fb0da6
   }
 </script>