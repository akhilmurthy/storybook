import path from 'path';
import { Router } from 'express';
import webpack from 'webpack';

import webpackDevMiddleware from 'webpack-dev-middleware';
import webpackHotMiddleware from 'webpack-hot-middleware';

import { logger } from '@storybook/node-logger';
import { getMiddleware } from './utils/middleware';
import { logConfig } from './logConfig';
import loadConfig from './config';
import loadManagerConfig from './manager/manager-config';
import { resolvePathInStorybookCache } from './utils/resolve-path-in-sb-cache';

const dllPath = path.join(__dirname, '../../dll');

const cache = {};

let previewProcess;
let previewReject;
let resolved = false;

const router = new Router();

export default function(options) {
  const configDir = path.resolve(options.configDir);
  const outputDir = path.resolve(options.outputDir || resolvePathInStorybookCache('public'));
  const configType = 'DEVELOPMENT';

  const startTime = process.hrtime();
  let managerTotalTime;
  let previewTotalTime;

  const managerPromise = loadManagerConfig({
    configType,
    outputDir,
    configDir,
    cache,
    corePresets: [require.resolve('./manager/manager-preset.js')],
    ...options,
  }).then(config => {
    if (options.debugWebpack) {
      logConfig('Manager webpack config', config, logger);
    }
    const managerCompiler = webpack(config);

    const devMiddlewareOptions = {
      publicPath: config.output.publicPath,
      watchOptions: {
        aggregateTimeout: 2000,
        ignored: /node_modules/,
      },
      // this actually causes 0 (regular) output from wdm & webpack
      logLevel: 'warn',
      clientLogLevel: 'warning',
      noInfo: true,
    };

    const managerDevMiddlewareInstance = webpackDevMiddleware(
      managerCompiler,
      devMiddlewareOptions
    );

    router.use(managerDevMiddlewareInstance);

    return new Promise((resolve, reject) => {
<<<<<<< HEAD
      managerDevMiddlewareInstance.waitUntilValid(stats => {
        managerTotalTime = process.hrtime(startTime);

        if (!stats) {
          reject(new Error('no stats after building preview'));
        } else if (stats.hasErrors()) {
          reject(stats);
        } else {
          resolve(stats);
=======
      webpack(config).watch(
        {
          aggregateTimeout: 1,
          ignored: /node_modules/,
        },
        (err, stats) => {
          managerTotalTime = process.hrtime(startTime);
          if (!resolved && (err || stats.hasErrors())) {
            const error = new Error('Manager build is broken');
            error.error = err;
            error.close = true;
            error.stats = stats;
            logger.line();
            logger.line();
            try {
              previewReject(error);
              previewProcess.close();
              logger.warn('force closed preview build');
            } catch (e) {
              logger.warn('Unable to close preview build!');
            }
            logger.line();
            reject(error);
          } else {
            resolve(stats);
          }
>>>>>>> 50844dd4
        }
      });
    });
  });

  const previewPromise = options.ignorePreview
    ? new Promise(resolve => resolve())
    : loadConfig({
        configType,
        outputDir,
        cache,
        corePresets: [require.resolve('./preview/preview-preset.js')],
        overridePresets: [require.resolve('./preview/custom-webpack-preset.js')],
        ...options,
      }).then(previewConfig => {
        if (options.debugWebpack) {
          logConfig('Preview webpack config', previewConfig, logger);
        }

        // remove the leading '/'
        let { publicPath } = previewConfig.output;
        if (publicPath[0] === '/') {
          publicPath = publicPath.slice(1);
        }

        const previewCompiler = webpack(previewConfig);

        const devMiddlewareOptions = {
          publicPath: previewConfig.output.publicPath,
          watchOptions: {
            aggregateTimeout: 1,
            ignored: /node_modules/,
            ...(previewConfig.watchOptions || {}),
          },
          // this actually causes 0 (regular) output from wdm & webpack
          logLevel: 'warn',
          clientLogLevel: 'warning',
          noInfo: true,
          ...previewConfig.devServer,
        };

        const previewDevMiddlewareInstance = webpackDevMiddleware(
          previewCompiler,
          devMiddlewareOptions
        );

        router.use(previewDevMiddlewareInstance);
        router.use(webpackHotMiddleware(previewCompiler));

        return new Promise((resolve, reject) => {
          previewReject = reject;
          previewDevMiddlewareInstance.waitUntilValid(stats => {
            resolved = true;
            previewTotalTime = process.hrtime(startTime);

            if (!stats) {
              reject(new Error('no stats after building preview'));
            } else if (stats.hasErrors()) {
              reject(stats);
            } else {
              resolve(stats);
            }
          });
          previewProcess = previewDevMiddlewareInstance;
        });
      });

  // custom middleware
  const middlewareFn = getMiddleware(configDir);
  middlewareFn(router);

  managerPromise.catch(e => {
    try {
      if (!resolved) {
        previewReject();
      }
      previewProcess.close();
      logger.warn('force closed preview build');
    } catch (err) {
      logger.warn('Unable to close preview build!');
    }
  });

  return Promise.all([managerPromise, previewPromise]).then(([managerStats, previewStats]) => {
    router.get('/', (request, response) => {
      response.set('Content-Type', 'text/html');
      response.sendFile(path.join(`${outputDir}/index.html`));
    });
    router.get(/\/sb_dll\/(.+\.js)$/, (request, response) => {
      response.set('Content-Type', 'text/javascript');
      response.sendFile(path.join(`${dllPath}/${request.params[0]}`));
    });
    router.get(/\/sb_dll\/(.+\.LICENCE)$/, (request, response) => {
      response.set('Content-Type', 'text/html');
      response.sendFile(path.join(`${dllPath}/${request.params[0]}`));
    });

    return { previewStats, managerStats, managerTotalTime, previewTotalTime, router };
  });
}<|MERGE_RESOLUTION|>--- conflicted
+++ resolved
@@ -64,7 +64,6 @@
     router.use(managerDevMiddlewareInstance);
 
     return new Promise((resolve, reject) => {
-<<<<<<< HEAD
       managerDevMiddlewareInstance.waitUntilValid(stats => {
         managerTotalTime = process.hrtime(startTime);
 
@@ -74,34 +73,6 @@
           reject(stats);
         } else {
           resolve(stats);
-=======
-      webpack(config).watch(
-        {
-          aggregateTimeout: 1,
-          ignored: /node_modules/,
-        },
-        (err, stats) => {
-          managerTotalTime = process.hrtime(startTime);
-          if (!resolved && (err || stats.hasErrors())) {
-            const error = new Error('Manager build is broken');
-            error.error = err;
-            error.close = true;
-            error.stats = stats;
-            logger.line();
-            logger.line();
-            try {
-              previewReject(error);
-              previewProcess.close();
-              logger.warn('force closed preview build');
-            } catch (e) {
-              logger.warn('Unable to close preview build!');
-            }
-            logger.line();
-            reject(error);
-          } else {
-            resolve(stats);
-          }
->>>>>>> 50844dd4
         }
       });
     });
