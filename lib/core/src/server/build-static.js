--- conflicted
+++ resolved
@@ -185,11 +185,6 @@
   if (prebuiltDir) {
     await cpy('**', outputDir, { cwd: prebuiltDir, parents: true });
   } else {
-<<<<<<< HEAD
-    logger.info(`=> Copying prebuilt dll's..`);
-    await cpy(path.join(__dirname, '../../dll/*'), path.join(outputDir, 'sb_dll'));
-=======
->>>>>>> 3775f570
     await buildManager(configType, outputDir, configDir, options);
   }
 
