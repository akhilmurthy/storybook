--- conflicted
+++ resolved
@@ -48,12 +48,8 @@
       // NOTE: we have to import `@storybook/${framework}` first here to ensure that the
       // story store has been initialized *before* trying to add to it in client-api.
       virtualModuleMapping[entryFilename] = `
-<<<<<<< HEAD
+        import '@storybook/${framework}';
         import { addDecorator, addParameters, addParameterEnhancer } from '@storybook/client-api';
-=======
-        import '@storybook/${framework}';
-        import { addDecorator, addParameters } from '@storybook/client-api';
->>>>>>> 95a12ce1
 
         const { decorators, parameters, parameterEnhancers } = require('${configFilename}');
         
