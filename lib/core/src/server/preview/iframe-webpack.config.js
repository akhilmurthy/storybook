import path from 'path';
import { DefinePlugin, HotModuleReplacementPlugin, ProgressPlugin } from 'webpack';
import Dotenv from 'dotenv-webpack';
import HtmlWebpackPlugin from 'html-webpack-plugin';
import CaseSensitivePathsPlugin from 'case-sensitive-paths-webpack-plugin';
import WatchMissingNodeModulesPlugin from 'react-dev-utils/WatchMissingNodeModulesPlugin';
import TerserWebpackPlugin from 'terser-webpack-plugin';
import CoreJSUpgradeWebpackPlugin from 'corejs-upgrade-webpack-plugin';
import VirtualModulePlugin from 'webpack-virtual-modules';
import PnpWebpackPlugin from 'pnp-webpack-plugin';

import resolveFrom from 'resolve-from';

import createBabelLoader from './babel-loader-preview';

import { nodeModulesPaths, loadEnv } from '../config/utils';
import { getPreviewHeadHtml, getPreviewBodyHtml } from '../utils/template';
import { toRequireContextString } from './to-require-context';

const reactPaths = {};
try {
  reactPaths.react = path.dirname(resolveFrom(process.cwd(), 'react/package.json'));
  reactPaths['react-dom'] = path.dirname(resolveFrom(process.cwd(), 'react-dom/package.json'));
} catch (e) {
  //
}

export default ({
  configDir,
  babelOptions,
  entries,
  stories,
  outputDir = path.join('.', 'public'),
  quiet,
  packageJson,
  configType,
  framework,
}) => {
  const { raw, stringified } = loadEnv({ production: true });
  const babelLoader = createBabelLoader(babelOptions);
  const isProd = configType === 'PRODUCTION';

  const frameworkInitEntry = path.resolve(
    path.join(configDir, 'storybook-init-framework-entry.js')
  );
  const virtualModuleMapping = {
    // Ensure that the client API is initialized by the framework before any other iframe code
    // is loaded. That way our client-apis can assume the existence of the API+store
    [frameworkInitEntry]: `import '@storybook/${framework}';`,
  };
  entries.forEach(entryFilename => {
    const match = entryFilename.match(/(.*)-generated-config-entry.js$/);
    if (match) {
      const configFilename = match[1];
      virtualModuleMapping[entryFilename] = `
<<<<<<< HEAD
        import '@storybook/${framework}';
        import { addDecorator, addParameters, addParameterEnhancer } from '@storybook/client-api';

        const { decorators, parameters, parameterEnhancers } = require('${configFilename}');
=======
        import { addDecorator, addParameters } from '@storybook/client-api';

        const { decorators, parameters } = require(${JSON.stringify(configFilename)});
>>>>>>> 9715a27e
        
        if (decorators) decorators.forEach(decorator => addDecorator(decorator));
        if (parameters) addParameters(parameters);
        if (parameterEnhancers) parameterEnhancers.forEach(enhancer => addParameterEnhancer(enhancer));
      `;
    }
  });
  if (stories) {
    virtualModuleMapping[path.resolve(path.join(configDir, `generated-stories-entry.js`))] = `
      import { configure } from '@storybook/${framework}';
      module._StorybookPreserveDecorators = true;

      configure([${stories.map(toRequireContextString).join(',')}
      ], module);
    `;
  }

  return {
    mode: isProd ? 'production' : 'development',
    bail: isProd,
    devtool: '#cheap-module-source-map',
    entry: entries,
    output: {
      path: path.resolve(process.cwd(), outputDir),
      filename: '[name].[hash].bundle.js',
      publicPath: '',
    },
    plugins: [
      Object.keys(virtualModuleMapping).length > 0
        ? new VirtualModulePlugin(virtualModuleMapping)
        : null,
      new HtmlWebpackPlugin({
        filename: `iframe.html`,
        chunksSortMode: 'none',
        alwaysWriteToDisk: true,
        inject: false,
        templateParameters: (compilation, files, options) => ({
          compilation,
          files,
          options,
          version: packageJson.version,
          globals: {},
          headHtmlSnippet: getPreviewHeadHtml(configDir, process.env),
          dlls: [],
          bodyHtmlSnippet: getPreviewBodyHtml(configDir, process.env),
        }),
        template: require.resolve(`../templates/index.ejs`),
      }),
      new DefinePlugin({
        'process.env': stringified,
        NODE_ENV: JSON.stringify(process.env.NODE_ENV),
      }),
      isProd ? null : new WatchMissingNodeModulesPlugin(nodeModulesPaths),
      isProd ? null : new HotModuleReplacementPlugin(),
      new CaseSensitivePathsPlugin(),
      quiet ? null : new ProgressPlugin(),
      new Dotenv({ silent: true }),
      new CoreJSUpgradeWebpackPlugin({ resolveFrom: __dirname }),
    ].filter(Boolean),
    module: {
      rules: [
        babelLoader,
        {
          test: /\.md$/,
          use: [
            {
              loader: require.resolve('raw-loader'),
            },
          ],
        },
      ],
    },
    resolve: {
      extensions: ['.mjs', '.js', '.jsx', '.json'],
      modules: ['node_modules'].concat(raw.NODE_PATH || []),
      alias: {
        'babel-runtime/core-js/object/assign': require.resolve('core-js/es/object/assign'),
        ...reactPaths,
      },

      plugins: [
        // Transparently resolve packages via PnP when needed; noop otherwise
        PnpWebpackPlugin,
      ],
    },
    resolveLoader: {
      plugins: [PnpWebpackPlugin.moduleLoader(module)],
    },
    optimization: {
      splitChunks: {
        chunks: 'all',
      },
      runtimeChunk: true,
      minimizer: [
        new TerserWebpackPlugin({
          cache: true,
          parallel: true,
          sourceMap: true,
          terserOptions: {
            mangle: false,
            keep_fnames: true,
          },
        }),
      ],
    },
    performance: {
      hints: isProd ? 'warning' : false,
    },
  };
};<|MERGE_RESOLUTION|>--- conflicted
+++ resolved
@@ -53,16 +53,11 @@
     if (match) {
       const configFilename = match[1];
       virtualModuleMapping[entryFilename] = `
-<<<<<<< HEAD
-        import '@storybook/${framework}';
         import { addDecorator, addParameters, addParameterEnhancer } from '@storybook/client-api';
 
-        const { decorators, parameters, parameterEnhancers } = require('${configFilename}');
-=======
-        import { addDecorator, addParameters } from '@storybook/client-api';
-
-        const { decorators, parameters } = require(${JSON.stringify(configFilename)});
->>>>>>> 9715a27e
+        const { decorators, parameters,parameterEnhancers } = require(${JSON.stringify(
+          configFilename
+        )});
         
         if (decorators) decorators.forEach(decorator => addDecorator(decorator));
         if (parameters) addParameters(parameters);
