--- conflicted
+++ resolved
@@ -1,15 +1,9 @@
 import { includePaths, excludePaths } from '../config/utils';
-<<<<<<< HEAD
+import { plugins } from '../common/babel';
 import { useBaseTsSupport } from '../config/useBaseTsSupport';
 
 export default (options, framework) => ({
   test: useBaseTsSupport(framework) ? /\.(mjs|tsx?|jsx?)$/ : /\.(mjs|jsx?)$/,
-=======
-import { plugins } from '../common/babel';
-
-export const createBabelLoader = (options) => ({
-  test: /\.(mjs|jsx?)$/,
->>>>>>> 43448a7a
   use: [
     {
       loader: 'babel-loader',
