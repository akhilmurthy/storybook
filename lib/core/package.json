--- conflicted
+++ resolved
@@ -50,11 +50,8 @@
     "global": "^4.3.2",
     "interpret": "^1.1.0",
     "json5": "^2.0.1",
-<<<<<<< HEAD
     "memoizee": "^0.4.14",
-=======
     "object.omit": "^3.0.0",
->>>>>>> b2b73596
     "postcss-flexbugs-fixes": "^4.1.0",
     "postcss-loader": "^3.0.0",
     "prop-types": "^15.6.2",
