--- conflicted
+++ resolved
@@ -10,18 +10,12 @@
   Story,
   StorySpecifier,
   StoryIndex,
-<<<<<<< HEAD
   PromiseLike,
-} from '@storybook/store';
-
-import { Preview } from './Preview';
-import { WebProjectAnnotations } from './types';
-
-=======
   WebProjectAnnotations,
 } from '@storybook/store';
 
->>>>>>> 6334e721
+import { Preview } from './Preview';
+
 import { UrlStore } from './UrlStore';
 import { WebView } from './WebView';
 import { PREPARE_ABORTED, Render, StoryRender } from './StoryRender';
