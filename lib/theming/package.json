{
  "name": "@storybook/theming",
  "version": "5.2.0-alpha.40",
  "description": "Core Storybook Components",
  "keywords": [
    "storybook"
  ],
  "homepage": "https://github.com/storybookjs/storybook/tree/master/lib/theming",
  "bugs": {
    "url": "https://github.com/storybookjs/storybook/issues"
  },
  "repository": {
    "type": "git",
    "url": "https://github.com/storybookjs/storybook.git",
    "directory": "lib/theming"
  },
  "license": "MIT",
  "main": "dist/index.js",
  "types": "dist/index.d.ts",
  "scripts": {
    "prepare": "node ../../scripts/prepare.js"
  },
  "dependencies": {
<<<<<<< HEAD
    "@emotion/core": "^10.0.14",
    "@emotion/styled": "^10.0.14",
    "@storybook/client-logger": "5.2.0-alpha.38",
=======
    "@emotion/core": "^10.0.9",
    "@emotion/styled": "^10.0.7",
    "@storybook/client-logger": "5.2.0-alpha.40",
>>>>>>> c41dafcb
    "common-tags": "^1.8.0",
    "core-js": "^3.0.1",
    "deep-object-diff": "^1.1.0",
    "emotion-theming": "^10.0.14",
    "global": "^4.3.2",
    "memoizerific": "^1.11.3",
    "polished": "^3.3.1",
    "prop-types": "^15.7.2",
    "resolve-from": "^5.0.0"
  },
  "peerDependencies": {
    "react": "*",
    "react-dom": "*"
  },
  "publishConfig": {
    "access": "public"
  }
}<|MERGE_RESOLUTION|>--- conflicted
+++ resolved
@@ -21,15 +21,10 @@
     "prepare": "node ../../scripts/prepare.js"
   },
   "dependencies": {
-<<<<<<< HEAD
     "@emotion/core": "^10.0.14",
     "@emotion/styled": "^10.0.14",
-    "@storybook/client-logger": "5.2.0-alpha.38",
-=======
-    "@emotion/core": "^10.0.9",
-    "@emotion/styled": "^10.0.7",
     "@storybook/client-logger": "5.2.0-alpha.40",
->>>>>>> c41dafcb
+
     "common-tags": "^1.8.0",
     "core-js": "^3.0.1",
     "deep-object-diff": "^1.1.0",
