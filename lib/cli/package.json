--- conflicted
+++ resolved
@@ -48,16 +48,10 @@
   "dependencies": {
     "@babel/core": "^7.12.10",
     "@babel/preset-env": "^7.12.11",
-<<<<<<< HEAD
-    "@storybook/codemod": "6.4.0-beta.1",
-    "@storybook/core-common": "6.4.0-beta.1",
-    "@storybook/csf-tools": "6.4.0-beta.1",
-    "@storybook/node-logger": "6.4.0-beta.1",
-=======
     "@storybook/codemod": "6.4.0-beta.4",
     "@storybook/core-common": "6.4.0-beta.4",
+    "@storybook/csf-tools": "6.4.0-beta.4",
     "@storybook/node-logger": "6.4.0-beta.4",
->>>>>>> c0171536
     "@storybook/semver": "^7.3.2",
     "boxen": "^5.1.2",
     "chalk": "^4.1.0",
