{
  "name": "meteor-fixture",
  "version": "1.0.0",
  "private": true,
  "scripts": {
    "start": "meteor run",
    "storybook": "start-storybook -p 6006",
    "build-storybook": "build-storybook"
  },
  "dependencies": {
    "babel-runtime": "^6.20.0",
    "meteor-node-stubs": "~0.2.4",
    "react": "^16.2.0",
    "react-dom": "^16.2.0"
  },
  "devDependencies": {
    "babel-preset-env": "^1.6.1",
    "babel-preset-react": "^6.24.1",
    "babel-preset-stage-1": "^6.24.1",
    "babel-root-slash-import": "^1.1.0",
<<<<<<< HEAD
    "@storybook/react": "^3.3.1",
    "@storybook/addon-actions": "^3.3.1",
    "@storybook/addon-links": "^3.3.1"
=======
    "@storybook/react": "^3.3.3",
    "@storybook/addon-actions": "^3.3.3",
    "@storybook/addon-links": "^3.3.3"
>>>>>>> 27cfce1c
  }
}<|MERGE_RESOLUTION|>--- conflicted
+++ resolved
@@ -18,14 +18,8 @@
     "babel-preset-react": "^6.24.1",
     "babel-preset-stage-1": "^6.24.1",
     "babel-root-slash-import": "^1.1.0",
-<<<<<<< HEAD
-    "@storybook/react": "^3.3.1",
-    "@storybook/addon-actions": "^3.3.1",
-    "@storybook/addon-links": "^3.3.1"
-=======
     "@storybook/react": "^3.3.3",
     "@storybook/addon-actions": "^3.3.3",
     "@storybook/addon-links": "^3.3.3"
->>>>>>> 27cfce1c
   }
 }