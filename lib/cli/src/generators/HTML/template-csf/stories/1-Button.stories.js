--- conflicted
+++ resolved
@@ -31,15 +31,8 @@
   return btn;
 };
 
-<<<<<<< HEAD
-TextWithAction.story = {
-  name: 'With an action',
-  parameters: { notes: 'My notes on a button with emojis' },
-};
-=======
-WithSomeEmojiAndAction.storyName = 'with some emoji and action';
-WithSomeEmojiAndAction.parameters = { notes: 'My notes on a button with emojis' };
->>>>>>> 2a348c05
+TextWithAction.storyName = 'With an action';
+TextWithAction.parameters = { notes: 'My notes on a button with emojis' };
 
 export const ButtonWithLinkToAnotherStory = () => {
   const btn = document.createElement('button');
