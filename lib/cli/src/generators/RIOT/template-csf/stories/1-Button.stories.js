--- conflicted
+++ resolved
@@ -25,13 +25,7 @@
     onClick: action('This was clicked'),
   });
 
-<<<<<<< HEAD
-TextWithAction.story = {
-  name: 'With an action',
-};
-=======
-WithSomeEmojiAndAction.storyName = 'with some emoji and action';
->>>>>>> 2a348c05
+TextWithAction.storyName = 'With an action';
 
 export const ButtonWithLinkToAnotherStory = () =>
   mount('my-button', {
