import { UpdateNotifier, Package } from 'update-notifier';
import chalk from 'chalk';
import prompts from 'prompts';
<<<<<<< HEAD
import { telemetry } from '@storybook/telemetry';
import { detect, isStorybookInstalled, detectLanguage } from './detect';
import { installableProjectTypes, ProjectType, Builder, CoreBuilder } from './project_types';
=======
import { detect, isStorybookInstalled, detectLanguage, detectBuilder } from './detect';
import { installableProjectTypes, ProjectType, Builder } from './project_types';
>>>>>>> d086bbcf
import { commandLog, codeLog, paddedLog } from './helpers';
import angularGenerator from './generators/ANGULAR';
import aureliaGenerator from './generators/AURELIA';
import emberGenerator from './generators/EMBER';
import meteorGenerator from './generators/METEOR';
import reactGenerator from './generators/REACT';
import reactNativeGenerator from './generators/REACT_NATIVE';
import reactScriptsGenerator from './generators/REACT_SCRIPTS';
import sfcVueGenerator from './generators/SFC_VUE';
import updateOrganisationsGenerator from './generators/UPDATE_PACKAGE_ORGANIZATIONS';
import vueGenerator from './generators/VUE';
import vue3Generator from './generators/VUE3';
import webpackReactGenerator from './generators/WEBPACK_REACT';
import mithrilGenerator from './generators/MITHRIL';
import marionetteGenerator from './generators/MARIONETTE';
import markoGenerator from './generators/MARKO';
import htmlGenerator from './generators/HTML';
import webComponentsGenerator from './generators/WEB-COMPONENTS';
import riotGenerator from './generators/RIOT';
import preactGenerator from './generators/PREACT';
import svelteGenerator from './generators/SVELTE';
import raxGenerator from './generators/RAX';
import serverGenerator from './generators/SERVER';
import { JsPackageManagerFactory, readPackageJson } from './js-package-manager';
import { NpmOptions } from './NpmOptions';
import { automigrate } from './automigrate';

const logger = console;

type CommandOptions = {
  useNpm?: boolean;
  type?: any;
  force?: any;
  html?: boolean;
  skipInstall?: boolean;
  parser?: string;
  yes?: boolean;
  builder?: Builder;
  linkable?: boolean;
  commonJs?: boolean;
  disableTelemetry?: boolean;
};

const installStorybook = (projectType: ProjectType, options: CommandOptions): Promise<void> => {
  const packageManager = JsPackageManagerFactory.getPackageManager(options.useNpm);

  const npmOptions: NpmOptions = {
    installAsDevDependencies: true,
    skipInstall: options.skipInstall,
  };

  const language = detectLanguage();

  const generatorOptions = {
    language,
    builder: options.builder || detectBuilder(packageManager),
    linkable: !!options.linkable,
    commonJs: options.commonJs,
  };

  const end = () => {
    if (!options.skipInstall) {
      packageManager.installDependencies();
    }

    logger.log('\nTo run your Storybook, type:\n');
    codeLog([packageManager.getRunStorybookCommand()]);
    logger.log('\nFor more information visit:', chalk.cyan('https://storybook.js.org'));

    // Add a new line for the clear visibility.
    logger.log();
  };

  const REACT_NATIVE_REPO = 'https://github.com/storybookjs/react-native';

  const runGenerator: () => Promise<void> = () => {
    switch (projectType) {
      case ProjectType.ALREADY_HAS_STORYBOOK:
        logger.log();
        paddedLog('There seems to be a Storybook already available in this project.');
        paddedLog('Apply following command to force:\n');
        codeLog(['sb init [options] -f']);

        // Add a new line for the clear visibility.
        logger.log();
        return Promise.resolve();

      case ProjectType.UPDATE_PACKAGE_ORGANIZATIONS:
        return updateOrganisationsGenerator(packageManager, options.parser, npmOptions)
          .then(() => null) // commandLog doesn't like to see output
          .then(commandLog('Upgrading your project to the new Storybook packages.\n'))
          .then(end);

      case ProjectType.REACT_SCRIPTS:
        return reactScriptsGenerator(packageManager, npmOptions, generatorOptions)
          .then(commandLog('Adding Storybook support to your "Create React App" based project'))
          .then(end);

      case ProjectType.REACT:
        return reactGenerator(packageManager, npmOptions, generatorOptions)
          .then(commandLog('Adding Storybook support to your "React" app\n'))
          .then(end);

      case ProjectType.REACT_NATIVE: {
        return (
          options.yes
            ? Promise.resolve({ server: true })
            : (prompts([
                {
                  type: 'confirm',
                  name: 'server',
                  message:
                    'Do you want to install dependencies necessary to run Storybook server? You can manually do it later by install @storybook/react-native-server',
                  initial: false,
                },
              ]) as Promise<{ server: boolean }>)
        )
          .then(({ server }) => reactNativeGenerator(packageManager, npmOptions, server))
          .then(commandLog('Adding Storybook support to your "React Native" app\n'))
          .then(end)
          .then(() => {
            logger.log(chalk.red('NOTE: installation is not 100% automated.'));
            logger.log(`To quickly run Storybook, replace contents of your app entry with:\n`);
            codeLog(["export {default} from './storybook';"]);
            logger.log('\n For more in information, see the github readme:\n');
            logger.log(chalk.cyan(REACT_NATIVE_REPO));
            logger.log();
          });
      }

      case ProjectType.METEOR:
        return meteorGenerator(packageManager, npmOptions, generatorOptions)
          .then(commandLog('Adding Storybook support to your "Meteor" app\n'))
          .then(end);

      case ProjectType.WEBPACK_REACT:
        return webpackReactGenerator(packageManager, npmOptions, generatorOptions)
          .then(commandLog('Adding Storybook support to your "Webpack React" app\n'))
          .then(end);

      case ProjectType.REACT_PROJECT:
        return reactGenerator(packageManager, npmOptions, generatorOptions)
          .then(commandLog('Adding Storybook support to your "React" library\n'))
          .then(end);

      case ProjectType.SFC_VUE:
        return sfcVueGenerator(packageManager, npmOptions, generatorOptions)
          .then(commandLog('Adding Storybook support to your "Single File Components Vue" app\n'))
          .then(end);

      case ProjectType.VUE:
        return vueGenerator(packageManager, npmOptions, generatorOptions)
          .then(commandLog('Adding Storybook support to your "Vue" app\n'))
          .then(end);

      case ProjectType.VUE3:
        return vue3Generator(packageManager, npmOptions, generatorOptions)
          .then(commandLog('Adding Storybook support to your "Vue 3" app\n'))
          .then(end);

      case ProjectType.ANGULAR:
        return angularGenerator(packageManager, npmOptions, generatorOptions)
          .then(commandLog('Adding Storybook support to your "Angular" app\n'))
          .then(end);

      case ProjectType.EMBER:
        return emberGenerator(packageManager, npmOptions, generatorOptions)
          .then(commandLog('Adding Storybook support to your "Ember" app\n'))
          .then(end);

      case ProjectType.MITHRIL:
        return mithrilGenerator(packageManager, npmOptions, generatorOptions)
          .then(commandLog('Adding Storybook support to your "Mithril" app\n'))
          .then(end);

      case ProjectType.MARIONETTE:
        return marionetteGenerator(packageManager, npmOptions, generatorOptions)
          .then(commandLog('Adding Storybook support to your "Marionette.js" app\n'))
          .then(end);

      case ProjectType.MARKO:
        return markoGenerator(packageManager, npmOptions, generatorOptions)
          .then(commandLog('Adding Storybook support to your "Marko" app\n'))
          .then(end);

      case ProjectType.HTML:
        return htmlGenerator(packageManager, npmOptions, generatorOptions)
          .then(commandLog('Adding Storybook support to your "HTML" app\n'))
          .then(end);

      case ProjectType.WEB_COMPONENTS:
        return webComponentsGenerator(packageManager, npmOptions, generatorOptions)
          .then(commandLog('Adding Storybook support to your "web components" app\n'))
          .then(end);

      case ProjectType.RIOT:
        return riotGenerator(packageManager, npmOptions, generatorOptions)
          .then(commandLog('Adding Storybook support to your "riot.js" app\n'))
          .then(end);

      case ProjectType.PREACT:
        return preactGenerator(packageManager, npmOptions, generatorOptions)
          .then(commandLog('Adding Storybook support to your "Preact" app\n'))
          .then(end);

      case ProjectType.SVELTE:
        return svelteGenerator(packageManager, npmOptions, generatorOptions)
          .then(commandLog('Adding Storybook support to your "Svelte" app\n'))
          .then(end);

      case ProjectType.RAX:
        return raxGenerator(packageManager, npmOptions, generatorOptions)
          .then(commandLog('Adding Storybook support to your "Rax" app\n'))
          .then(end);

      case ProjectType.AURELIA:
        return aureliaGenerator(packageManager, npmOptions, generatorOptions)
          .then(commandLog('Adding Storybook support to your "Aurelia" app\n'))
          .then(end);

      case ProjectType.SERVER:
        return serverGenerator(packageManager, npmOptions, generatorOptions)
          .then(commandLog('Adding Storybook support to your "Server" app\n'))
          .then(end);

      case ProjectType.UNSUPPORTED:
        paddedLog(`We detected a project type that we don't support yet.`);
        paddedLog(
          `If you'd like your framework to be supported, please let use know about it at https://github.com/storybookjs/storybook/issues`
        );

        // Add a new line for the clear visibility.
        logger.log();

        return Promise.resolve();

      default:
        paddedLog(`We couldn't detect your project type. (code: ${projectType})`);
        paddedLog(
          'You can specify a project type explicitly via `sb init --type <type>`, see our docs on how to configure Storybook for your framework: https://storybook.js.org/docs/react/get-started/install'
        );

        // Add a new line for the clear visibility.
        logger.log();

        return projectTypeInquirer(options);
    }
  };

  return runGenerator().catch((ex) => {
    logger.error(`\n     ${chalk.red(ex.stack)}`);
    process.exit(1);
  });
};

const projectTypeInquirer = async (options: { yes?: boolean }) => {
  const manualAnswer = options.yes
    ? true
    : await prompts([
        {
          type: 'confirm',
          name: 'manual',
          message: 'Do you want to manually choose a Storybook project type to install?',
        },
      ]);

  if (manualAnswer !== true && manualAnswer.manual) {
    const frameworkAnswer = await prompts([
      {
        type: 'select',
        name: 'manualFramework',
        message: 'Please choose a project type from the following list:',
        choices: installableProjectTypes.map((type) => ({
          title: type,
          value: type.toUpperCase(),
        })),
      },
    ]);
    return installStorybook(frameworkAnswer.manualFramework, options);
  }
  return Promise.resolve();
};

export async function initiate(options: CommandOptions, pkg: Package): Promise<void> {
  const welcomeMessage = 'sb init - the simplest way to add a Storybook to your project.';
  logger.log(chalk.inverse(`\n ${welcomeMessage} \n`));

  if (!options.disableTelemetry) {
    telemetry('init');
  }

  // Update notify code.
  new UpdateNotifier({
    pkg,
    updateCheckInterval: 1000 * 60 * 60, // every hour (we could increase this later on.)
  }).notify();

  let projectType;
  const projectTypeProvided = options.type;
  const infoText = projectTypeProvided
    ? `Installing Storybook for user specified project type: ${projectTypeProvided}`
    : 'Detecting project type';
  const done = commandLog(infoText);

  const packageJson = readPackageJson();
  const isEsm = packageJson && packageJson.type === 'module';

  try {
    if (projectTypeProvided) {
      if (installableProjectTypes.includes(projectTypeProvided)) {
        const storybookInstalled = isStorybookInstalled(packageJson, options.force);
        projectType = storybookInstalled
          ? ProjectType.ALREADY_HAS_STORYBOOK
          : projectTypeProvided.toUpperCase();
      } else {
        done(`The provided project type was not recognized by Storybook: ${projectTypeProvided}`);
        logger.log(`\nThe project types currently supported by Storybook are:\n`);
        installableProjectTypes.sort().forEach((framework) => paddedLog(`- ${framework}`));
        logger.log();
        process.exit(1);
      }
    } else {
      projectType = detect(options);
    }
  } catch (ex) {
    done(ex.message);
    process.exit(1);
    return;
  }
  done();

  await installStorybook(projectType, {
    ...options,
    ...(isEsm ? { commonJs: true } : undefined),
  });

  await automigrate();
}<|MERGE_RESOLUTION|>--- conflicted
+++ resolved
@@ -1,14 +1,9 @@
 import { UpdateNotifier, Package } from 'update-notifier';
 import chalk from 'chalk';
 import prompts from 'prompts';
-<<<<<<< HEAD
 import { telemetry } from '@storybook/telemetry';
-import { detect, isStorybookInstalled, detectLanguage } from './detect';
-import { installableProjectTypes, ProjectType, Builder, CoreBuilder } from './project_types';
-=======
+import { installableProjectTypes, ProjectType, Builder } from './project_types';
 import { detect, isStorybookInstalled, detectLanguage, detectBuilder } from './detect';
-import { installableProjectTypes, ProjectType, Builder } from './project_types';
->>>>>>> d086bbcf
 import { commandLog, codeLog, paddedLog } from './helpers';
 import angularGenerator from './generators/ANGULAR';
 import aureliaGenerator from './generators/AURELIA';
