{
  "name": "@storybook/core-common",
  "version": "7.0.0-alpha.3",
  "description": "Storybook framework-agnostic API",
  "keywords": [
    "storybook"
  ],
  "homepage": "https://github.com/storybookjs/storybook/tree/main/lib/core-common",
  "bugs": {
    "url": "https://github.com/storybookjs/storybook/issues"
  },
  "repository": {
    "type": "git",
    "url": "https://github.com/storybookjs/storybook.git",
    "directory": "lib/core-common"
  },
  "funding": {
    "type": "opencollective",
    "url": "https://opencollective.com/storybook"
  },
  "license": "MIT",
  "main": "dist/cjs/index.js",
  "module": "dist/esm/index.js",
  "types": "dist/types/index.d.ts",
  "files": [
    "dist/**/*",
    "types/**/*",
    "templates/**/*",
    "*.js",
    "*.d.ts"
  ],
  "scripts": {
    "prepare": "node ../../scripts/prepare.js"
  },
  "dependencies": {
    "@babel/core": "^7.12.10",
    "@babel/plugin-proposal-class-properties": "^7.12.1",
    "@babel/plugin-proposal-decorators": "^7.12.12",
    "@babel/plugin-proposal-export-default-from": "^7.12.1",
    "@babel/plugin-proposal-nullish-coalescing-operator": "^7.12.1",
    "@babel/plugin-proposal-object-rest-spread": "^7.12.1",
    "@babel/plugin-proposal-optional-chaining": "^7.12.7",
    "@babel/plugin-proposal-private-methods": "^7.12.1",
    "@babel/plugin-proposal-private-property-in-object": "^7.12.1",
    "@babel/plugin-syntax-dynamic-import": "^7.8.3",
    "@babel/plugin-transform-arrow-functions": "^7.12.1",
    "@babel/plugin-transform-block-scoping": "^7.12.12",
    "@babel/plugin-transform-classes": "^7.12.1",
    "@babel/plugin-transform-destructuring": "^7.12.1",
    "@babel/plugin-transform-for-of": "^7.12.1",
    "@babel/plugin-transform-parameters": "^7.12.1",
    "@babel/plugin-transform-shorthand-properties": "^7.12.1",
    "@babel/plugin-transform-spread": "^7.12.1",
    "@babel/preset-env": "^7.12.11",
    "@babel/preset-react": "^7.12.10",
    "@babel/preset-typescript": "^7.12.7",
    "@babel/register": "^7.12.1",
<<<<<<< HEAD
    "@storybook/csf": "0.0.2--canary.4566f4d.1",
    "@storybook/node-logger": "7.0.0-alpha.1",
=======
    "@storybook/node-logger": "7.0.0-alpha.3",
>>>>>>> db42e93c
    "@storybook/semver": "^7.3.2",
    "@types/babel__core": "^7.0.0",
    "@types/express": "^4.7.0",
    "@types/node": "^14.0.10 || ^16.0.0",
    "@types/pretty-hrtime": "^1.0.0",
    "babel-loader": "^8.2.5",
    "babel-plugin-macros": "^3.0.1",
    "babel-plugin-polyfill-corejs3": "^0.1.0",
    "chalk": "^4.1.0",
    "core-js": "^3.8.2",
    "express": "^4.17.1",
    "file-system-cache": "^1.0.5",
    "find-up": "^5.0.0",
    "fs-extra": "^9.0.1",
    "glob": "^7.1.6",
    "handlebars": "^4.7.7",
    "interpret": "^2.2.0",
    "json5": "^2.1.3",
    "lazy-universal-dotenv": "^3.0.1",
    "picomatch": "^2.3.0",
    "pkg-dir": "^5.0.0",
    "pretty-hrtime": "^1.0.3",
    "resolve-from": "^5.0.0",
    "slash": "^3.0.0",
    "telejson": "^6.0.8",
    "ts-dedent": "^2.0.0",
    "util-deprecate": "^1.0.2"
  },
  "devDependencies": {
    "@types/compression": "^1.7.0",
    "@types/interpret": "^1.1.1",
    "@types/mock-fs": "^4.13.0",
    "@types/picomatch": "^2.3.0",
    "mock-fs": "^4.13.0"
  },
  "peerDependencies": {
    "react": "^16.8.0 || ^17.0.0 || ^18.0.0",
    "react-dom": "^16.8.0 || ^17.0.0 || ^18.0.0"
  },
  "peerDependenciesMeta": {
    "typescript": {
      "optional": true
    }
  },
  "publishConfig": {
    "access": "public"
  },
  "gitHead": "629b056190993bcee6445471b8cb27208eb401a9"
}<|MERGE_RESOLUTION|>--- conflicted
+++ resolved
@@ -55,12 +55,8 @@
     "@babel/preset-react": "^7.12.10",
     "@babel/preset-typescript": "^7.12.7",
     "@babel/register": "^7.12.1",
-<<<<<<< HEAD
     "@storybook/csf": "0.0.2--canary.4566f4d.1",
-    "@storybook/node-logger": "7.0.0-alpha.1",
-=======
     "@storybook/node-logger": "7.0.0-alpha.3",
->>>>>>> db42e93c
     "@storybook/semver": "^7.3.2",
     "@types/babel__core": "^7.0.0",
     "@types/express": "^4.7.0",
