--- conflicted
+++ resolved
@@ -1,4 +1,4 @@
-import React, { useContext, FC } from 'react';
+import React, { useContext, FunctionComponent } from 'react';
 import { Subtitle as PureSubtitle } from '../components';
 import { DocsContext } from './DocsContext';
 
@@ -6,15 +6,9 @@
   children?: JSX.Element | string;
 }
 
-<<<<<<< HEAD
-export const Subtitle: FC<SubtitleProps> = ({ children }) => {
-  const { id, storyById } = useContext(DocsContext);
-  const { parameters } = storyById(id);
-=======
 export const Subtitle: FunctionComponent<SubtitleProps> = ({ children }) => {
   const docsContext = useContext(DocsContext);
   const { parameters } = docsContext.storyById();
->>>>>>> a8004006
   let text: JSX.Element | string = children;
   if (!text) {
     text = parameters?.componentSubtitle;
