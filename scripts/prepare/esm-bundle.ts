<<<<<<< HEAD
#!/usr/bin/env ../../node_modules/.bin/ts-node
/* eslint-disable no-console */

=======
>>>>>>> e559a1ed
import * as fs from 'fs-extra';
import path, { dirname, join, relative } from 'path';
import type { Options } from 'tsup';
import type { PackageJson } from 'type-fest';
import { build } from 'tsup';
import aliasPlugin from 'esbuild-plugin-alias';
import dedent from 'ts-dedent';
import slash from 'slash';
import { exec } from '../utils/exec';

/* TYPES */

type BundlerConfig = {
  browserEntries: string[];
  nodeEntries: string[];
  externals: string[];
  pre: string;
  post: string;
};
type PackageJsonWithBundlerConfig = PackageJson & {
  bundler: BundlerConfig;
};
type DtsConfigSection = Pick<Options, 'dts' | 'tsconfig'>;

/* MAIN */

const run = async ({ cwd, flags }: { cwd: string; flags: string[] }) => {
  const {
    name,
    dependencies,
    peerDependencies,
    bundler: { browserEntries = [], nodeEntries = [], externals: extraExternals = [], pre, post },
  } = (await fs.readJson(join(cwd, 'package.json'))) as PackageJsonWithBundlerConfig;

  if (pre) {
    await exec(`node -r ${__dirname}/../node_modules/esbuild-register/register.js ${pre}`, { cwd });
  }

  const reset = hasFlag(flags, 'reset');
  const watch = hasFlag(flags, 'watch');
  const optimized = hasFlag(flags, 'optimized');

  if (reset) {
    await fs.emptyDir(join(process.cwd(), 'dist'));
  }

  const tasks: Promise<any>[] = [];

  const outDir = join(process.cwd(), 'dist');
  const externals = [
    name,
    ...extraExternals,
    ...Object.keys(dependencies || {}),
    ...Object.keys(peerDependencies || {}),
  ];

  const { tsConfigExists } = await getDTSConfigs({
    entries: [],
    optimized,
  });

  if (browserEntries.length > 0) {
    const allEntries = browserEntries.map((e: string) => slash(join(cwd, e)));

    const { dtsBuild, dtsConfig } = await getDTSConfigs({
      entries: allEntries,
      optimized,
    });

    tasks.push(
      build({
        silent: true,
        entry: allEntries,
        watch,
        outDir,
        sourcemap: false,
        format: ['esm'],
        outExtension: () => ({
          js: '.js',
        }),
        target: ['chrome100', 'safari15', 'firefox91'],
        clean: false,
        ...(dtsBuild ? dtsConfig : {}),
        platform: 'browser',
        esbuildPlugins: [
          aliasPlugin({
            process: path.resolve('../node_modules/process/browser.js'),
            util: path.resolve('../node_modules/util/util.js'),
          }),
        ],
        external: externals,

        esbuildOptions: (c) => {
          /* eslint-disable no-param-reassign */
          c.conditions = ['module'];
          c.platform = 'browser';
          Object.assign(c, getESBuildOptions(optimized));
          /* eslint-enable no-param-reassign */
        },
      })
    );
  }

  if (nodeEntries.length > 0) {
    const allEntries = nodeEntries.map((e: string) => slash(join(cwd, e)));

    const { dtsBuild, dtsConfig } = await getDTSConfigs({
      entries: allEntries,
      optimized,
    });

    tasks.push(
      build({
        silent: true,
        entry: allEntries,
        watch,
        outDir,
        sourcemap: false,
        format: ['cjs'],
        outExtension: () => ({
          js: '.js',
        }),
        target: 'node16',
        clean: false,
        ...(dtsBuild ? dtsConfig : {}),
        platform: 'node',
        esbuildPlugins: [
          aliasPlugin({
            process: path.resolve('../node_modules/process/browser.js'),
            util: path.resolve('../node_modules/util/util.js'),
          }),
        ],
        external: externals,

        esbuildOptions: (c) => {
          /* eslint-disable no-param-reassign */
          c.platform = 'node';
          Object.assign(c, getESBuildOptions(optimized));
          /* eslint-enable no-param-reassign */
        },
      })
    );
  }

  if (tsConfigExists && !optimized) {
    tasks.push(...[...browserEntries, ...nodeEntries].map(generateDTSMapperFile));
  }

  await Promise.all(tasks);

  if (post) {
    await exec(
      `node -r ${__dirname}/../node_modules/esbuild-register/register.js ${post}`,
      { cwd },
      { debug: true }
    );
  }

  if (process.env.CI !== 'true') {
    console.log('done');
  }
};

/* UTILS */

async function getDTSConfigs({ entries, optimized }: { entries: string[]; optimized: boolean }) {
  const tsConfigPath = join(cwd, 'tsconfig.json');
  const tsConfigExists = await fs.pathExists(tsConfigPath);

  const dtsBuild = optimized && tsConfigExists;

  const dtsConfig: DtsConfigSection = {
    tsconfig: tsConfigPath,
    dts: {
      entry: entries,
      resolve: true,
    },
  };

  return { dtsBuild, dtsConfig, tsConfigExists };
}

function getESBuildOptions(optimized: boolean) {
  return {
    logLevel: 'error',
    legalComments: 'none',
    minifyWhitespace: optimized,
    minifyIdentifiers: false,
    minifySyntax: optimized,
  };
}

async function generateDTSMapperFile(file: string) {
  const { name: entryName, dir } = path.parse(file);

  const pathName = join(process.cwd(), dir.replace('./src', 'dist'), `${entryName}.d.ts`);
  const srcName = join(process.cwd(), file);
  const rel = relative(dirname(pathName), dirname(srcName)).split(path.sep).join(path.posix.sep);

  await fs.ensureFile(pathName);
  await fs.writeFile(
    pathName,
    dedent`
      // dev-mode
      export * from '${rel}/${entryName}';
    `,
    { encoding: 'utf-8' }
  );
}

const hasFlag = (flags: string[], name: string) => !!flags.find((s) => s.startsWith(`--${name}`));

/* SELF EXECUTION */

const flags = process.argv.slice(2);
const cwd = process.cwd();

run({ cwd, flags }).catch((err: unknown) => {
  // We can't let the stack try to print, it crashes in a way that sets the exit code to 0.
  // Seems to have something to do with running JSON.parse() on binary / base64 encoded sourcemaps
  // in @cspotcode/source-map-support
  if (err instanceof Error) {
    console.error(err.stack);
  }
  process.exit(1);
});<|MERGE_RESOLUTION|>--- conflicted
+++ resolved
@@ -1,9 +1,3 @@
-<<<<<<< HEAD
-#!/usr/bin/env ../../node_modules/.bin/ts-node
-/* eslint-disable no-console */
-
-=======
->>>>>>> e559a1ed
 import * as fs from 'fs-extra';
 import path, { dirname, join, relative } from 'path';
 import type { Options } from 'tsup';
