import prettyBytes from 'pretty-bytes';
import prettyTime from 'pretty-ms';

import type { Task } from '../task';

import { PORT as devPort, dev } from './dev';
import { PORT as servePort, serve } from './serve';

<<<<<<< HEAD
=======
// eslint-disable-next-line @typescript-eslint/no-implied-eval
const dynamicImport = new Function('specifier', 'return import(specifier)');

const logger = console;

>>>>>>> 29ac7721
export const bench: Task = {
  description: 'Run benchmarks against a sandbox in dev mode',
  dependsOn: ['build'],
  async ready() {
    return false;
  },

  async run(details, options) {
    const controllers: AbortController[] = [];
    try {
      const { disableDocs } = options;
      const { browse } = await import('../bench/browse');
      const { saveBench, loadBench } = await import('../bench/utils');

      const devController = await dev.run(details, { ...options, debug: false });
      if (!devController) {
        throw new Error('dev: controller is null');
      }
      controllers.push(devController);
      const devBrowseResult = await browse(`http://localhost:${devPort}`, { disableDocs });
      devController.abort();

      const serveController = await serve.run(details, { ...options, debug: false });
      if (!serveController) {
        throw new Error('serve: controller is null');
      }
      controllers.push(serveController);
      const buildBrowseResult = await browse(`http://localhost:${servePort}`, { disableDocs });
      serveController.abort();

      await saveBench(
        'browse',
        {
          devManagerHeaderVisible: devBrowseResult.managerHeaderVisible,
          devManagerIndexVisible: devBrowseResult.managerIndexVisible,
          devStoryVisible: devBrowseResult.storyVisible,
          devStoryVisibleUncached: devBrowseResult.storyVisibleUncached,
          devAutodocsVisible: devBrowseResult.autodocsVisible,
          devMDXVisible: devBrowseResult.mdxVisible,

          buildManagerHeaderVisible: buildBrowseResult.managerHeaderVisible,
          buildManagerIndexVisible: buildBrowseResult.managerIndexVisible,
          buildStoryVisible: buildBrowseResult.storyVisible,
          buildAutodocsVisible: buildBrowseResult.autodocsVisible,
          buildMDXVisible: buildBrowseResult.mdxVisible,
        },
        {
          rootDir: details.sandboxDir,
        }
      );

      const data = await loadBench({ rootDir: details.sandboxDir });
      Object.entries(data).forEach(([key, value]) => {
        if (typeof value !== 'number') {
          return;
        }

        if (key.includes('Size')) {
          console.log(`${key}: ${prettyBytes(value)}`);
        } else {
          console.log(`${key}: ${prettyTime(value)}`);
        }
      });
    } catch (e) {
      logger.log(
        `An error occurred while running the benchmarks for the ${details.sandboxDir} sandbox`
      );
      logger.error(e);
      controllers.forEach((c) => c.abort());
      throw e;
    }
  },
};<|MERGE_RESOLUTION|>--- conflicted
+++ resolved
@@ -6,14 +6,8 @@
 import { PORT as devPort, dev } from './dev';
 import { PORT as servePort, serve } from './serve';
 
-<<<<<<< HEAD
-=======
-// eslint-disable-next-line @typescript-eslint/no-implied-eval
-const dynamicImport = new Function('specifier', 'return import(specifier)');
-
 const logger = console;
 
->>>>>>> 29ac7721
 export const bench: Task = {
   description: 'Run benchmarks against a sandbox in dev mode',
   dependsOn: ['build'],
