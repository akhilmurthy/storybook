// This file requires many imports from `../code`, which requires both an install and bootstrap of
// the repo to work properly. So we load it async in the task runner *after* those steps.

/* eslint-disable no-restricted-syntax, no-await-in-loop */
import {
  copy,
  ensureSymlink,
  ensureDir,
  existsSync,
  pathExists,
  readFileSync,
  readJson,
  writeJson,
} from 'fs-extra';
import { join, resolve, sep } from 'path';
<<<<<<< HEAD
import JSON5 from 'json5';

=======
import { createRequire } from 'module';
>>>>>>> a4b91eaf
import slash from 'slash';

import type { Task } from '../task';
import { executeCLIStep, steps } from '../utils/cli-step';
import {
  installYarn2,
  configureYarn2ForVerdaccio,
  addPackageResolutions,
  addWorkaroundResolutions,
} from '../utils/yarn';
import { exec } from '../utils/exec';
import type { ConfigFile } from '../../code/lib/csf-tools';
import storybookPackages from '../../code/lib/cli/src/versions';
import { writeConfig } from '../../code/lib/csf-tools';
import { filterExistsInCodeDir } from '../utils/filterExistsInCodeDir';
import { findFirstPath } from '../utils/paths';
import { detectLanguage } from '../../code/lib/cli/src/detect';
import { SupportedLanguage } from '../../code/lib/cli/src/project_types';
import { updatePackageScripts } from '../utils/package-json';
import { addPreviewAnnotations, readMainConfig } from '../utils/main-js';
import { JsPackageManagerFactory } from '../../code/lib/cli/src/js-package-manager/JsPackageManagerFactory';
import { workspacePath } from '../utils/workspace';
import { babelParse } from '../../code/lib/csf-tools/src/babelParse';
import { CODE_DIRECTORY, REPROS_DIRECTORY } from '../utils/constants';

const logger = console;

export const essentialsAddons = [
  'actions',
  'backgrounds',
  'controls',
  'docs',
  'highlight',
  'measure',
  'outline',
  'toolbars',
  'viewport',
];

export const create: Task['run'] = async ({ key, template, sandboxDir }, { dryRun, debug }) => {
  const parentDir = resolve(sandboxDir, '..');
  await ensureDir(parentDir);

  if ('inDevelopment' in template && template.inDevelopment) {
    const srcDir = join(REPROS_DIRECTORY, key, 'after-storybook');
    if (!existsSync(srcDir)) {
      throw new Error(`Missing repro directory '${srcDir}', did the generate task run?`);
    }
    await copy(srcDir, sandboxDir);
  } else {
    await executeCLIStep(steps.repro, {
      argument: key,
      optionValues: { output: sandboxDir, branch: 'next', init: false, debug },
      cwd: parentDir,
      dryRun,
      debug,
    });
  }
};

export const install: Task['run'] = async ({ sandboxDir }, { link, dryRun, debug }) => {
  const cwd = sandboxDir;
  await installYarn2({ cwd, dryRun, debug });

  if (link) {
    await executeCLIStep(steps.link, {
      argument: sandboxDir,
      cwd: CODE_DIRECTORY,
      optionValues: { local: true, start: false },
      dryRun,
      debug,
    });
    await addWorkaroundResolutions({ cwd, dryRun, debug });
  } else {
    // We need to add package resolutions to ensure that we only ever install the latest version
    // of any storybook packages as verdaccio is not able to both proxy to npm and publish over
    // the top. In theory this could mask issues where different versions cause problems.
    await addPackageResolutions({ cwd, dryRun, debug });
    await configureYarn2ForVerdaccio({ cwd, dryRun, debug });

    // Add vite plugin workarounds for frameworks that need it
    // (to support vite 5 without peer dep errors)
    if (
      [
        'bench-react-vite-default-ts',
        'bench-react-vite-default-ts-nodocs',
        'bench-react-vite-default-ts-test-build',
        'internal-ssv6-vite',
        'react-vite-default-js',
        'react-vite-default-ts',
        'svelte-vite-default-js',
        'svelte-vite-default-ts',
        'vue3-vite-default-js',
        'vue3-vite-default-ts',
      ].includes(sandboxDir.split(sep).at(-1))
    ) {
      await addWorkaroundResolutions({ cwd, dryRun, debug });
    }

    await exec(
      'yarn install',
      { cwd },
      {
        debug,
        dryRun,
        startMessage: `⬇️ Installing local dependencies`,
        errorMessage: `🚨 Installing local dependencies failed`,
      }
    );
  }
};

export const init: Task['run'] = async (
  { sandboxDir, template },
  { dryRun, debug, addon: addons, skipTemplateStories }
) => {
  const cwd = sandboxDir;

  let extra = {};
  if (template.expected.renderer === '@storybook/html') {
    extra = { type: 'html' };
  } else if (template.expected.renderer === '@storybook/server') {
    extra = { type: 'server' };
  }

  await executeCLIStep(steps.init, {
    cwd,
    optionValues: { debug, yes: true, ...extra },
    dryRun,
    debug,
  });

  logger.info(`🔢 Adding package scripts:`);

  const nodeOptions = [
    ...(process.env.NODE_OPTIONS || '').split(' '),
    '--preserve-symlinks',
    '--preserve-symlinks-main',
  ].filter(Boolean);

  const pnp = await pathExists(join(cwd, '.pnp.cjs')).catch(() => {});
  if (pnp && !nodeOptions.find((s) => s.includes('--require'))) {
    nodeOptions.push('--require ./.pnp.cjs');
  }

  const nodeOptionsString = nodeOptions.join(' ');
  const prefix = `NODE_OPTIONS='${nodeOptionsString}' STORYBOOK_TELEMETRY_URL="http://localhost:6007/event-log"`;

  await updatePackageScripts({
    cwd,
    prefix,
  });

  switch (template.expected.framework) {
    case '@storybook/angular':
      await prepareAngularSandbox(cwd, template.name);
      break;
    default:
  }

  if (!skipTemplateStories) {
    for (const addon of addons) {
      const addonName = `@storybook/addon-${addon}`;
      await executeCLIStep(steps.add, { argument: addonName, cwd, dryRun, debug });
    }
  }
};

// Ensure that sandboxes can refer to story files defined in `code/`.
// Most WP-based build systems will not compile files outside of the project root or 'src/` or
// similar. Plus they aren't guaranteed to handle TS files. So we need to patch in esbuild
// loader for such files. NOTE this isn't necessary for Vite, as far as we know.
function addEsbuildLoaderToStories(mainConfig: ConfigFile) {
  // NOTE: the test regexp here will apply whether the path is symlink-preserved or otherwise
  const require = createRequire(import.meta.url);
  const esbuildLoaderPath = require.resolve('../../code/node_modules/esbuild-loader');
  const storiesMdxLoaderPath = require.resolve(
    '../../code/node_modules/@storybook/mdx2-csf/loader'
  );
  const babelLoaderPath = require.resolve('babel-loader');
  const jsxPluginPath = require.resolve('@babel/plugin-transform-react-jsx');
  const webpackFinalCode = `
  (config) => ({
    ...config,
    module: {
      ...config.module,
      rules: [
        // Ensure esbuild-loader applies to all files in ./template-stories
        {
          test: [/\\/template-stories\\//],
          exclude: [/\\.mdx$/],
          loader: '${esbuildLoaderPath}',
          options: {
            loader: 'tsx',
            target: 'es2015',
          },
        },
        // Handle MDX files per the addon-docs presets (ish)
        {
          test: [/\\/template-stories\\//],
          include: [/\\.stories\\.mdx$/],
          use: [
            {
              loader: '${babelLoaderPath}',
              options: {
                babelrc: false,
                configFile: false,
                plugins: ['${jsxPluginPath}'],
              }
            },
            {
              loader: '${storiesMdxLoaderPath}',
              options: {
                skipCsf: false,
              }
            }
          ],
        },
        {
          test: [/\\/template-stories\\//],
          include: [/\\.mdx$/],
          exclude: [/\\.stories\\.mdx$/],
          use: [
            {
              loader: '${babelLoaderPath}',
              options: {
                babelrc: false,
                configFile: false,
                plugins: ['${jsxPluginPath}'],
              }
            },
            {
              loader: '${storiesMdxLoaderPath}',
              options: {
                skipCsf: true,
              }
            }
          ],
        },
        // Ensure no other loaders from the framework apply
        ...config.module.rules.map(rule => ({
          ...rule,
          exclude: [/\\/template-stories\\//].concat(rule.exclude || []),
        })),
      ],
    },
  })`;
  mainConfig.setFieldNode(
    ['webpackFinal'],
    babelParse(webpackFinalCode).program.body[0].expression
  );
}

/*
  Recompile optimized deps on each startup, so you can change @storybook/* packages and not
  have to clear caches.
  And allow source directories to complement any existing allow patterns
  (".storybook" is already being allowed by builder-vite)
*/
function setSandboxViteFinal(mainConfig: ConfigFile) {
  const viteFinalCode = `
  (config) => ({
    ...config,
    optimizeDeps: { ...config.optimizeDeps, force: true },
    server: {
      ...config.server,
      fs: {
        ...config.server?.fs,
        allow: ['stories', 'src', 'template-stories', 'node_modules', ...(config.server?.fs?.allow || [])],
      },
    },
  })`;
  mainConfig.setFieldNode(['viteFinal'], babelParse(viteFinalCode).program.body[0].expression);
}

// Update the stories field to ensure that no TS files
// that are linked from the renderer are picked up in non-TS projects
function updateStoriesField(mainConfig: ConfigFile, isJs: boolean) {
  const stories = mainConfig.getFieldValue(['stories']) as string[];

  // If the project is a JS project, let's make sure any linked in TS stories from the
  // renderer inside src|stories are simply ignored.
  // TODO: We should definitely improve the logic here, as it will break every time the stories field change format in the generated sandboxes.
  const updatedStories = isJs
    ? stories.map((specifier) => specifier.replace('|ts|tsx', ''))
    : stories;

  mainConfig.setFieldValue(['stories'], [...updatedStories]);
}

// Add a stories field entry for the passed symlink
function addStoriesEntry(mainConfig: ConfigFile, path: string, disableDocs: boolean) {
  const stories = mainConfig.getFieldValue(['stories']) as string[];

  const entry = {
    directory: slash(join('../template-stories', path)),
    titlePrefix: slash(path),
    files: disableDocs ? '**/*.stories.@(js|jsx|ts|tsx)' : '**/*.@(mdx|stories.@(js|jsx|ts|tsx))',
  };

  mainConfig.setFieldValue(['stories'], [...stories, entry]);
}

function getStoriesFolderWithVariant(variant?: string, folder = 'stories') {
  return variant ? `${folder}_${variant}` : folder;
}

// packageDir is eg 'renderers/react', 'addons/actions'
async function linkPackageStories(
  packageDir: string,
  {
    mainConfig,
    cwd,
    linkInDir,
    disableDocs,
  }: { mainConfig: ConfigFile; cwd: string; linkInDir?: string; disableDocs: boolean },
  variant?: string
) {
  const storiesFolderName = variant ? getStoriesFolderWithVariant(variant) : 'stories';
  const source = join(CODE_DIRECTORY, packageDir, 'template', storiesFolderName);
  // By default we link `stories` directories
  //   e.g '../../../code/lib/preview-api/template/stories' to 'template-stories/lib/preview-api'
  // if the directory <code>/lib/preview-api/template/stories exists
  //
  // The files must be linked in the cwd, in order to ensure that any dependencies they
  // reference are resolved in the cwd. In particular 'react' resolved by MDX files.
  const target = linkInDir
    ? resolve(linkInDir, variant ? getStoriesFolderWithVariant(variant, packageDir) : packageDir)
    : resolve(cwd, 'template-stories', packageDir);

  await ensureSymlink(source, target);

  if (!linkInDir) {
    addStoriesEntry(mainConfig, packageDir, disableDocs);
  }

  // Add `previewAnnotation` entries of the form
  //   './template-stories/lib/preview-api/preview.[tj]s'
  // if the file <code>/lib/preview-api/template/stories/preview.[jt]s exists
  await Promise.all(
    ['js', 'ts'].map(async (ext) => {
      const previewFile = `preview.${ext}`;
      const previewPath = join(
        CODE_DIRECTORY,
        packageDir,
        'template',
        storiesFolderName,
        previewFile
      );
      if (await pathExists(previewPath)) {
        let storiesDir = 'template-stories';
        if (linkInDir) {
          storiesDir = (await pathExists(join(cwd, 'src/stories'))) ? 'src/stories' : 'stories';
        }
        addPreviewAnnotations(mainConfig, [
          `./${join(storiesDir, variant ? `${packageDir}_${variant}` : packageDir, previewFile)}`,
        ]);
      }
    })
  );
}

export async function addExtraDependencies({
  cwd,
  dryRun,
  debug,
}: {
  cwd: string;
  dryRun: boolean;
  debug: boolean;
}) {
  // web-components doesn't install '@storybook/testing-library' by default
  const extraDeps = [
    '@storybook/jest@next',
    '@storybook/testing-library@next',
    '@storybook/test-runner@next',
  ];
  if (debug) logger.log('🎁 Adding extra deps', extraDeps);
  if (!dryRun) {
    const packageManager = JsPackageManagerFactory.getPackageManager({}, cwd);
    await packageManager.addDependencies({ installAsDevDependencies: true }, extraDeps);
  }
}

export const addStories: Task['run'] = async (
  { sandboxDir, template, key },
  { addon: extraAddons, disableDocs }
) => {
  logger.log('💃 adding stories');
  const cwd = sandboxDir;
  const storiesPath = await findFirstPath([join('src', 'stories'), 'stories'], { cwd });

  const mainConfig = await readMainConfig({ cwd });
  const packageManager = JsPackageManagerFactory.getPackageManager({}, sandboxDir);

  // Ensure that we match the right stories in the stories directory
  updateStoriesField(
    mainConfig,
    (await detectLanguage(packageManager)) === SupportedLanguage.JAVASCRIPT
  );

  const isCoreRenderer =
    template.expected.renderer.startsWith('@storybook/') &&
    template.expected.renderer !== '@storybook/server';

  const sandboxSpecificStoriesFolder = key.replaceAll('/', '-');
  const storiesVariantFolder = getStoriesFolderWithVariant(sandboxSpecificStoriesFolder);

  if (isCoreRenderer) {
    // Link in the template/components/index.js from preview-api, the renderer and the addons
    const rendererPath = await workspacePath('renderer', template.expected.renderer);
    await ensureSymlink(
      join(CODE_DIRECTORY, rendererPath, 'template', 'components'),
      resolve(cwd, storiesPath, 'components')
    );
    addPreviewAnnotations(mainConfig, [`.${sep}${join(storiesPath, 'components')}`]);

    // Add stories for the renderer. NOTE: these *do* need to be processed by the framework build system
    await linkPackageStories(rendererPath, {
      mainConfig,
      cwd,
      linkInDir: resolve(cwd, storiesPath),
      disableDocs,
    });

    if (
      await pathExists(
        resolve(CODE_DIRECTORY, rendererPath, join('template', storiesVariantFolder))
      )
    ) {
      await linkPackageStories(
        rendererPath,
        {
          mainConfig,
          cwd,
          linkInDir: resolve(cwd, storiesPath),
          disableDocs,
        },
        sandboxSpecificStoriesFolder
      );
    }
  }

  const isCoreFramework = template.expected.framework.startsWith('@storybook/');

  if (isCoreFramework) {
    const frameworkPath = await workspacePath('frameworks', template.expected.framework);

    // Add stories for the framework if it has one. NOTE: these *do* need to be processed by the framework build system
    if (await pathExists(resolve(CODE_DIRECTORY, frameworkPath, join('template', 'stories')))) {
      await linkPackageStories(frameworkPath, {
        mainConfig,
        cwd,
        linkInDir: resolve(cwd, storiesPath),
        disableDocs,
      });
    }

    if (
      await pathExists(
        resolve(CODE_DIRECTORY, frameworkPath, join('template', storiesVariantFolder))
      )
    ) {
      await linkPackageStories(
        frameworkPath,
        {
          mainConfig,
          cwd,
          linkInDir: resolve(cwd, storiesPath),
          disableDocs,
        },
        sandboxSpecificStoriesFolder
      );
    }
  }

  if (isCoreRenderer) {
    // Add stories for lib/preview-api (and addons below). NOTE: these stories will be in the
    // template-stories folder and *not* processed by the framework build config (instead by esbuild-loader)
    await linkPackageStories(await workspacePath('core package', '@storybook/preview-api'), {
      mainConfig,
      cwd,
      disableDocs,
    });
  }

  const mainAddons = (mainConfig.getSafeFieldValue(['addons']) || []).reduce(
    (acc: string[], addon: any) => {
      const name = typeof addon === 'string' ? addon : addon.name;
      const match = /@storybook\/addon-(.*)/.exec(name);
      if (!match) return acc;
      const suffix = match[1];
      if (suffix === 'essentials') {
        const essentials = disableDocs
          ? essentialsAddons.filter((a) => a !== 'docs')
          : essentialsAddons;
        return [...acc, ...essentials];
      }
      return [...acc, suffix];
    },
    []
  );

  const addonDirs = await Promise.all(
    [...mainAddons, ...extraAddons]
      // only include addons that are in the monorepo
      .filter((addon: string) =>
        Object.keys(storybookPackages).find((pkg: string) => pkg === `@storybook/addon-${addon}`)
      )
      .map(async (addon) => workspacePath('addon', `@storybook/addon-${addon}`))
  );

  if (isCoreRenderer) {
    const existingStories = await filterExistsInCodeDir(addonDirs, join('template', 'stories'));
    for (const packageDir of existingStories) {
      await linkPackageStories(packageDir, { mainConfig, cwd, disableDocs });
    }

    // Add some extra settings (see above for what these do)
    if (template.expected.builder === '@storybook/builder-webpack5') {
      addEsbuildLoaderToStories(mainConfig);
    }
  }

  await writeConfig(mainConfig);
};

export const extendMain: Task['run'] = async ({ template, sandboxDir }, { disableDocs }) => {
  logger.log('📝 Extending main.js');
  const mainConfig = await readMainConfig({ cwd: sandboxDir });
  const templateConfig = template.modifications?.mainConfig || {};
  const configToAdd = {
    ...templateConfig,
    features: {
      ...templateConfig.features,
    },
    core: {
      ...templateConfig.core,
      // We don't want to show the "What's new" notifications in the sandbox as it can affect E2E tests
      disableWhatsNewNotifications: true,
    },
  };

  Object.entries(configToAdd).forEach(([field, value]) => mainConfig.setFieldValue([field], value));

  // Simulate Storybook Lite
  if (disableDocs) {
    const addons = mainConfig.getFieldValue(['addons']);
    const addonsNoDocs = addons.map((addon: any) =>
      addon !== '@storybook/addon-essentials' ? addon : { name: addon, options: { docs: false } }
    );
    mainConfig.setFieldValue(['addons'], addonsNoDocs);

    // remove the docs options so that docs tags are ignored
    mainConfig.setFieldValue(['docs'], {});
    mainConfig.setFieldValue(['typescript'], { reactDocgen: false });

    let updatedStories = mainConfig.getFieldValue(['stories']) as string[];
    updatedStories = updatedStories.filter((specifier) => !specifier.endsWith('.mdx'));
    mainConfig.setFieldValue(['stories'], updatedStories);
  }

  if (template.expected.builder === '@storybook/builder-vite') setSandboxViteFinal(mainConfig);
  await writeConfig(mainConfig);
};

/**
 * Sets compodoc option in angular.json projects to false. We have to generate compodoc
 * manually to avoid symlink issues related to the template-stories folder.
 * In a second step a docs:json script is placed into the package.json to generate the
 * Compodoc documentation.json, which respects symlinks
 * */
async function prepareAngularSandbox(cwd: string, templateName: string) {
  const angularJson = await readJson(join(cwd, 'angular.json'));

  Object.keys(angularJson.projects).forEach((projectName: string) => {
    angularJson.projects[projectName].architect.storybook.options.compodoc = false;
    angularJson.projects[projectName].architect['build-storybook'].options.compodoc = false;
  });

  await writeJson(join(cwd, 'angular.json'), angularJson, { spaces: 2 });

  const packageJsonPath = join(cwd, 'package.json');
  const packageJson = await readJson(packageJsonPath);

  packageJson.scripts = {
    ...packageJson.scripts,
    'docs:json':
      'DIR=$PWD; cd ../../scripts; node --loader esbuild-register/loader -r esbuild-register combine-compodoc $DIR',
    storybook: `yarn docs:json && ${packageJson.scripts.storybook}`,
    'build-storybook': `yarn docs:json && ${packageJson.scripts['build-storybook']}`,
  };

  await writeJson(packageJsonPath, packageJson, { spaces: 2 });

  // Set tsConfig compilerOptions

  const tsConfigPath = join(cwd, 'tsconfig.json');
  const tsConfigContent = readFileSync(tsConfigPath, { encoding: 'utf-8' });
  // This does not preserve comments, but that shouldn't be an issue for sandboxes
  const tsConfigJson = JSON5.parse(tsConfigContent);

  tsConfigJson.compilerOptions.noImplicitOverride = false;
  tsConfigJson.compilerOptions.noPropertyAccessFromIndexSignature = false;
  tsConfigJson.compilerOptions.jsx = 'react';

  if (templateName === 'Angular CLI (Version 15)') {
    tsConfigJson.compilerOptions.paths = {
      '@angular-devkit/*': ['node_modules/@angular-devkit/*'],
    };
  }

  await writeJson(tsConfigPath, tsConfigJson, { spaces: 2 });
}<|MERGE_RESOLUTION|>--- conflicted
+++ resolved
@@ -13,12 +13,8 @@
   writeJson,
 } from 'fs-extra';
 import { join, resolve, sep } from 'path';
-<<<<<<< HEAD
 import JSON5 from 'json5';
-
-=======
 import { createRequire } from 'module';
->>>>>>> a4b91eaf
 import slash from 'slash';
 
 import type { Task } from '../task';
