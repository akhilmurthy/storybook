import { describe, beforeEach, it, expect, vi } from 'vitest';
/* eslint-disable global-require */
/* eslint-disable no-underscore-dangle */
import path from 'path';
import { run as version } from '../version';

// eslint-disable-next-line jest/no-mocks-import
vi.mock('fs-extra', () => require('../../../code/__mocks__/fs-extra'));
const fsExtra = require('fs-extra');

vi.mock('../../../code/lib/cli/src/versions', () => ({
  '@storybook/addon-a11y': '7.1.0-alpha.29',
}));

vi.mock('../../utils/exec');
const { execaCommand } = require('../../utils/exec');

vi.mock('../../utils/workspace', () => ({
  getWorkspaces: vi.fn().mockResolvedValue([
    {
      name: '@storybook/addon-a11y',
      location: 'addons/a11y',
    },
  ]),
}));

vi.spyOn(console, 'log').mockImplementation(() => {});
vi.spyOn(console, 'warn').mockImplementation(() => {});
vi.spyOn(console, 'error').mockImplementation(() => {});

<<<<<<< HEAD
=======
beforeEach(() => {
  vi.clearAllMocks();
});

>>>>>>> d91a91e8
describe('Version', () => {
  const CODE_DIR_PATH = path.join(__dirname, '..', '..', '..', 'code');
  const CODE_PACKAGE_JSON_PATH = path.join(CODE_DIR_PATH, 'package.json');
  const MANAGER_API_VERSION_PATH = path.join(
    CODE_DIR_PATH,
    'lib',
    'manager-api',
    'src',
    'version.ts'
  );
  const VERSIONS_PATH = path.join(CODE_DIR_PATH, 'lib', 'cli', 'src', 'versions.ts');
  const A11Y_PACKAGE_JSON_PATH = path.join(CODE_DIR_PATH, 'addons', 'a11y', 'package.json');

  it('should throw when release type is invalid', async () => {
    fsExtra.__setMockFiles({
      [CODE_PACKAGE_JSON_PATH]: JSON.stringify({ version: '1.0.0' }),
      [MANAGER_API_VERSION_PATH]: `export const version = "1.0.0";`,
      [VERSIONS_PATH]: `export default { "@storybook/addon-a11y": "1.0.0" };`,
    });

    await expect(version({ releaseType: 'invalid' })).rejects.toThrowErrorMatchingInlineSnapshot(`
      "[
        {
          "received": "invalid",
          "code": "invalid_enum_value",
          "options": [
            "major",
            "minor",
            "patch",
            "prerelease",
            "premajor",
            "preminor",
            "prepatch"
          ],
          "path": [
            "releaseType"
          ],
          "message": "Invalid enum value. Expected 'major' | 'minor' | 'patch' | 'prerelease' | 'premajor' | 'preminor' | 'prepatch', received 'invalid'"
        }
      ]"
    `);
  });

  it('should throw when prerelease identifier is combined with non-pre release type', async () => {
    fsExtra.__setMockFiles({
      [CODE_PACKAGE_JSON_PATH]: JSON.stringify({ version: '1.0.0' }),
      [MANAGER_API_VERSION_PATH]: `export const version = "1.0.0";`,
      [VERSIONS_PATH]: `export default { "@storybook/addon-a11y": "1.0.0" };`,
    });

    await expect(version({ releaseType: 'major', preId: 'alpha' })).rejects
      .toThrowErrorMatchingInlineSnapshot(`
      "[
        {
          "code": "custom",
          "message": "Using prerelease identifier requires one of release types: premajor, preminor, prepatch, prerelease",
          "path": []
        }
      ]"
    `);
  });

  it('should throw when exact is combined with release type', async () => {
    fsExtra.__setMockFiles({
      [CODE_PACKAGE_JSON_PATH]: JSON.stringify({ version: '1.0.0' }),
      [MANAGER_API_VERSION_PATH]: `export const version = "1.0.0";`,
      [VERSIONS_PATH]: `export default { "@storybook/addon-a11y": "1.0.0" };`,
    });

    await expect(version({ releaseType: 'major', exact: '1.0.0' })).rejects
      .toThrowErrorMatchingInlineSnapshot(`
      "[
        {
          "code": "custom",
          "message": "Combining --exact with --release-type is invalid, but having one of them is required",
          "path": []
        }
      ]"
    `);
  });

  it('should throw when exact is invalid semver', async () => {
    fsExtra.__setMockFiles({
      [CODE_PACKAGE_JSON_PATH]: JSON.stringify({ version: '1.0.0' }),
      [MANAGER_API_VERSION_PATH]: `export const version = "1.0.0";`,
      [VERSIONS_PATH]: `export default { "@storybook/addon-a11y": "1.0.0" };`,
    });

    await expect(version({ exact: 'not-semver' })).rejects.toThrowErrorMatchingInlineSnapshot(`
      "[
        {
          "code": "custom",
          "message": "--exact version has to be a valid semver string",
          "path": [
            "exact"
          ]
        }
      ]"
    `);
  });

  it('should throw when apply is combined with releaseType', async () => {
    fsExtra.__setMockFiles({
      [CODE_PACKAGE_JSON_PATH]: JSON.stringify({ version: '1.0.0' }),
      [MANAGER_API_VERSION_PATH]: `export const version = "1.0.0";`,
      [VERSIONS_PATH]: `export default { "@storybook/addon-a11y": "1.0.0" };`,
    });

    await expect(version({ apply: true, releaseType: 'prerelease' })).rejects
      .toThrowErrorMatchingInlineSnapshot(`
      "[
        {
          "code": "custom",
          "message": "--apply cannot be combined with --exact or --release-type, as it will always read from code/package.json#deferredNextVersion",
          "path": []
        }
      ]"
    `);
  });

  it('should throw when apply is combined with exact', async () => {
    fsExtra.__setMockFiles({
      [CODE_PACKAGE_JSON_PATH]: JSON.stringify({ version: '1.0.0' }),
      [MANAGER_API_VERSION_PATH]: `export const version = "1.0.0";`,
      [VERSIONS_PATH]: `export default { "@storybook/addon-a11y": "1.0.0" };`,
    });

    await expect(version({ apply: true, exact: '1.0.0' })).rejects
      .toThrowErrorMatchingInlineSnapshot(`
      "[
        {
          "code": "custom",
          "message": "--apply cannot be combined with --exact or --release-type, as it will always read from code/package.json#deferredNextVersion",
          "path": []
        }
      ]"
    `);
  });

  it('should throw when apply is combined with deferred', async () => {
    fsExtra.__setMockFiles({
      [CODE_PACKAGE_JSON_PATH]: JSON.stringify({ version: '1.0.0' }),
      [MANAGER_API_VERSION_PATH]: `export const version = "1.0.0";`,
      [VERSIONS_PATH]: `export default { "@storybook/addon-a11y": "1.0.0" };`,
    });

    await expect(version({ apply: true, deferred: true })).rejects
      .toThrowErrorMatchingInlineSnapshot(`
      "[
        {
          "code": "custom",
          "message": "--deferred cannot be combined with --apply",
          "path": []
        }
      ]"
    `);
  });

  it('should throw when applying without a "deferredNextVersion" set', async () => {
    fsExtra.__setMockFiles({
      [CODE_PACKAGE_JSON_PATH]: JSON.stringify({ version: '1.0.0' }),
    });

    await expect(version({ apply: true })).rejects.toThrowErrorMatchingInlineSnapshot(
      `"The 'deferredNextVersion' property in code/package.json is unset. This is necessary to apply a deferred version bump"`
    );

    expect(fsExtra.writeJson).not.toHaveBeenCalled();
    expect(fsExtra.writeFile).not.toHaveBeenCalled();
    expect(execaCommand).not.toHaveBeenCalled();
  });

  it.each([
    // prettier-ignore
    { releaseType: 'major', currentVersion: '1.1.1', expectedVersion: '2.0.0' },
    // prettier-ignore
    { releaseType: 'minor', currentVersion: '1.1.1', expectedVersion: '1.2.0' },
    // prettier-ignore
    { releaseType: 'patch', currentVersion: '1.1.1', expectedVersion: '1.1.2' },
    // prettier-ignore
    { releaseType: 'premajor', preId: 'alpha', currentVersion: '1.1.1', expectedVersion: '2.0.0-alpha.0' },
    // prettier-ignore
    { releaseType: 'preminor', preId: 'alpha', currentVersion: '1.1.1', expectedVersion: '1.2.0-alpha.0' },
    // prettier-ignore
    { releaseType: 'prepatch', preId: 'alpha', currentVersion: '1.1.1', expectedVersion: '1.1.2-alpha.0' },
    // prettier-ignore
    { releaseType: 'prerelease', currentVersion: '1.1.1-alpha.5', expectedVersion: '1.1.1-alpha.6' },
    // prettier-ignore
    { releaseType: 'prerelease', preId: 'alpha', currentVersion: '1.1.1-alpha.5', expectedVersion: '1.1.1-alpha.6' },
    // prettier-ignore
    { releaseType: 'prerelease', preId: 'beta', currentVersion: '1.1.1-alpha.10', expectedVersion: '1.1.1-beta.0' },
    // prettier-ignore
    { releaseType: 'major', currentVersion: '1.1.1-rc.10', expectedVersion: '2.0.0' },
    // prettier-ignore
    { releaseType: 'minor', currentVersion: '1.1.1-rc.10', expectedVersion: '1.2.0' },
    // prettier-ignore
    { releaseType: 'patch', currentVersion: '1.1.1-rc.10', expectedVersion: '1.1.1' },
    // prettier-ignore
    { exact: '4.2.0-canary.69', currentVersion: '1.1.1-rc.10', expectedVersion: '4.2.0-canary.69' },
    // prettier-ignore
    { apply: true, currentVersion: '1.0.0', deferredNextVersion: '1.2.0', expectedVersion: '1.2.0' },
  ])(
    'bump with type: "$releaseType", pre id "$preId" or exact "$exact" or apply $apply, from: $currentVersion, to: $expectedVersion',
    async ({
      releaseType,
      preId,
      exact,
      apply,
      currentVersion,
      expectedVersion,
      deferredNextVersion,
    }) => {
      fsExtra.__setMockFiles({
        [CODE_PACKAGE_JSON_PATH]: JSON.stringify({ version: currentVersion, deferredNextVersion }),
        [MANAGER_API_VERSION_PATH]: `export const version = "${currentVersion}";`,
        [VERSIONS_PATH]: `export default { "@storybook/addon-a11y": "${currentVersion}" };`,
        [A11Y_PACKAGE_JSON_PATH]: JSON.stringify({
          version: currentVersion,
        }),
        [VERSIONS_PATH]: `export default { "@storybook/addon-a11y": "${currentVersion}" };`,
      });

      await version({ releaseType, preId, exact, apply });
      expect(fsExtra.writeJson).toHaveBeenCalledTimes(apply ? 3 : 2);
      if (apply) {
        // eslint-disable-next-line jest/no-conditional-expect -- guarded against problems with the assertion above
        expect(fsExtra.writeJson).toHaveBeenCalledWith(
          CODE_PACKAGE_JSON_PATH,
          // this call is the write that removes the "deferredNextVersion" property
          { version: currentVersion },
          { spaces: 2 }
        );
      }

      expect(fsExtra.writeJson).toHaveBeenCalledWith(
        CODE_PACKAGE_JSON_PATH,
        { version: expectedVersion },
        { spaces: 2 }
      );
      expect(fsExtra.writeFile).toHaveBeenCalledWith(
        MANAGER_API_VERSION_PATH,
        `export const version = "${expectedVersion}";`
      );
      expect(fsExtra.writeFile).toHaveBeenCalledWith(
        VERSIONS_PATH,
        `export default { "@storybook/addon-a11y": "${expectedVersion}" };`
      );
      expect(fsExtra.writeJson).toHaveBeenCalledWith(
        A11Y_PACKAGE_JSON_PATH,
        expect.objectContaining({
          // should update package version
          version: expectedVersion,
        }),
        { spaces: 2 }
      );
      expect(execaCommand).toHaveBeenCalledWith('yarn install --mode=update-lockfile', {
        cwd: path.join(CODE_DIR_PATH),
        stdio: undefined,
      });
    }
  );

  it('should only set version in "deferredNextVersion" when using --deferred', async () => {
    fsExtra.__setMockFiles({
      [CODE_PACKAGE_JSON_PATH]: JSON.stringify({ version: '1.0.0' }),
    });

    await version({ releaseType: 'premajor', preId: 'beta', deferred: true });

    expect(fsExtra.writeJson).toHaveBeenCalledTimes(1);
    expect(fsExtra.writeJson).toHaveBeenCalledWith(
      CODE_PACKAGE_JSON_PATH,
      { version: '1.0.0', deferredNextVersion: '2.0.0-beta.0' },
      { spaces: 2 }
    );
    expect(fsExtra.writeFile).not.toHaveBeenCalled();
    expect(execaCommand).not.toHaveBeenCalled();
  });
});<|MERGE_RESOLUTION|>--- conflicted
+++ resolved
@@ -28,13 +28,6 @@
 vi.spyOn(console, 'warn').mockImplementation(() => {});
 vi.spyOn(console, 'error').mockImplementation(() => {});
 
-<<<<<<< HEAD
-=======
-beforeEach(() => {
-  vi.clearAllMocks();
-});
-
->>>>>>> d91a91e8
 describe('Version', () => {
   const CODE_DIR_PATH = path.join(__dirname, '..', '..', '..', 'code');
   const CODE_PACKAGE_JSON_PATH = path.join(CODE_DIR_PATH, 'package.json');
