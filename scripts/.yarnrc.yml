compressionLevel: 0

enableGlobalCache: true

logFilters:
  - code: YN0005
    level: discard
  - code: YN0076
    level: discard

nodeLinker: node-modules

npmRegistryServer: 'https://registry.yarnpkg.com'

plugins:
  - path: ../.yarn/plugins/@yarnpkg/plugin-typescript.cjs
    spec: '@yarnpkg/plugin-typescript'
  - path: ../.yarn/plugins/@yarnpkg/plugin-interactive-tools.cjs
    spec: '@yarnpkg/plugin-interactive-tools'

unsafeHttpWhitelist:
  - localhost

<<<<<<< HEAD
yarnPath: ../.yarn/releases/yarn-3.5.1.cjs
=======
yarnPath: ../.yarn/releases/yarn-4.0.0.cjs
>>>>>>> 129693da
installStatePath: '../.yarn/scripts-install-state.gz'
# Sometimes you get a "The remote archive doesn't match the expected checksum" error, uncommenting this line will fix it
# checksumBehavior: 'update'<|MERGE_RESOLUTION|>--- conflicted
+++ resolved
@@ -21,11 +21,7 @@
 unsafeHttpWhitelist:
   - localhost
 
-<<<<<<< HEAD
-yarnPath: ../.yarn/releases/yarn-3.5.1.cjs
-=======
 yarnPath: ../.yarn/releases/yarn-4.0.0.cjs
->>>>>>> 129693da
 installStatePath: '../.yarn/scripts-install-state.gz'
 # Sometimes you get a "The remote archive doesn't match the expected checksum" error, uncommenting this line will fix it
 # checksumBehavior: 'update'