{
  "compileOnSave": false,
  "compilerOptions": {
    "baseUrl": ".",
    "incremental": false,
    "noImplicitAny": true,
    "jsx": "react",
    "moduleResolution": "Node",
    "target": "ES2020",
    "module": "CommonJS",
    "skipLibCheck": false,
    "allowSyntheticDefaultImports": true,
    "esModuleInterop": true,
    "isolatedModules": true,
    "strictBindCallApply": true,
    "lib": ["dom", "esnext"],
    "types": ["node", "jest"],
    "strict": false,
    "strictNullChecks": false,
    "forceConsistentCasingInFileNames": true,
    "noUnusedLocals": false,
    "noUnusedParameters": true,
    "noImplicitReturns": true,
    "noFallthroughCasesInSwitch": true,
    "resolveJsonModule": true,
    "paths": {
      "verdaccio": ["./typings.d.ts"]
    }
  },
  "exclude": [
    "dist",
    "**/dist",
    "node_modules",
<<<<<<< HEAD
    "**/node_modules"
=======
    "**/node_modules",
    "**/*.spec.ts",
    "**/__tests__",
    "**/setup-jest.ts"
>>>>>>> 9a07fcba
  ],
  "include": ["./**/*", "./.eslintrc.js"],
  "ts-node": {
    "transpileOnly": true,
    "files": true,
    "compilerOptions": {
      "types": ["node"]
    }
  }
}<|MERGE_RESOLUTION|>--- conflicted
+++ resolved
@@ -13,8 +13,14 @@
     "esModuleInterop": true,
     "isolatedModules": true,
     "strictBindCallApply": true,
-    "lib": ["dom", "esnext"],
-    "types": ["node", "jest"],
+    "lib": [
+      "dom",
+      "esnext"
+    ],
+    "types": [
+      "node",
+      "jest"
+    ],
     "strict": false,
     "strictNullChecks": false,
     "forceConsistentCasingInFileNames": true,
@@ -24,28 +30,28 @@
     "noFallthroughCasesInSwitch": true,
     "resolveJsonModule": true,
     "paths": {
-      "verdaccio": ["./typings.d.ts"]
+      "verdaccio": [
+        "./typings.d.ts"
+      ]
     }
   },
   "exclude": [
     "dist",
     "**/dist",
     "node_modules",
-<<<<<<< HEAD
     "**/node_modules"
-=======
-    "**/node_modules",
-    "**/*.spec.ts",
-    "**/__tests__",
-    "**/setup-jest.ts"
->>>>>>> 9a07fcba
   ],
-  "include": ["./**/*", "./.eslintrc.js"],
+  "include": [
+    "./**/*",
+    "./.eslintrc.js"
+  ],
   "ts-node": {
     "transpileOnly": true,
     "files": true,
     "compilerOptions": {
-      "types": ["node"]
+      "types": [
+        "node"
+      ]
     }
   }
 }