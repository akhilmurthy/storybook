import { join } from 'path';
import { move, remove } from 'fs-extra';
import { runCommand } from '../generate-repros';

interface SetupYarnOptions {
  cwd: string;
  pnp?: boolean;
  version?: 'berry' | 'classic';
}

export async function setupYarn({ cwd, pnp = false, version = 'classic' }: SetupYarnOptions) {
<<<<<<< HEAD
=======
  // force yarn
>>>>>>> 86887700
  await runCommand(`touch yarn.lock`, { cwd });
  await runCommand(`yarn set version ${version}`, { cwd });
  if (version === 'berry' && !pnp) {
    await runCommand('yarn config set nodeLinker node-modules', { cwd });
  }
  await remove(join(cwd, 'package.json'));
}

export async function localizeYarnConfigFiles(baseDir: string, beforeDir: string) {
  await Promise.allSettled([
    move(join(baseDir, '.yarn'), join(beforeDir, '.yarn')),
    move(join(baseDir, '.yarnrc.yml'), join(beforeDir, '.yarnrc.yml')),
    move(join(baseDir, '.yarnrc'), join(beforeDir, '.yarnrc')),
  ]);
}<|MERGE_RESOLUTION|>--- conflicted
+++ resolved
@@ -9,10 +9,7 @@
 }
 
 export async function setupYarn({ cwd, pnp = false, version = 'classic' }: SetupYarnOptions) {
-<<<<<<< HEAD
-=======
   // force yarn
->>>>>>> 86887700
   await runCommand(`touch yarn.lock`, { cwd });
   await runCommand(`yarn set version ${version}`, { cwd });
   if (version === 'berry' && !pnp) {
