--- conflicted
+++ resolved
@@ -26,11 +26,7 @@
   const sbCliBinaryPath = join(__dirname, `../../code/lib/cli/bin/index.js`);
   console.log(`🎁 Installing storybook`);
   const env = { STORYBOOK_DISABLE_TELEMETRY: 'true' };
-<<<<<<< HEAD
-  await runCommand(`${sbCliBinaryPath} init`, { cwd, env });
-=======
   await runCommand(`${sbCliBinaryPath} init --yes`, { cwd, env });
->>>>>>> 9b71ead5
 };
 
 const LOCAL_REGISTRY_URL = 'http://localhost:6000';
