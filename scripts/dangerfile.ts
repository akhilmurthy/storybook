/* eslint-disable import/extensions */
import { fail, danger } from 'danger';
import { execSync } from 'child_process';

execSync('npm install lodash');

const flatten = require('lodash/flatten.js');
const intersection = require('lodash/intersection.js');
const isEmpty = require('lodash/isEmpty.js');

const pkg = require('../code/package.json'); // eslint-disable-line import/newline-after-import
const prLogConfig = pkg['pr-log'];

const Versions = {
  PATCH: 'PATCH',
  MINOR: 'MINOR',
  MAJOR: 'MAJOR',
};

const ciLabels = ['ci:normal', 'ci:merged', 'ci:daily'];

const branchVersion = Versions.MINOR;

const checkRequiredLabels = (labels: string[]) => {
  const forbiddenLabels = flatten([
    'ci: do not merge',
    'in progress',
    branchVersion !== Versions.MAJOR ? 'BREAKING CHANGE' : [],
    branchVersion === Versions.PATCH ? 'feature request' : [],
  ]);

  const requiredLabels = flatten([
    prLogConfig.skipLabels || [],
    (prLogConfig.validLabels || []).map((keyVal: string) => keyVal[0]),
  ]);

  const blockingLabels = intersection(forbiddenLabels, labels);
  if (!isEmpty(blockingLabels)) {
    fail(
      `PR is marked with ${blockingLabels.map((label: string) => `"${label}"`).join(', ')} label${
        blockingLabels.length > 1 ? 's' : ''
      }.`
    );
  }

  const foundRequiredLabels = intersection(requiredLabels, labels);
  if (isEmpty(foundRequiredLabels)) {
    fail(`PR is not labeled with one of: ${JSON.stringify(requiredLabels)}`);
  } else if (foundRequiredLabels.length > 1) {
    fail(`Please choose only one of these labels: ${JSON.stringify(foundRequiredLabels)}`);
  }

<<<<<<< HEAD
  const foundPatchLabels = intersection(['patch:no', 'patch:yes'], labels);
  if (isEmpty(foundPatchLabels)) {
    fail(`PR is not labeled with one of: ${JSON.stringify(foundPatchLabels)}`);
  } else if (foundPatchLabels.length > 1) {
    fail(`Please choose only one of these labels: ${JSON.stringify(foundPatchLabels)}`);
  }
=======
  const labelsForPatchStatus = ['patch:no', 'patch:yes'];
  const foundPatchLabels = intersection(labelsForPatchStatus, labels);
  if (isEmpty(foundPatchLabels)) {
    fail(`PR is not labeled with one of: ${JSON.stringify(labelsForPatchStatus)}`);
  } else if (foundPatchLabels.length > 1) {
    fail(`Please choose only one of these labels: ${JSON.stringify(foundPatchLabels)}`);
  }

  const foundCILabels = intersection(ciLabels, labels);
  if (isEmpty(foundCILabels)) {
    fail(`PR is not labeled with one of: ${JSON.stringify(ciLabels)}`);
  } else if (foundCILabels.length > 1) {
    fail(`Please choose only one of these labels: ${JSON.stringify(foundCILabels)}`);
  }
>>>>>>> 51608c85
};

const checkPrTitle = (title: string) => {
  const match = title.match(/^[A-Z].+:\s[A-Z].+$/);
  if (!match) {
    fail(
      `PR title must be in the format of "Area: Summary", With both Area and Summary starting with a capital letter
Good examples:
- "Docs: Describe Canvas Doc Block"
- "Svelte: Support Svelte v4"
Bad examples:
- "add new api docs"
- "fix: Svelte 4 support"
- "Vue: improve docs"`
    );
  }
};

if (prLogConfig) {
  const { labels } = danger.github.issue;
  checkRequiredLabels(labels.map((l) => l.name));
  checkPrTitle(danger.github.pr.title);
}<|MERGE_RESOLUTION|>--- conflicted
+++ resolved
@@ -50,14 +50,6 @@
     fail(`Please choose only one of these labels: ${JSON.stringify(foundRequiredLabels)}`);
   }
 
-<<<<<<< HEAD
-  const foundPatchLabels = intersection(['patch:no', 'patch:yes'], labels);
-  if (isEmpty(foundPatchLabels)) {
-    fail(`PR is not labeled with one of: ${JSON.stringify(foundPatchLabels)}`);
-  } else if (foundPatchLabels.length > 1) {
-    fail(`Please choose only one of these labels: ${JSON.stringify(foundPatchLabels)}`);
-  }
-=======
   const labelsForPatchStatus = ['patch:no', 'patch:yes'];
   const foundPatchLabels = intersection(labelsForPatchStatus, labels);
   if (isEmpty(foundPatchLabels)) {
@@ -72,7 +64,6 @@
   } else if (foundCILabels.length > 1) {
     fail(`Please choose only one of these labels: ${JSON.stringify(foundCILabels)}`);
   }
->>>>>>> 51608c85
 };
 
 const checkPrTitle = (title: string) => {
