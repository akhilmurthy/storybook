--- conflicted
+++ resolved
@@ -1,11 +1,7 @@
 To use auto-detected controls with React, you must fill in the `component` field in your story metadata:
 
 ```js
-<<<<<<< HEAD
-// Button.stories.js|jsx|ts|tsx
-=======
 // Button.stories.js|jsx|mjs|ts|tsx
->>>>>>> 51608c85
 
 import { Button } from './Button';
 
