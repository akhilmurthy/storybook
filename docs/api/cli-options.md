--- conflicted
+++ resolved
@@ -56,7 +56,6 @@
 Usage: build-storybook [options]
 ```
 
-<<<<<<< HEAD
 | Options                           | Description                                                                                                                                                                 |
 | --------------------------------- | --------------------------------------------------------------------------------------------------------------------------------------------------------------------------- |
 | `-h`, `--help`                    | Output usage information<br/>`build-storybook --help`                                                                                                                       |
@@ -66,27 +65,11 @@
 | `-c`, `--config-dir [dir-name]`   | Directory where to load Storybook configurations from<br/>`build-storybook -c .storybook`                                                                                   |
 | `--loglevel [level]`              | Controls level of logging during build.<br/> Available options: `silly`, `verbose`, `info` (default), `warn`, `error`, `silent`<br/>`build-storybook --loglevel warn`       |
 | `--quiet`                         | Suppress verbose build output<br/>`build-storybook --quiet`                                                                                                                 |
-| `--no-dll`                        | Do not use dll reference (no-op)<br/>`build-storybook --no-dll`                                                                                                             |
 | `--debug-webpack`                 | Display final webpack configurations for debugging purposes<br/>`build-storybook --debug-webpack`                                                                           |
 | `--modules-json [dir-name]`       | Write module dependencies JSON to disk<br/>`build-storybook --modules-json`                                                                                                 |
 | `--webpack-stats-json [dir-name]` | Write Webpack Stats JSON to disk<br/>`build-storybook --webpack-stats-json`                                                                                                 |
 | `--docs`                          | Builds Storybook in documentation mode. Learn more about it in [here](../writing-docs/build-documentation.md#publish-storybooks-documentation)<br/>`build-storybook --docs` |
 | `--disable-telemetry`             | Disables Storybook's telemetry. Learn more about it [here](../configure/telemetry.md).<br/>`build-storybook --disable-telemetry`                                            |
-=======
-| Options                         | Description                                                                                                                                                                 |
-| ------------------------------- | --------------------------------------------------------------------------------------------------------------------------------------------------------------------------- |
-| `-h`, `--help`                  | Output usage information<br/>`build-storybook --help`                                                                                                                       |
-| `-V`, `--version`               | Output the version number<br/>`build-storybook -V`                                                                                                                          |
-| `-s`, `--static-dir`            | **Deprecated** [see note](#static-dir-deprecation).<br/> Directory where to load static files from, comma-separated list<br/>`build-storybook -s public`                    |
-| `-o`, `--output-dir [dir-name]` | Directory where to store built files<br/>`build-storybook -o /my-deployed-storybook`                                                                                        |
-| `-c`, `--config-dir [dir-name]` | Directory where to load Storybook configurations from<br/>`build-storybook -c .storybook`                                                                                   |
-| `--loglevel [level]`            | Controls level of logging during build.<br/> Available options: `silly`, `verbose`, `info` (default), `warn`, `error`, `silent`<br/>`build-storybook --loglevel warn`       |
-| `--quiet`                       | Suppress verbose build output<br/>`build-storybook --quiet`                                                                                                                 |
-| `--debug-webpack`               | Display final webpack configurations for debugging purposes<br/>`build-storybook --debug-webpack`                                                                           |
-| `--webpack-stats-json`          | Write Webpack Stats JSON to disk<br/>`build-storybook --webpack-stats-json /my-storybook/webpack-stats`                                                                     |
-| `--docs`                        | Builds Storybook in documentation mode. Learn more about it in [here](../writing-docs/build-documentation.md#publish-storybooks-documentation)<br/>`build-storybook --docs` |
-| `--disable-telemetry`           | Disables Storybook's telemetry. Learn more about it [here](../configure/telemetry.md).<br/>`build-storybook --disable-telemetry`                                            |
->>>>>>> 8073d041
 
 <div class="aside">
 💡  If you're using npm instead of yarn to publish Storybook, the commands work slightly different. For example, <code>npm run build-storybook -- -o ./path/to/build</code>.
