```md
<!--- Badge.stories.mdx --->

import { Meta, Story, Canvas } from '@storybook/addon-docs';

import { Badge } from './Badge';
import { Icon } from './Icon';

<Meta title="MDX/Badge" component={Badge} />

<!-- Render functions are a framework specific feature to allow you control on how the component renders -->

# Badge

Let's define a story for our `Badge` component:

<Story 
  name="positive"
  render={() => <Badge status="positive">Positive</Badge>} />

We can drop it in a `Canvas` to get a code snippet:

<Canvas>
<<<<<<< HEAD
  <Story name="negative" render={() => <Badge status="negative">Negative</Badge>} />
=======
  <Story 
    name="negative"
    render={() => <Badge status="negative">Negative</Badge>} />
>>>>>>> d31d73e4
</Canvas>

We can even preview multiple stories in a block. This
gets rendered as a group, but defines individual stories
with unique URLs and isolated snapshot tests.

<Canvas>
<<<<<<< HEAD
  <Story name="warning" render={() => <Badge status="warning">Warning</Badge>} />

  <Story name="neutral" render={() => <Badge status="neutral">Neutral</Badge>} />

  <Story name="error" render={() => <Badge status="error">Error</Badge>} />

  <Story
=======
  <Story 
   name="warning"
   render={() => <Badge status="warning">Warning</Badge> } />

  <Story 
    name="neutral"
    render={() => <Badge status="neutral">Neutral</Badge>} />

  <Story 
    name="error"
    render={() => <Badge status="error">Error</Badge>} />

  <Story 
>>>>>>> d31d73e4
    name="with icon"
    render={() => (
      <Badge status="warning">
        <Icon icon="check" inline />
<<<<<<< HEAD
          with icon
=======
        with icon
>>>>>>> d31d73e4
      </Badge>
    )} />
</Canvas>
```<|MERGE_RESOLUTION|>--- conflicted
+++ resolved
@@ -21,13 +21,9 @@
 We can drop it in a `Canvas` to get a code snippet:
 
 <Canvas>
-<<<<<<< HEAD
-  <Story name="negative" render={() => <Badge status="negative">Negative</Badge>} />
-=======
   <Story 
     name="negative"
     render={() => <Badge status="negative">Negative</Badge>} />
->>>>>>> d31d73e4
 </Canvas>
 
 We can even preview multiple stories in a block. This
@@ -35,15 +31,6 @@
 with unique URLs and isolated snapshot tests.
 
 <Canvas>
-<<<<<<< HEAD
-  <Story name="warning" render={() => <Badge status="warning">Warning</Badge>} />
-
-  <Story name="neutral" render={() => <Badge status="neutral">Neutral</Badge>} />
-
-  <Story name="error" render={() => <Badge status="error">Error</Badge>} />
-
-  <Story
-=======
   <Story 
    name="warning"
    render={() => <Badge status="warning">Warning</Badge> } />
@@ -57,16 +44,11 @@
     render={() => <Badge status="error">Error</Badge>} />
 
   <Story 
->>>>>>> d31d73e4
     name="with icon"
     render={() => (
       <Badge status="warning">
         <Icon icon="check" inline />
-<<<<<<< HEAD
           with icon
-=======
-        with icon
->>>>>>> d31d73e4
       </Badge>
     )} />
 </Canvas>
