```ts
// ButtonGroup.stories.ts|tsx

import React from 'react';

<<<<<<< HEAD
import type { ComponentStoryFn, ComponentMeta } from '@storybook/react';
=======
import type { ComponentStoryObj, ComponentMeta } from '@storybook/react';
>>>>>>> d1673e19

import { ButtonGroup } from '../ButtonGroup';

//👇 Imports the Button stories
import * as ButtonStories from './Button.stories';

export default {
  /* 👇 The title prop is optional.
   * See https://storybook.js.org/docs/7.0/react/configure/overview#configure-story-loading
   * to learn how to generate automatic titles
   */
  title: 'ButtonGroup',
  component: ButtonGroup,
} as ComponentMeta<typeof ButtonGroup>;

<<<<<<< HEAD
const Template: ComponentStoryFn<typeof ButtonGroup> = (args) => <ButtonGroup {...args} />;

export const Pair = Template.bind({});
Pair.args = {
  buttons: [
    { ...ButtonStories.Primary.args },
    { ...ButtonStories.Secondary.args }
  ],
  orientation: 'horizontal',
=======
export const Pair: ComponentStoryObj<typeof ButtonGroup> = {
  args: {
    buttons: [{ ...ButtonStories.Primary.args }, { ...ButtonStories.Secondary.args }],
    orientation: 'horizontal',
  },
>>>>>>> d1673e19
};
```<|MERGE_RESOLUTION|>--- conflicted
+++ resolved
@@ -3,11 +3,7 @@
 
 import React from 'react';
 
-<<<<<<< HEAD
-import type { ComponentStoryFn, ComponentMeta } from '@storybook/react';
-=======
 import type { ComponentStoryObj, ComponentMeta } from '@storybook/react';
->>>>>>> d1673e19
 
 import { ButtonGroup } from '../ButtonGroup';
 
@@ -23,22 +19,10 @@
   component: ButtonGroup,
 } as ComponentMeta<typeof ButtonGroup>;
 
-<<<<<<< HEAD
-const Template: ComponentStoryFn<typeof ButtonGroup> = (args) => <ButtonGroup {...args} />;
-
-export const Pair = Template.bind({});
-Pair.args = {
-  buttons: [
-    { ...ButtonStories.Primary.args },
-    { ...ButtonStories.Secondary.args }
-  ],
-  orientation: 'horizontal',
-=======
 export const Pair: ComponentStoryObj<typeof ButtonGroup> = {
   args: {
     buttons: [{ ...ButtonStories.Primary.args }, { ...ButtonStories.Secondary.args }],
     orientation: 'horizontal',
   },
->>>>>>> d1673e19
 };
 ```