```ts
// Button.stories.ts|tsx

import React from 'react';

<<<<<<< HEAD
import type { ComponentStoryFn, ComponentMeta } from '@storybook/react';
=======
import type { ComponentStoryObj, ComponentMeta } from '@storybook/react';
>>>>>>> d1673e19

import { Button } from './Button';

export default {
  /* 👇 The title prop is optional.
   * See https://storybook.js.org/docs/7.0/react/configure/overview#configure-story-loading
   * to learn how to generate automatic titles
   */
  title: 'Button',
  component: Button,
  //👇 Creates specific parameters for the story
  parameters: {
    myAddon: {
      data: 'this data is passed to the addon',
    },
  },
} as ComponentMeta<typeof Button>;

<<<<<<< HEAD
const Basic: ComponentStoryFn<typeof Button> = () => <Button>hello</Button>;
=======
/*
 *👇 Render functions are a framework specific feature to allow you control on how the component renders.
 * See https://storybook.js.org/docs/7.0/react/api/csf
 * to learn how to use render functions.
 */
export const Basic: ComponentStoryObj<typeof Button> = {
  render: () => <Button>Hello</Button>,
};
>>>>>>> d1673e19
```<|MERGE_RESOLUTION|>--- conflicted
+++ resolved
@@ -3,11 +3,7 @@
 
 import React from 'react';
 
-<<<<<<< HEAD
-import type { ComponentStoryFn, ComponentMeta } from '@storybook/react';
-=======
 import type { ComponentStoryObj, ComponentMeta } from '@storybook/react';
->>>>>>> d1673e19
 
 import { Button } from './Button';
 
@@ -26,9 +22,6 @@
   },
 } as ComponentMeta<typeof Button>;
 
-<<<<<<< HEAD
-const Basic: ComponentStoryFn<typeof Button> = () => <Button>hello</Button>;
-=======
 /*
  *👇 Render functions are a framework specific feature to allow you control on how the component renders.
  * See https://storybook.js.org/docs/7.0/react/api/csf
@@ -37,5 +30,4 @@
 export const Basic: ComponentStoryObj<typeof Button> = {
   render: () => <Button>Hello</Button>,
 };
->>>>>>> d1673e19
 ```