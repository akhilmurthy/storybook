--- conflicted
+++ resolved
@@ -3,11 +3,7 @@
 
 import React from 'react';
 
-<<<<<<< HEAD
-import type { ComponentStoryFn, ComponentMeta } from '@storybook/react';
-=======
 import type { ComponentStoryObj, ComponentMeta } from '@storybook/react';
->>>>>>> d1673e19
 
 import { List } from './List';
 import { ListItem } from './ListItem';
@@ -24,15 +20,6 @@
   component: List,
 } as ComponentMeta<typeof List>;
 
-<<<<<<< HEAD
-export const ManyItems: ComponentStoryFn<typeof List> = (args) => (
-  <List {...args}>
-    <Selected {...ListItemStories.Selected.args} />
-    <Unselected {...ListItemStories.Unselected.args} />
-    <Unselected {...ListItemStories.Unselected.args} />
-  </List>
-);
-=======
 /*
  *👇 Render functions are a framework specific feature to allow you control on how the component renders.
  * See https://storybook.js.org/docs/7.0/react/api/csf
@@ -47,5 +34,4 @@
     </List>
   ),
 };
->>>>>>> d1673e19
 ```