--- conflicted
+++ resolved
@@ -3,11 +3,7 @@
 
 import React from 'react';
 
-<<<<<<< HEAD
-import type { ComponentStoryFn, ComponentMeta } from '@storybook/react';
-=======
 import type { ComponentStoryObj, ComponentMeta } from '@storybook/react';
->>>>>>> d1673e19
 
 import { screen, userEvent } from '@storybook/testing-library';
 
@@ -22,18 +18,10 @@
   component: MyComponent,
 } as ComponentMeta<typeof MyComponent>;
 
-<<<<<<< HEAD
-const Template: ComponentStoryFn<typeof MyComponent> = (args) => <MyComponent {...args} />;
-
-export const FirstStory = Template.bind({});
-FirstStory.play = async () => {
-  await userEvent.type(screen.getByTestId('an-element'), 'example-value');
-=======
 export const FirstStory: ComponentStoryObj<typeof MyComponent> = {
   play: async () => {
     userEvent.type(screen.getByTestId('an-element'), 'example-value');
   },
->>>>>>> d1673e19
 };
 
 export const SecondStory: ComponentStoryObj<typeof MyComponent> = {
