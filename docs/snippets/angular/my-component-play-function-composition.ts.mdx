```ts
// MyComponent.stories.ts

<<<<<<< HEAD
import type { Meta, StoryFn } from '@storybook/angular';
=======
import type { Meta, Story } from '@storybook/angular';
>>>>>>> d1673e19

import { screen, userEvent } from '@storybook/testing-library';

import { MyComponent } from './MyComponent.component';

export default {
  /* 👇 The title prop is optional.
   * See https://storybook.js.org/docs/7.0/angular/configure/overview#configure-story-loading
   * to learn how to generate automatic titles
   */
  title: 'MyComponent',
  component: MyComponent,
} as Meta;

<<<<<<< HEAD
const Template: StoryFn = (args) => ({
  props: args,
});

export const FirstStory: StoryFn = Template.bind({});
FirstStory.play = async () => {
  userEvent.type(screen.getByTestId('an-element'), 'example-value');
};

export const SecondStory: StoryFn = Template.bind({});
SecondStory.play = async () => {
  await userEvent.type(screen.getByTestId('other-element'), 'another value');
};

export const CombinedStories: StoryFn = Template.bind({});
CombinedStories.play = async () => {
  // Runs the FirstStory and Second story play function before running this story's play function
  await FirstStory.play();
  await SecondStory.play();
  await userEvent.type(screen.getByTestId('another-element'), 'random value');
=======
export const FirstStory: Story = {
  play: async () => {
    userEvent.type(screen.getByTestId('an-element'), 'example-value');
  },
};

export const SecondStory: Story = {
  play: async () => {
    await userEvent.type(screen.getByTestId('other-element'), 'another value');
  },
};

export const CombinedStories: Story = {
  play: async () => {
    // Runs the FirstStory and Second story play function before running this story's play function
    await FirstStory.play();
    await SecondStory.play();
    await userEvent.type(screen.getByTestId('another-element'), 'random value');
  },
>>>>>>> d1673e19
};
```<|MERGE_RESOLUTION|>--- conflicted
+++ resolved
@@ -1,11 +1,7 @@
 ```ts
 // MyComponent.stories.ts
 
-<<<<<<< HEAD
-import type { Meta, StoryFn } from '@storybook/angular';
-=======
 import type { Meta, Story } from '@storybook/angular';
->>>>>>> d1673e19
 
 import { screen, userEvent } from '@storybook/testing-library';
 
@@ -20,28 +16,6 @@
   component: MyComponent,
 } as Meta;
 
-<<<<<<< HEAD
-const Template: StoryFn = (args) => ({
-  props: args,
-});
-
-export const FirstStory: StoryFn = Template.bind({});
-FirstStory.play = async () => {
-  userEvent.type(screen.getByTestId('an-element'), 'example-value');
-};
-
-export const SecondStory: StoryFn = Template.bind({});
-SecondStory.play = async () => {
-  await userEvent.type(screen.getByTestId('other-element'), 'another value');
-};
-
-export const CombinedStories: StoryFn = Template.bind({});
-CombinedStories.play = async () => {
-  // Runs the FirstStory and Second story play function before running this story's play function
-  await FirstStory.play();
-  await SecondStory.play();
-  await userEvent.type(screen.getByTestId('another-element'), 'random value');
-=======
 export const FirstStory: Story = {
   play: async () => {
     userEvent.type(screen.getByTestId('an-element'), 'example-value');
@@ -61,6 +35,5 @@
     await SecondStory.play();
     await userEvent.type(screen.getByTestId('another-element'), 'random value');
   },
->>>>>>> d1673e19
 };
 ```