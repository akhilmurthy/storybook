```ts
// Button.stories.ts

<<<<<<< HEAD
import type { Meta, StoryFn } from '@storybook/angular';
=======
import type { Meta, Story } from '@storybook/angular';
>>>>>>> d1673e19

import { Button } from './button.component';

export default {
  /* 👇 The title prop is optional.
   * See https://storybook.js.org/docs/7.0/angular/configure/overview#configure-story-loading
   * to learn how to generate automatic titles
   */
  title: 'Button',
  component: Button,
  //👇 Creates specific parameters for the story
  parameters: {
    myAddon: {
      data: 'this data is passed to the addon',
    },
  },
} as Meta;

<<<<<<< HEAD
export const Basic: StoryFn = () => ({
   template: `<app-button>hello</<app-button>`,
});
=======
/*
 *👇 Render functions are a framework specific feature to allow you control on how the component renders.
 * See https://storybook.js.org/docs/7.0/angular/api/csf
 * to learn how to use render functions.
 */
export const Basic: Story = {
  render: () => ({
    template: `<app-button>hello</<app-button>`,
  }),
};
>>>>>>> d1673e19
```<|MERGE_RESOLUTION|>--- conflicted
+++ resolved
@@ -1,11 +1,7 @@
 ```ts
 // Button.stories.ts
 
-<<<<<<< HEAD
-import type { Meta, StoryFn } from '@storybook/angular';
-=======
 import type { Meta, Story } from '@storybook/angular';
->>>>>>> d1673e19
 
 import { Button } from './button.component';
 
@@ -24,11 +20,6 @@
   },
 } as Meta;
 
-<<<<<<< HEAD
-export const Basic: StoryFn = () => ({
-   template: `<app-button>hello</<app-button>`,
-});
-=======
 /*
  *👇 Render functions are a framework specific feature to allow you control on how the component renders.
  * See https://storybook.js.org/docs/7.0/angular/api/csf
@@ -39,5 +30,4 @@
     template: `<app-button>hello</<app-button>`,
   }),
 };
->>>>>>> d1673e19
 ```