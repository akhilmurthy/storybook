--- conflicted
+++ resolved
@@ -14,11 +14,8 @@
 
 Let's define a story for our `Badge` component:
 
-<<<<<<< HEAD
-<Story
-=======
+
 <Story 
->>>>>>> d31d73e4
   name="positive"
   render={() => ({
     components: { Badge },
@@ -28,21 +25,12 @@
 We can drop it in a `Canvas` to get a code snippet:
 
 <Canvas>
-  <Story 
-<<<<<<< HEAD
-  name="negative"
-  render={() => ({
-    components: { Badge },
-    template: `<Badge status="negative">Negative</Badge>`,
-  })} />
-
-=======
+  <Story
     name="negative"
     render={() => ({
       components: { Badge },
       template: `<Badge status="negative">Negative</Badge>`,
     })} />
->>>>>>> d31d73e4
 </Canvas>
 
 We can even preview multiple stories in a block. This
@@ -56,29 +44,7 @@
       components: { Badge },
       template: `<Badge status="warning">Warning</Badge>`,
     })} />
-<<<<<<< HEAD
-
-  <Story 
-    name="neutral"
-    render={() => ({
-      components: { Badge },
-      template: `<Badge status="neutral">Neutral</Badge>`,
-    })} />
-
-  <Story 
-    name="error"
-    render={() => ({
-      components: { Badge },
-      template: `<Badge status="error">Error</Badge>`,
-    })} />
-
-  <Story 
-    name="with icon"
-    render={() => ({
-      components: { Badge, Icon },
-      template: `<Badge status="warning"> <Icon icon="check" inline /> with icon </Badge>`,
-=======
-
+    
   <Story 
     name="neutral"
     render={() => ({
@@ -102,7 +68,6 @@
           <Icon icon="check" inline />
           with icon
         </Badge>`,
->>>>>>> d31d73e4
     })} />
 </Canvas>
 ```