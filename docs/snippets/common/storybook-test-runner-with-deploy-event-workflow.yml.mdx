--- conflicted
+++ resolved
@@ -9,13 +9,8 @@
     runs-on: ubuntu-latest
     if: github.event.deployment_status.state == 'success'
     steps:
-<<<<<<< HEAD
-      - uses: actions/checkout@v2
+      - uses: actions/checkout@v3
       - uses: actions/setup-node@v3
-=======
-      - uses: actions/checkout@v3
-      - uses: actions/setup-node@v2
->>>>>>> a2ca823b
         with:
           node-version: '16.x'
       - name: Install dependencies
