--- conflicted
+++ resolved
@@ -25,10 +25,8 @@
   args={{
     primary: true,
     label: 'Button',
-<<<<<<< HEAD
+
   }}
-  render={() => ({ })}/>
-=======
-  }} />
->>>>>>> 9986b943
+  render={() => ({ // Your implementation here })} />
+
 ```