```shell
<<<<<<< HEAD
pnpm dlx storybook@next upgrade --prerelease
=======
pnpx storybook@latest upgrade --prerelease
>>>>>>> a7cf3989
```<|MERGE_RESOLUTION|>--- conflicted
+++ resolved
@@ -1,7 +1,3 @@
 ```shell
-<<<<<<< HEAD
-pnpm dlx storybook@next upgrade --prerelease
-=======
-pnpx storybook@latest upgrade --prerelease
->>>>>>> a7cf3989
+pnpm dlx storybook@latest upgrade --prerelease
 ```