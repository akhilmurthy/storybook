--- conflicted
+++ resolved
@@ -4,11 +4,7 @@
 export default {
   // Replace your-framework with the framework you are using (e.g., react-webpack5, vue3-vite)
   framework: '@storybook/your-framework',
-<<<<<<< HEAD
-  stories: ['../src/**/*.mdx', '../src/**/*.stories.@(js|jsx|ts|tsx)'],
-=======
   stories: ['../src/**/*.mdx', '../src/**/*.stories.@(js|jsx|mjs|ts|tsx)'],
->>>>>>> 51608c85
   addons: [
     // Other Storybook addons
     '@storybook/addon-interactions', // 👈 Register the addon
