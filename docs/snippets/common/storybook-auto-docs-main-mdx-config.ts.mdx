--- conflicted
+++ resolved
@@ -10,11 +10,7 @@
   stories: [
     //👇 Your documentation written in MDX along with your stories goes here
     '../src/**/*.mdx',
-<<<<<<< HEAD
-    '../src/**/*.stories.@(js|jsx|ts|tsx)',
-=======
     '../src/**/*.stories.@(js|jsx|mjs|ts|tsx)',
->>>>>>> 51608c85
   ],
   addons: ['@storybook/addon-essentials'],
 };
