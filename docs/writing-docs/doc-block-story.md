---
title: 'Story'
---

Stories (component tests) are Storybook's fundamental building blocks.
In Storybook Docs, stories are rendered in the `Story` block.

![Docs blocks with stories](./docblock-story.png)

## Working with Automatic Docs

With each story you write, Storybook will automatically generate a new `Story` Doc Block, wrapped inside a [`Canvas`](./doc-block-canvas.md)(with a toolbar if it's the first "primary" story) alongside a [source code](./doc-block-source.md) preview underneath it. Below is a condensed table of the available configuration options.

| Option          | Description                                                                           |
| --------------- | ------------------------------------------------------------------------------------- |
| `inlineStories` | Configures Storybook to render stories inline. <br/> `docs: { inlineStories: false }` |

## Working with MDX

With MDX, the `Story` block is not only a way of rendering stories, but how you define them. Internally, Storybook looks for named `Story` instances located at the top of your document, or inside a [Canvas](./doc-block-canvas.md). Below is an abridged example and table featuring all the available options.

<<<<<<< HEAD
| Option       | Description                                                                                                                                                                                                                                                                     |
| ------------ | ------------------------------------------------------------------------------------------------------------------------------------------------------------------------------------------------------------------------------------------------------------------------------- |
| `args`       | Provide the required component inputs (e.g., props). <br/> `<Story args={{ text: 'Button' }}/>` <br/> Read the [documentation](../writing-stories/args.md) to learn more.                                                                                                       |
| `decorators` | Provide additional markup or mock a data provider to allow proper story rendering. <br/> `<Story decorators={[(Story) => ( <div style={{ margin: '3em' }}><Story/></div>)]}/>` <br/> Read the [documentation](../writing-stories/decorators.md) to learn more.                  |
| `id`         | Storybook's internal story identifier. Used for embedding Storybook stories inside Docs. <br/> `<Story id="example-mycomponent--starter"/>` <br/> Read the <LinkWithVersion version="6.5" href="../api/mdx.md#embedding-stories">documentation</LinkWithVersion> to learn more. |
| `inline`     | Enables Storybook's inline renderer. <br/> `<Story inline={false}/>` <br/> Read the [documentation](./docs-page.md#inline-stories-vs-iframe-stories) to learn more.                                                                                                             |
| `loaders`    | (Experimental) Asynchronous function for data fetching with stories. <br/> `<Story loaders={[async () => ({ data: await (await fetch('your-endpoint'))}) ]}/>` <br/> Read the [documentation](../writing-stories/loaders.md) to learn more.                                     |
| `name`       | Adds a name to the component story. <br/> `<Story name="Example"/>` .                                                                                                                                                                                                           |
| `parameters` | Provides the necessary static named metadata related to the story. <br/> `Story parameters={{ backgrounds: { values: [{ name:'red', value:'#f00' }] } }} />` <br/> Read the [documentation](../writing-stories/parameters.md) to learn more.                                    |
| `play`       | Generate component interactions. <br/> `<Story play={async () => { await userEvent.click(screen.getByRole('button')) }}/>` <br/> Read the [documentation](../writing-stories/play-function.md) to learn more.                                                                   |

<!-- prettier-ignore-start -->

<CodeSnippets
  paths={[
    'react/component-story-mdx-story-by-name.mdx.mdx',
    'angular/component-story-mdx-story-by-name.mdx.mdx',
    'vue/component-story-mdx-story-by-name.mdx-2.mdx.mdx',
    'vue/component-story-mdx-story-by-name.mdx-3.mdx.mdx',
    'svelte/component-story-mdx-story-by-name.mdx.mdx',
    'common/component-story-mdx-reference-storyid.mdx.mdx',
  ]}
  usesCsf3
  csf2Path="writing-docs/doc-block-story#snippet-component-story-mdx-story-by-name"
/>

<!-- prettier-ignore-end -->
=======
| Option       | Description                                                                                                                                                                                                                                                    |
| ------------ | -------------------------------------------------------------------------------------------------------------------------------------------------------------------------------------------------------------------------------------------------------------- |
| `args`       | Provide the required component inputs (e.g., props). <br/> `<Story args={{ text: 'Button' }}/>` <br/> Read the [documentation](../writing-stories/args.md) to learn more.                                                                                      |
| `decorators` | Provide additional markup or mock a data provider to allow proper story rendering. <br/> `<Story decorators={[(Story) => ( <div style={{ margin: '3em' }}><Story/></div>)]}/>` <br/> Read the [documentation](../writing-stories/decorators.md) to learn more. |
| `id`         | Storybook's internal story identifier. Used for embedding Storybook stories inside Docs. <br/> `<Story id="example-mycomponent--starter"/>` <br/> Read the [documentation](../api/mdx.md#embedding-stories) to learn more.                                     |
| `inline`     | Enables Storybook's inline renderer. <br/> `<Story inline={false}/>`                                                                                                                                                                                           |
| `loaders`    | (Experimental) Asynchronous function for data fetching with stories. <br/> `<Story loaders={[async () => ({ data: await (await fetch('your-endpoint'))}) ]}/>` <br/> Read the [documentation](../writing-stories/loaders.md) to learn more.                    |
| `name`       | Adds a name to the component story. <br/> `<Story name="Example"/>` .                                                                                                                                                                                          |
| `parameters` | Provides the necessary static named metadata related to the story. <br/> `Story parameters={{ backgrounds: { values: [{ name:'red', value:'#f00' }] } }} />` <br/> Read the [documentation](../writing-stories/parameters.md) to learn more.                   |
| `play`       | Generate component interactions. <br/> `<Story play={async () => { await userEvent.click(screen.getByRole('button')) }}/>` <br/> Read the [documentation](../writing-stories/play-function.md) to learn more.                                                  |
>>>>>>> 1666a696

### Inline rendering

All stories are rendered in the Preview iframe for isolated development in Storybook's Canvas. With Docs, if your framework supports inline rendering, it will be used by default for both performance and convenience. However, you can force this feature by providing the required configuration option (see tables above).<|MERGE_RESOLUTION|>--- conflicted
+++ resolved
@@ -19,7 +19,6 @@
 
 With MDX, the `Story` block is not only a way of rendering stories, but how you define them. Internally, Storybook looks for named `Story` instances located at the top of your document, or inside a [Canvas](./doc-block-canvas.md). Below is an abridged example and table featuring all the available options.
 
-<<<<<<< HEAD
 | Option       | Description                                                                                                                                                                                                                                                                     |
 | ------------ | ------------------------------------------------------------------------------------------------------------------------------------------------------------------------------------------------------------------------------------------------------------------------------- |
 | `args`       | Provide the required component inputs (e.g., props). <br/> `<Story args={{ text: 'Button' }}/>` <br/> Read the [documentation](../writing-stories/args.md) to learn more.                                                                                                       |
@@ -47,18 +46,6 @@
 />
 
 <!-- prettier-ignore-end -->
-=======
-| Option       | Description                                                                                                                                                                                                                                                    |
-| ------------ | -------------------------------------------------------------------------------------------------------------------------------------------------------------------------------------------------------------------------------------------------------------- |
-| `args`       | Provide the required component inputs (e.g., props). <br/> `<Story args={{ text: 'Button' }}/>` <br/> Read the [documentation](../writing-stories/args.md) to learn more.                                                                                      |
-| `decorators` | Provide additional markup or mock a data provider to allow proper story rendering. <br/> `<Story decorators={[(Story) => ( <div style={{ margin: '3em' }}><Story/></div>)]}/>` <br/> Read the [documentation](../writing-stories/decorators.md) to learn more. |
-| `id`         | Storybook's internal story identifier. Used for embedding Storybook stories inside Docs. <br/> `<Story id="example-mycomponent--starter"/>` <br/> Read the [documentation](../api/mdx.md#embedding-stories) to learn more.                                     |
-| `inline`     | Enables Storybook's inline renderer. <br/> `<Story inline={false}/>`                                                                                                                                                                                           |
-| `loaders`    | (Experimental) Asynchronous function for data fetching with stories. <br/> `<Story loaders={[async () => ({ data: await (await fetch('your-endpoint'))}) ]}/>` <br/> Read the [documentation](../writing-stories/loaders.md) to learn more.                    |
-| `name`       | Adds a name to the component story. <br/> `<Story name="Example"/>` .                                                                                                                                                                                          |
-| `parameters` | Provides the necessary static named metadata related to the story. <br/> `Story parameters={{ backgrounds: { values: [{ name:'red', value:'#f00' }] } }} />` <br/> Read the [documentation](../writing-stories/parameters.md) to learn more.                   |
-| `play`       | Generate component interactions. <br/> `<Story play={async () => { await userEvent.click(screen.getByRole('button')) }}/>` <br/> Read the [documentation](../writing-stories/play-function.md) to learn more.                                                  |
->>>>>>> 1666a696
 
 ### Inline rendering
 
