---
title: 'MDX'
---

MDX is a [standard file format](https://mdxjs.com/) that combines Markdown with JSX. This means you can use Markdown’s terse syntax (such as # heading) for your documentation, write stories that compile to our component story format, and freely embed JSX component blocks at any point in the file. All at once.

In addition, you can write pure documentation pages in MDX and add them to Storybook alongside your stories.

![MDX simple example result](./mdx-hero.png)

## Basic example

Let's get started with an example that combines Markdown with a single story:

<<<<<<< HEAD
<!-- prettier-ignore-start -->

<CodeSnippets
  paths={[
    'common/checkbox-story.mdx.mdx',
  ]}
/>

<!-- prettier-ignore-end -->
=======
```js
// Checkbox.stories.mdx

import { Meta, Story, Preview } from '@storybook/addon-docs/blocks';
import { Checkbox } from './Checkbox';

<Meta title="MDX/Checkbox" component={Checkbox} />

# Checkbox

With `MDX` we can define a story for `Checkbox` right in the middle of our
Markdown documentation.

export const Template = (args) => <Checkbox {...args} />
<Preview>
  <Story name="Unchecked" args={{
      label: 'Unchecked'
    }}>
    {Template.bind({})}
   </Story>
  <Story name="Checked" args={{
      label: 'Unchecked',
      checked: true
    }}>
    {Template.bind({})}
   </Story>
  <Story name="Secondary" args={{
    label: 'Secondary',
    checked: true,
    appearance: 'secondary'
  }}>
    {Template.bind({})}
   </Story>
</Preview>
```
>>>>>>> 939e2df7

And here's how that's rendered in Storybook:

![MDX simple example result](./mdx-simple.png)

As you can see there's a lot going on here. We're writing Markdown, we're writing JSX, and we're also defining Storybook stories that are drop-in compatible with the entire Storybook ecosystem.

Let's break it down.

## MDX-flavored CSF

MDX-flavored [Component Story Format (CSF)](../api/csf.md) includes a collection of components called ["Doc Blocks"](./doc-blocks.md), that allow Storybook to translate MDX files into Storybook stories. MDX-defined stories are identical to regular Storybook stories, so they can be used with Storybook's entire ecosystem of addons and view layers.

For example, here's the first story from the Checkbox example above, rewritten in CSF:

<!-- prettier-ignore-start -->

<<<<<<< HEAD
<CodeSnippets
  paths={[
    'common/checkbox-story-csf.js.mdx',
  ]}
/>
=======
import React from 'react';
import { Checkbox } from './Checkbox';

export default {
  title: 'MDX/Checkbox',
  component: Checkbox,
};
const Template = (args) => <Checkbox {...args} />;
>>>>>>> 939e2df7

<!-- prettier-ignore-end -->

There's a one-to-one mapping from the code in MDX to CSF. As a user, this means your existing Storybook knowledge should translate between the two.

## Writing stories

Let's look at a more realistic example to see how MDX works:

<<<<<<< HEAD
<!-- prettier-ignore-start -->

<CodeSnippets
  paths={[
    'common/badge-story.mdx.mdx',
  ]}
/>

<!-- prettier-ignore-end -->s
=======
```js
// Badge.stories.mdx

import { Meta, Story, Preview } from '@storybook/addon-docs/blocks';

import { Badge } from './Badge';
import { Icon } from './Icon';

<Meta title="MDX/Badge" component={Badge} />
export const Template = (args) => <Badge {...args } />

# Badge

Let's define a story for our `Badge` component:

<Story name="positive" args={{
    status: 'positive',
    label: 'Positive'
}}>
  {Template.bind({})}
</Story>

We can drop it in a `Preview` to get a code snippet:

<Preview>
  <Story name="negative" args={{
      status: 'negative',
      label: 'Negative'
  }}>
    {Template.bind({})}
  </Story>
</Preview>

We can even preview multiple Stories in a block. This
gets rendered as a group, but defines individual stories
with unique URLs which is great for review and testing.

<Preview>
  <Story name="warning" args={{
      status: warning,
      label: 'Warning'
  }}>
    {Template.bind({})}
  </Story>
  <Story name="neutral" args={{
      status: 'neutral',
      label: 'Neutral'
  }}>
    {Template.bind({})}
  </Story>
  <Story name="error" args={{
      status: 'error',
      label: 'Error'
  }}>
    {Template.bind({})}
  </Story>
  <Story name="with icon" args={{
    status: warning,
    label: (<Icon icon="check" inline /> with icon)
  )}}>
    {Template.bind({})}
  </Story>
</Story>
</Preview>
```
>>>>>>> 939e2df7

And here's how that gets rendered in Storybook:

![MDX page](./mdx-page.png)

## Embedding stories

Suppose you have an existing story and want to embed it into your docs. Here's how to show a story with ID some--id. Check the browser URL in Storybook v5+ to find a story's ID.

<!-- prettier-ignore-start -->

<CodeSnippets
  paths={[
    'common/component-story-mdx-embed.mdx.mdx',
  ]}
/>

<!-- prettier-ignore-end -->

You can also use the rest of the MDX features in conjunction with embedding. That includes source, preview, and prop tables.

## Decorators and parameters

To add decorators and parameters in MDX:

<!-- prettier-ignore-start -->

<CodeSnippets
  paths={[
    'common/component-story-mdx-decorators-params.mdx.mdx',
  ]}
/>

<!-- prettier-ignore-end -->

Global parameters and decorators work just like before.

## Documentation-only MDX

Typically, when you use Storybook MDX, you define stories in the MDX and documentation is automatically associated with those stories. But what if you want to write Markdown-style documentation without any stories inside?

If you don't define stories in your MDX, you can write MDX documentation and associate it with an existing story, or embed that MDX as its own documentation node in your Storybook's navigation.

If you don't define a Meta, you can write Markdown and associate with an existing story. See ["CSF Stories with MDX Docs"](https://github.com/storybookjs/storybook/blob/master/addons/docs/docs/recipes.md#csf-stories-with-mdx-docs).

To get a "documentation-only story", in your UI, define a `<Meta>` as you normally would, but don't define any stories. It will show up in your UI as a documentation node:

![MDX docs only story](./mdx-documentation-only.png)

## MDX file names

Unless you use a custom [webpack configuration](../configure/integration.md#extending-storybooks-webpack-config), all of your MDX files should have the suffix `*.stories.mdx`. This tells Storybook to apply its special processing to the `<Meta>` and `<Story>` elements in the file.

<div class="aside">

Be sure to update [.storybook/main.js](../configure/overview.md#configure-story-rendering) file to load `.stories.mdx` stories, as per the addon-docs installation instructions.

</div><|MERGE_RESOLUTION|>--- conflicted
+++ resolved
@@ -12,7 +12,6 @@
 
 Let's get started with an example that combines Markdown with a single story:
 
-<<<<<<< HEAD
 <!-- prettier-ignore-start -->
 
 <CodeSnippets
@@ -22,43 +21,6 @@
 />
 
 <!-- prettier-ignore-end -->
-=======
-```js
-// Checkbox.stories.mdx
-
-import { Meta, Story, Preview } from '@storybook/addon-docs/blocks';
-import { Checkbox } from './Checkbox';
-
-<Meta title="MDX/Checkbox" component={Checkbox} />
-
-# Checkbox
-
-With `MDX` we can define a story for `Checkbox` right in the middle of our
-Markdown documentation.
-
-export const Template = (args) => <Checkbox {...args} />
-<Preview>
-  <Story name="Unchecked" args={{
-      label: 'Unchecked'
-    }}>
-    {Template.bind({})}
-   </Story>
-  <Story name="Checked" args={{
-      label: 'Unchecked',
-      checked: true
-    }}>
-    {Template.bind({})}
-   </Story>
-  <Story name="Secondary" args={{
-    label: 'Secondary',
-    checked: true,
-    appearance: 'secondary'
-  }}>
-    {Template.bind({})}
-   </Story>
-</Preview>
-```
->>>>>>> 939e2df7
 
 And here's how that's rendered in Storybook:
 
@@ -76,22 +38,11 @@
 
 <!-- prettier-ignore-start -->
 
-<<<<<<< HEAD
 <CodeSnippets
   paths={[
     'common/checkbox-story-csf.js.mdx',
   ]}
 />
-=======
-import React from 'react';
-import { Checkbox } from './Checkbox';
-
-export default {
-  title: 'MDX/Checkbox',
-  component: Checkbox,
-};
-const Template = (args) => <Checkbox {...args} />;
->>>>>>> 939e2df7
 
 <!-- prettier-ignore-end -->
 
@@ -101,7 +52,6 @@
 
 Let's look at a more realistic example to see how MDX works:
 
-<<<<<<< HEAD
 <!-- prettier-ignore-start -->
 
 <CodeSnippets
@@ -111,73 +61,6 @@
 />
 
 <!-- prettier-ignore-end -->s
-=======
-```js
-// Badge.stories.mdx
-
-import { Meta, Story, Preview } from '@storybook/addon-docs/blocks';
-
-import { Badge } from './Badge';
-import { Icon } from './Icon';
-
-<Meta title="MDX/Badge" component={Badge} />
-export const Template = (args) => <Badge {...args } />
-
-# Badge
-
-Let's define a story for our `Badge` component:
-
-<Story name="positive" args={{
-    status: 'positive',
-    label: 'Positive'
-}}>
-  {Template.bind({})}
-</Story>
-
-We can drop it in a `Preview` to get a code snippet:
-
-<Preview>
-  <Story name="negative" args={{
-      status: 'negative',
-      label: 'Negative'
-  }}>
-    {Template.bind({})}
-  </Story>
-</Preview>
-
-We can even preview multiple Stories in a block. This
-gets rendered as a group, but defines individual stories
-with unique URLs which is great for review and testing.
-
-<Preview>
-  <Story name="warning" args={{
-      status: warning,
-      label: 'Warning'
-  }}>
-    {Template.bind({})}
-  </Story>
-  <Story name="neutral" args={{
-      status: 'neutral',
-      label: 'Neutral'
-  }}>
-    {Template.bind({})}
-  </Story>
-  <Story name="error" args={{
-      status: 'error',
-      label: 'Error'
-  }}>
-    {Template.bind({})}
-  </Story>
-  <Story name="with icon" args={{
-    status: warning,
-    label: (<Icon icon="check" inline /> with icon)
-  )}}>
-    {Template.bind({})}
-  </Story>
-</Story>
-</Preview>
-```
->>>>>>> 939e2df7
 
 And here's how that gets rendered in Storybook:
 
