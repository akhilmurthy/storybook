airbnb:
  logo: ./logos/airbnb.svg
  title: Airbnb Dates
  description: An internationalizable, mobile-friendly datepicker library for the web.
  source: https://github.com/airbnb/react-dates
  demo: http://airbnb.io/react-dates/
  site: http://airbnb.com
<<<<<<< HEAD
# buffer:
#   logo: ./logos/buffer.svg
#   title: Buffer Components
#   description: A collection of Buffer UI React components.
#   source: https://github.com/bufferapp/buffer-components
#   demo: https://bufferapp.github.io/buffer-components/
#   site: https://buffer.com
=======
slack:
  logo: ./logos/slack.svg
  title: Slack Emoji Picker
  description: Slack improves performance and maintainability with Storybook!
  article: https://slack.engineering/rebuilding-slacks-emoji-picker-in-react-bfbd8ce6fbfe
  site: http://slack.com
buffer:
  logo: ./logos/buffer.svg
  title: Buffer Components
  description: A collection of Buffer UI React components.
  source: https://github.com/bufferapp/buffer-components
  demo: https://bufferapp.github.io/buffer-components/
  site: https://buffer.com
>>>>>>> f9f3e4c7
lonelyplanet:
  logo: ./logos/lonelyplanet.svg
  title: Lonely Planet
  description: All the tools you need to build the Lonely Planet UI experience.
  source: https://github.com/lonelyplanet/backpack-ui
  demo: https://lonelyplanet.github.io/backpack-ui/
  site: https://www.lonelyplanet.com/
coursera:
  logo: ./logos/coursera.svg
  title: Coursera
  site: https://coursera.org
wix:
  logo: ./logos/wix.svg
  title: Wix
  description: React component library for all Wix verticals
  demo: https://wix.github.io/wix-style-react/
  source: https://github.com/wix/wix-style-react
  source2: https://github.com/wix/react-native-storybook-example/
algolia:
  logo: ./logos/algolia.svg
  title: Algolia Instantsearch
  description: Lightning-fast, hyper-configurable search.
  source: https://github.com/algolia/react-instantsearch/
  demo: https://community.algolia.com/react-instantsearch/storybook/
<<<<<<< HEAD
  site: http://algolia.com
# appbase:
#   logo: ./logos/appbase.svg
#   title: Appbase Maps
#   description: A storybook playground for ReactiveMaps and ReactiveSearch.
#   source: https://github.com/appbaseio/playground
#   demo: https://opensource.appbase.io/playground/
#   site: https://appbase.io
# quran:
#   logo: ./logos/quran.svg
#   title: Quran.com
#   description: Component library for Quran.com, Quranicaudio.com and Salah.com.
#   source: https://github.com/quran/common-components
#   demo: https://quran.github.io/common-components/
#   site: https://quran.com/
# postmates:
#   logo: ./logos/postmates.png
#   title: Quran.com
#   site: https://postmates.com
coursera:
  logo: ./logos/coursera.svg
  title: Coursera
  site: https://coursera.org
=======
>>>>>>> f9f3e4c7
mozilla:
  logo: ./logos/mozilla.svg
  title: Mozilla Foundation
  site: https://mozilla.org
<<<<<<< HEAD
# remitly:
#   logo: ./logos/remitly.png
#   title: Remitly
#   site: https://remitly.com
=======
remitly:
  logo: ./logos/remitly.svg
  title: Remitly
  site: https://remitly.com
nulogy:
  logo: ./logos/nulogy.png
  title: Nulogy
  description: SaaS for Supply Chain
  site: https://nulogy.com
postmates:
  logo: ./logos/postmates.png
  title: Quran.com
  site: https://postmates.com
appbase:
  logo: ./logos/appbase.svg
  title: Appbase Maps
  description: A storybook playground for ReactiveMaps and ReactiveSearch.
  source: https://github.com/appbaseio/playground
  demo: https://opensource.appbase.io/playground/
  site: https://appbase.io
quran:
  logo: ./logos/quran.svg
  title: Quran.com
  description: Component library for Quran.com, Quranicaudio.com and Salah.com.
  source: https://github.com/quran/common-components
  demo: https://quran.github.io/common-components/
  site: https://quran.com/
>>>>>>> f9f3e4c7
<|MERGE_RESOLUTION|>--- conflicted
+++ resolved
@@ -5,15 +5,6 @@
   source: https://github.com/airbnb/react-dates
   demo: http://airbnb.io/react-dates/
   site: http://airbnb.com
-<<<<<<< HEAD
-# buffer:
-#   logo: ./logos/buffer.svg
-#   title: Buffer Components
-#   description: A collection of Buffer UI React components.
-#   source: https://github.com/bufferapp/buffer-components
-#   demo: https://bufferapp.github.io/buffer-components/
-#   site: https://buffer.com
-=======
 slack:
   logo: ./logos/slack.svg
   title: Slack Emoji Picker
@@ -27,7 +18,6 @@
   source: https://github.com/bufferapp/buffer-components
   demo: https://bufferapp.github.io/buffer-components/
   site: https://buffer.com
->>>>>>> f9f3e4c7
 lonelyplanet:
   logo: ./logos/lonelyplanet.svg
   title: Lonely Planet
@@ -52,42 +42,10 @@
   description: Lightning-fast, hyper-configurable search.
   source: https://github.com/algolia/react-instantsearch/
   demo: https://community.algolia.com/react-instantsearch/storybook/
-<<<<<<< HEAD
-  site: http://algolia.com
-# appbase:
-#   logo: ./logos/appbase.svg
-#   title: Appbase Maps
-#   description: A storybook playground for ReactiveMaps and ReactiveSearch.
-#   source: https://github.com/appbaseio/playground
-#   demo: https://opensource.appbase.io/playground/
-#   site: https://appbase.io
-# quran:
-#   logo: ./logos/quran.svg
-#   title: Quran.com
-#   description: Component library for Quran.com, Quranicaudio.com and Salah.com.
-#   source: https://github.com/quran/common-components
-#   demo: https://quran.github.io/common-components/
-#   site: https://quran.com/
-# postmates:
-#   logo: ./logos/postmates.png
-#   title: Quran.com
-#   site: https://postmates.com
-coursera:
-  logo: ./logos/coursera.svg
-  title: Coursera
-  site: https://coursera.org
-=======
->>>>>>> f9f3e4c7
 mozilla:
   logo: ./logos/mozilla.svg
   title: Mozilla Foundation
   site: https://mozilla.org
-<<<<<<< HEAD
-# remitly:
-#   logo: ./logos/remitly.png
-#   title: Remitly
-#   site: https://remitly.com
-=======
 remitly:
   logo: ./logos/remitly.svg
   title: Remitly
@@ -114,5 +72,4 @@
   description: Component library for Quran.com, Quranicaudio.com and Salah.com.
   source: https://github.com/quran/common-components
   demo: https://quran.github.io/common-components/
-  site: https://quran.com/
->>>>>>> f9f3e4c7
+  site: https://quran.com/