module.exports = {
<<<<<<< HEAD
  presets: ['@storybook/addon-docs/react/preset'],
  stories: [
    '../../lib/ui/src/**/*.stories./(js|tsx|mdx)',
    '../../lib/components/src/**/*.stories.(js|tsx|mdx)',
    './stories/*.stories.(js|tsx|mdx)',
  ],
  addons: [
=======
  presets: ['@storybook/addon-docs/preset'],
  addons: existing => [
    ...existing,
>>>>>>> c29af39d
    '@storybook/addon-storysource/register',
    '@storybook/addon-design-assets/register',
    '@storybook/addon-actions/register',
    '@storybook/addon-links/register',
    '@storybook/addon-events/register',
    '@storybook/addon-notes/register',
    '@storybook/addon-options/register',
    '@storybook/addon-knobs/register',
    '@storybook/addon-cssresources/register',
    '@storybook/addon-backgrounds/register',
    '@storybook/addon-a11y/register',
    '@storybook/addon-jest/register',
    '@storybook/addon-viewport/register',
    '@storybook/addon-graphql/register',
    '@storybook/addon-contexts/register',
  ],
  webpack: async (config, { configType }) => ({
    ...config,
    module: {
      ...config.module,
      rules: [
        ...config.module.rules.slice(1),
        {
          test: /\.(mjs|jsx?|tsx?)$/,
          use: [
            {
              loader: 'babel-loader',
              options: {
                cacheDirectory: `.cache/storybook`,
                presets: [
                  [
                    '@babel/preset-env',
                    { shippedProposals: true, useBuiltIns: 'usage', corejs: 3 },
                  ],
                  '@babel/preset-typescript',
                  configType === 'PRODUCTION' && [
                    'babel-preset-minify',
                    { builtIns: false, mangle: false },
                  ],
                  '@babel/preset-react',
                  '@babel/preset-flow',
                ].filter(Boolean),
                plugins: [
                  '@babel/plugin-proposal-object-rest-spread',
                  '@babel/plugin-proposal-class-properties',
                  '@babel/plugin-syntax-dynamic-import',
                  ['babel-plugin-emotion', { sourceMap: true, autoLabel: true }],
                  'babel-plugin-macros',
                  '@babel/plugin-transform-react-constant-elements',
                  'babel-plugin-add-react-displayname',
                  [
                    'babel-plugin-react-docgen',
                    { DOC_GEN_COLLECTION_NAME: 'STORYBOOK_REACT_CLASSES' },
                  ],
                ],
              },
            },
          ],
          exclude: [/node_modules/, /dist/],
        },
      ],
    },
    resolve: {
      ...config.resolve,
      extensions: [...(config.resolve.extensions || []), '.ts', '.tsx'],
    },
  }),
};<|MERGE_RESOLUTION|>--- conflicted
+++ resolved
@@ -1,17 +1,11 @@
 module.exports = {
-<<<<<<< HEAD
-  presets: ['@storybook/addon-docs/react/preset'],
+  presets: ['@storybook/addon-docs/preset'],
   stories: [
     '../../lib/ui/src/**/*.stories./(js|tsx|mdx)',
     '../../lib/components/src/**/*.stories.(js|tsx|mdx)',
     './stories/*.stories.(js|tsx|mdx)',
   ],
   addons: [
-=======
-  presets: ['@storybook/addon-docs/preset'],
-  addons: existing => [
-    ...existing,
->>>>>>> c29af39d
     '@storybook/addon-storysource/register',
     '@storybook/addon-design-assets/register',
     '@storybook/addon-actions/register',
