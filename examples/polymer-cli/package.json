{
  "name": "polymer-cli",
  "version": "3.4.0-alpha.7",
  "private": true,
  "scripts": {
    "start": "webpack-dev-server",
    "storybook": "start-storybook -p 9001 -c .storybook"
  },
  "dependencies": {
<<<<<<< HEAD
    "@polymer/polymer": "^2.4.0",
    "@storybook/addon-actions": "^3.4.0-alpha.6",
    "@storybook/addon-knobs": "^3.4.0-alpha.6",
    "@storybook/addon-notes": "^3.4.0-alpha.6",
    "@storybook/addon-stories": "^3.4.0-alpha.6",
    "@storybook/addon-viewport": "^3.4.0-alpha.6",
    "@storybook/polymer": "^3.4.0-alpha.6",
=======
    "@polymer/polymer": "^2.5.0",
    "@storybook/addon-actions": "^3.4.0-alpha.7",
    "@storybook/addon-knobs": "^3.4.0-alpha.7",
    "@storybook/addon-notes": "^3.4.0-alpha.7",
    "@storybook/addon-viewport": "^3.4.0-alpha.7",
    "@storybook/polymer": "^3.4.0-alpha.7",
>>>>>>> d82d634e
    "@webcomponents/webcomponentsjs": "^1.1.0",
    "global": "^4.3.2",
    "polymer-webpack-loader": "^2.0.0",
    "webpack": "^3.8.1"
  },
  "devDependencies": {
    "babel": "^6.23.0",
    "babel-core": "^6.26.0",
    "babel-loader": "^7.1.2",
    "babel-preset-env": "^1.6.1",
    "babel-preset-stage-2": "^6.24.1",
    "copy-webpack-plugin": "^4.2.0",
    "html-webpack-plugin": "^2.30.1",
    "webpack-dev-server": "^2.11.1"
  }
}<|MERGE_RESOLUTION|>--- conflicted
+++ resolved
@@ -7,22 +7,13 @@
     "storybook": "start-storybook -p 9001 -c .storybook"
   },
   "dependencies": {
-<<<<<<< HEAD
-    "@polymer/polymer": "^2.4.0",
-    "@storybook/addon-actions": "^3.4.0-alpha.6",
-    "@storybook/addon-knobs": "^3.4.0-alpha.6",
-    "@storybook/addon-notes": "^3.4.0-alpha.6",
-    "@storybook/addon-stories": "^3.4.0-alpha.6",
-    "@storybook/addon-viewport": "^3.4.0-alpha.6",
-    "@storybook/polymer": "^3.4.0-alpha.6",
-=======
     "@polymer/polymer": "^2.5.0",
     "@storybook/addon-actions": "^3.4.0-alpha.7",
     "@storybook/addon-knobs": "^3.4.0-alpha.7",
     "@storybook/addon-notes": "^3.4.0-alpha.7",
+    "@storybook/addon-stories": "^3.4.0-alpha.7",
     "@storybook/addon-viewport": "^3.4.0-alpha.7",
     "@storybook/polymer": "^3.4.0-alpha.7",
->>>>>>> d82d634e
     "@webcomponents/webcomponentsjs": "^1.1.0",
     "global": "^4.3.2",
     "polymer-webpack-loader": "^2.0.0",
