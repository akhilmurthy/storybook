--- conflicted
+++ resolved
@@ -50,11 +50,7 @@
     "eslint": "^4.2.0",
     "eslint-config-prettier": "^2.3.0",
     "eslint-plugin-prettier": "^2.1.2",
-<<<<<<< HEAD
-    "prettier": "^1.13.0",
-=======
     "prettier": "^1.13.4",
->>>>>>> a46d3e8e
     "webpack": "^4.10.2"
   }
 }