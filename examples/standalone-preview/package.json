{
  "name": "standalone-preview",
  "version": "6.0.0-beta.21",
  "private": true,
  "scripts": {
    "storybook": "parcel ./storybook.html --port 1337"
  },
  "devDependencies": {
<<<<<<< HEAD
    "@storybook/addon-docs": "5.3.0-rc.0",
    "@storybook/react": "5.3.0-rc.0",
=======
    "@storybook/react": "6.0.0-beta.21",
>>>>>>> 9941335b
    "parcel": "^1.12.3",
    "react": "^16.8.4",
    "react-dom": "^16.8.4"
  }
}<|MERGE_RESOLUTION|>--- conflicted
+++ resolved
@@ -6,12 +6,8 @@
     "storybook": "parcel ./storybook.html --port 1337"
   },
   "devDependencies": {
-<<<<<<< HEAD
-    "@storybook/addon-docs": "5.3.0-rc.0",
-    "@storybook/react": "5.3.0-rc.0",
-=======
+    "@storybook/addon-docs": "6.0.0-beta.21",
     "@storybook/react": "6.0.0-beta.21",
->>>>>>> 9941335b
     "parcel": "^1.12.3",
     "react": "^16.8.4",
     "react-dom": "^16.8.4"
