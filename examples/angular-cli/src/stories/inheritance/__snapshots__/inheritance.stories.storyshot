// Jest Snapshot v1, https://goo.gl/fbAQLP

<<<<<<< HEAD
exports[`Storyshots Custom/Inheritance Base Button 1`] = `
=======
exports[`Storyshots Custom|Inheritance base button 1`] = `
>>>>>>> c2c1b4f3
<storybook-dynamic-app-root
  cfr={[Function CodegenComponentFactoryResolver]}
  data={[Function Object]}
  target={[Function ViewContainerRef_]}
>
  <storybook-base-button>
    <button>
      this is label
    </button>
  </storybook-base-button>
</storybook-dynamic-app-root>
`;

<<<<<<< HEAD
exports[`Storyshots Custom/Inheritance Icon Button 1`] = `
=======
exports[`Storyshots Custom|Inheritance icon button 1`] = `
>>>>>>> c2c1b4f3
<storybook-dynamic-app-root
  cfr={[Function CodegenComponentFactoryResolver]}
  data={[Function Object]}
  target={[Function ViewContainerRef_]}
>
  <storybook-icon-button>
    <button>
      this is label - this is icon
    </button>
  </storybook-icon-button>
</storybook-dynamic-app-root>
`;<|MERGE_RESOLUTION|>--- conflicted
+++ resolved
@@ -1,10 +1,6 @@
 // Jest Snapshot v1, https://goo.gl/fbAQLP
 
-<<<<<<< HEAD
-exports[`Storyshots Custom/Inheritance Base Button 1`] = `
-=======
-exports[`Storyshots Custom|Inheritance base button 1`] = `
->>>>>>> c2c1b4f3
+exports[`Storyshots Custom/Inheritance base button 1`] = `
 <storybook-dynamic-app-root
   cfr={[Function CodegenComponentFactoryResolver]}
   data={[Function Object]}
@@ -18,11 +14,7 @@
 </storybook-dynamic-app-root>
 `;
 
-<<<<<<< HEAD
-exports[`Storyshots Custom/Inheritance Icon Button 1`] = `
-=======
-exports[`Storyshots Custom|Inheritance icon button 1`] = `
->>>>>>> c2c1b4f3
+exports[`Storyshots Custom/Inheritance icon button 1`] = `
 <storybook-dynamic-app-root
   cfr={[Function CodegenComponentFactoryResolver]}
   data={[Function Object]}
