--- conflicted
+++ resolved
@@ -52,15 +52,9 @@
     "@storybook/addons": "6.4.0-rc.7",
     "@storybook/angular": "6.4.0-rc.7",
     "@storybook/babel-plugin-require-context-hook": "1.0.1",
-<<<<<<< HEAD
     "@storybook/jest": "^0.0.5",
-    "@storybook/source-loader": "6.4.0-rc.2",
+    "@storybook/source-loader": "6.4.0-rc.7",
     "@storybook/testing-library": "^0.0.7",
-=======
-    "@storybook/jest": "^0.0.2",
-    "@storybook/source-loader": "6.4.0-rc.7",
-    "@storybook/testing-library": "^0.0.3",
->>>>>>> c67c22af
     "@types/core-js": "^2.5.4",
     "@types/jest": "^26.0.16",
     "@types/node": "^14.14.20",
