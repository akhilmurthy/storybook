{
  "name": "angular-cli",
<<<<<<< HEAD
  "version": "6.1.0-alpha.33",
=======
  "version": "6.1.0-alpha.35",
>>>>>>> 3775f570
  "private": true,
  "license": "MIT",
  "scripts": {
    "build": "ng build",
    "prebuild-storybook": "yarn storybook:prebuild",
    "build-storybook": "build-storybook -s src/assets",
    "docs:json": "compodoc -p ./tsconfig.json -e json -d .",
    "e2e": "ng e2e",
    "ng": "ng",
    "start": "ng serve",
    "storybook": "yarn storybook:prebuild && start-storybook -p 9008 -s src/assets",
    "storybook:prebuild": "yarn test:generate-output && yarn docs:json",
    "test": "jest",
    "test:coverage": "jest --coverage",
    "test:generate-output": "jest --json --config=jest.addon-config.js --outputFile=addon-jest.testresults.json || true",
    "test:watch": "jest --watch"
  },
  "dependencies": {
    "@angular/common": "^9.1.0",
    "@angular/compiler": "^9.1.0",
    "@angular/core": "^9.1.0",
    "@angular/forms": "^9.1.0",
    "@angular/platform-browser": "^9.1.0",
    "@angular/platform-browser-dynamic": "^9.1.0",
    "@ngrx/store": "^9.0.0",
    "core-js": "^3.0.1",
    "node-sass": "^4.14.0",
    "rxjs": "^6.3.3",
    "rxjs-compat": "^6.4.0",
    "zone.js": "^0.10.2"
  },
  "devDependencies": {
    "@angular-devkit/build-angular": "~0.901.0",
    "@angular/cli": "^9.1.0",
    "@angular/compiler-cli": "^9.1.0",
    "@compodoc/compodoc": "^1.1.11",
<<<<<<< HEAD
    "@storybook/addon-a11y": "6.1.0-alpha.33",
    "@storybook/addon-actions": "6.1.0-alpha.33",
    "@storybook/addon-backgrounds": "6.1.0-alpha.33",
    "@storybook/addon-controls": "6.1.0-alpha.33",
    "@storybook/addon-docs": "6.1.0-alpha.33",
    "@storybook/addon-jest": "6.1.0-alpha.33",
    "@storybook/addon-knobs": "6.1.0-alpha.33",
    "@storybook/addon-links": "6.1.0-alpha.33",
    "@storybook/addon-storyshots": "6.1.0-alpha.33",
    "@storybook/addon-storysource": "6.1.0-alpha.33",
    "@storybook/addons": "6.1.0-alpha.33",
    "@storybook/angular": "6.1.0-alpha.33",
    "@storybook/source-loader": "6.1.0-alpha.33",
=======
    "@storybook/addon-a11y": "6.1.0-alpha.35",
    "@storybook/addon-actions": "6.1.0-alpha.35",
    "@storybook/addon-backgrounds": "6.1.0-alpha.35",
    "@storybook/addon-controls": "6.1.0-alpha.35",
    "@storybook/addon-docs": "6.1.0-alpha.35",
    "@storybook/addon-jest": "6.1.0-alpha.35",
    "@storybook/addon-knobs": "6.1.0-alpha.35",
    "@storybook/addon-links": "6.1.0-alpha.35",
    "@storybook/addon-storyshots": "6.1.0-alpha.35",
    "@storybook/addon-storysource": "6.1.0-alpha.35",
    "@storybook/addons": "6.1.0-alpha.35",
    "@storybook/angular": "6.1.0-alpha.35",
    "@storybook/source-loader": "6.1.0-alpha.35",
>>>>>>> 3775f570
    "@types/core-js": "^2.5.0",
    "@types/jest": "^25.1.1",
    "@types/node": "^14.0.10",
    "@types/webpack-env": "^1.15.2",
    "babel-plugin-require-context-hook": "^1.0.0",
    "global": "^4.3.2",
    "jasmine-core": "~3.5.0",
    "jasmine-spec-reporter": "~5.0.2",
    "jest": "^26.0.0",
    "jest-preset-angular": "^8.2.0",
    "protractor": "~7.0.0",
    "ts-node": "^8.10.2",
    "typescript": "^3.9.3"
  },
  "storybook": {
    "chromatic": {
      "projectToken": "tl92yzsj6w"
    }
  }
}<|MERGE_RESOLUTION|>--- conflicted
+++ resolved
@@ -1,10 +1,6 @@
 {
   "name": "angular-cli",
-<<<<<<< HEAD
-  "version": "6.1.0-alpha.33",
-=======
   "version": "6.1.0-alpha.35",
->>>>>>> 3775f570
   "private": true,
   "license": "MIT",
   "scripts": {
@@ -41,21 +37,6 @@
     "@angular/cli": "^9.1.0",
     "@angular/compiler-cli": "^9.1.0",
     "@compodoc/compodoc": "^1.1.11",
-<<<<<<< HEAD
-    "@storybook/addon-a11y": "6.1.0-alpha.33",
-    "@storybook/addon-actions": "6.1.0-alpha.33",
-    "@storybook/addon-backgrounds": "6.1.0-alpha.33",
-    "@storybook/addon-controls": "6.1.0-alpha.33",
-    "@storybook/addon-docs": "6.1.0-alpha.33",
-    "@storybook/addon-jest": "6.1.0-alpha.33",
-    "@storybook/addon-knobs": "6.1.0-alpha.33",
-    "@storybook/addon-links": "6.1.0-alpha.33",
-    "@storybook/addon-storyshots": "6.1.0-alpha.33",
-    "@storybook/addon-storysource": "6.1.0-alpha.33",
-    "@storybook/addons": "6.1.0-alpha.33",
-    "@storybook/angular": "6.1.0-alpha.33",
-    "@storybook/source-loader": "6.1.0-alpha.33",
-=======
     "@storybook/addon-a11y": "6.1.0-alpha.35",
     "@storybook/addon-actions": "6.1.0-alpha.35",
     "@storybook/addon-backgrounds": "6.1.0-alpha.35",
@@ -69,7 +50,6 @@
     "@storybook/addons": "6.1.0-alpha.35",
     "@storybook/angular": "6.1.0-alpha.35",
     "@storybook/source-loader": "6.1.0-alpha.35",
->>>>>>> 3775f570
     "@types/core-js": "^2.5.0",
     "@types/jest": "^25.1.1",
     "@types/node": "^14.0.10",
