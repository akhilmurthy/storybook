--- conflicted
+++ resolved
@@ -31,15 +31,9 @@
     "zone.js": "^0.8.29"
   },
   "devDependencies": {
-<<<<<<< HEAD
     "@angular-devkit/build-angular": "^0.11.4",
     "@angular/cli": "^7.3.3",
     "@angular/compiler-cli": "^7.2.6",
-=======
-    "@angular-devkit/build-angular": "^0.13.1",
-    "@angular/cli": "^7.3.2",
-    "@angular/compiler-cli": "^7.2.1",
->>>>>>> 8602b51c
     "@storybook/addon-actions": "5.0.0-beta.3",
     "@storybook/addon-backgrounds": "5.0.0-beta.3",
     "@storybook/addon-centered": "5.0.0-beta.3",
