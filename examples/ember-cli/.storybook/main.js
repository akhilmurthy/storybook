const path = require('path');

const namedBlockPolyfill = require('ember-named-blocks-polyfill/lib/named-blocks-polyfill-plugin');

module.exports = {
  emberOptions: {
    polyfills: [namedBlockPolyfill],
  },
  stories: ['../stories/*.stories.js'],
  logLevel: 'debug',
  addons: [
    '@storybook/addon-a11y',
    '@storybook/addon-storysource',
    '@storybook/addon-actions',
    '@storybook/addon-docs',
    '@storybook/addon-controls',
    '@storybook/addon-links',
    '@storybook/addon-viewport',
    '@storybook/addon-backgrounds',
  ],
  webpackFinal: async (config) => {
    config.module.rules.push({
      test: [/\.stories\.js$/, /index\.js$/],
      use: require.resolve('@storybook/source-loader'),
      include: [path.resolve(__dirname, '../')],
      enforce: 'pre',
    });
    // eslint-disable-next-line no-param-reassign
    config.resolve.fallback = {
      fs: false,
      child_process: false,
      zlib: require.resolve('browserify-zlib'),
      vm: require.resolve('vm-browserify'),
      stream: require.resolve('stream-browserify'),
      os: require.resolve('os-browserify/browser'),
      ...config.resolve.fallback,
    };
    return config;
  },
  core: {
<<<<<<< HEAD
    builder: '@storybook/builder-webpack5',
=======
    builder: 'webpack4',
    disableTelemetry: true,
>>>>>>> ce6c5815
  },
  staticDirs: ['../ember-output'],
  features: {
    buildStoriesJson: true,
    breakingChangesV7: true,
  },
  framework: '@storybook/ember',
};<|MERGE_RESOLUTION|>--- conflicted
+++ resolved
@@ -38,12 +38,8 @@
     return config;
   },
   core: {
-<<<<<<< HEAD
     builder: '@storybook/builder-webpack5',
-=======
-    builder: 'webpack4',
     disableTelemetry: true,
->>>>>>> ce6c5815
   },
   staticDirs: ['../ember-output'],
   features: {
