--- conflicted
+++ resolved
@@ -1,10 +1,6 @@
 {
   "name": "ember-example",
-<<<<<<< HEAD
-  "version": "6.5.9",
-=======
   "version": "6.5.10-alpha.1",
->>>>>>> 26558032
   "private": true,
   "scripts": {
     "build": "ember build --output-path ember-output",
@@ -21,20 +17,6 @@
   "devDependencies": {
     "@babel/core": "^7.12.10",
     "@ember/optional-features": "^2.0.0",
-<<<<<<< HEAD
-    "@storybook/addon-a11y": "6.5.9",
-    "@storybook/addon-actions": "6.5.9",
-    "@storybook/addon-backgrounds": "6.5.9",
-    "@storybook/addon-controls": "6.5.9",
-    "@storybook/addon-docs": "6.5.9",
-    "@storybook/addon-links": "6.5.9",
-    "@storybook/addon-storysource": "6.5.9",
-    "@storybook/addon-viewport": "6.5.9",
-    "@storybook/addons": "6.5.9",
-    "@storybook/ember": "6.5.9",
-    "@storybook/ember-cli-storybook": "^0.2.1",
-    "@storybook/source-loader": "6.5.9",
-=======
     "@storybook/addon-a11y": "6.5.10-alpha.1",
     "@storybook/addon-actions": "6.5.10-alpha.1",
     "@storybook/addon-backgrounds": "6.5.10-alpha.1",
@@ -47,7 +29,6 @@
     "@storybook/ember": "6.5.10-alpha.1",
     "@storybook/ember-cli-storybook": "^0.2.1",
     "@storybook/source-loader": "6.5.10-alpha.1",
->>>>>>> 26558032
     "babel-loader": "^8.0.0",
     "broccoli-asset-rev": "^3.0.0",
     "cross-env": "^7.0.3",
