{
  "name": "@storybook/external-docs",
  "version": "7.0.0-alpha.2",
  "private": true,
  "scripts": {
<<<<<<< HEAD
    "build": "next build",
    "build-storybook": "cross-env STORYBOOK_DISPLAY_WARNING=true DISPLAY_WARNING=true sb build -c .storybook",
    "dev": "next dev",
    "lint": "next lint",
    "start": "next start",
    "storybook": "cross-env STORYBOOK_DISPLAY_WARNING=true DISPLAY_WARNING=true sb dev -p 9011 --no-manager-cache -c .storybook"
  },
  "dependencies": {
    "@storybook/addon-docs": "7.0.0-alpha.1",
    "@storybook/addon-essentials": "7.0.0-alpha.1",
    "@storybook/components": "7.0.0-alpha.1",
    "@storybook/csf": "0.0.2--canary.4566f4d.1",
    "@storybook/preview-web": "7.0.0-alpha.1",
    "@storybook/react": "7.0.0-alpha.1",
    "@storybook/react-webpack5": "7.0.0-alpha.1",
    "@storybook/theming": "7.0.0-alpha.1",
=======
    "build-storybook": "cross-env STORYBOOK_DISPLAY_WARNING=true DISPLAY_WARNING=true storybook build -c ./src/.storybook",
    "debug": "cross-env NODE_OPTIONS=--inspect-brk STORYBOOK_DISPLAY_WARNING=true DISPLAY_WARNING=true start-storybook -p 9011",
    "start": "SKIP_PREFLIGHT_CHECK=true react-scripts start",
    "storybook": "cross-env STORYBOOK_DISPLAY_WARNING=true DISPLAY_WARNING=true storybook dev -p 9011 --no-manager-cache -c ./src/.storybook"
  },
  "dependencies": {
    "@storybook/addon-essentials": "7.0.0-alpha.2",
    "@storybook/components": "7.0.0-alpha.2",
    "@storybook/csf": "0.0.2--canary.4566f4d.1",
    "@storybook/preview-web": "7.0.0-alpha.2",
    "@storybook/react": "7.0.0-alpha.2",
    "@storybook/react-webpack5": "7.0.0-alpha.2",
    "@storybook/store": "7.0.0-alpha.2",
    "@storybook/theming": "7.0.0-alpha.2",
>>>>>>> bf745c3a
    "formik": "^2.2.9",
    "next": "^12.1.0",
    "nextra": "^1.1.0",
    "nextra-theme-docs": "^1.2.6",
    "prop-types": "^15.8.1",
    "react": "16.14.0",
    "react-dom": "16.14.0"
  },
  "devDependencies": {
    "@babel/preset-env": "^7.17.10",
    "@testing-library/dom": "^7.31.2",
    "@testing-library/user-event": "^13.1.9",
    "@types/babel__preset-env": "^7",
    "@types/prop-types": "^15",
    "@types/react": "^17.0.39",
    "cross-env": "^7.0.3",
<<<<<<< HEAD
    "eslint": "8.7.0",
    "eslint-config-next": "12.0.8",
    "sb": "7.0.0-alpha.1",
=======
    "storybook": "7.0.0-alpha.2",
>>>>>>> bf745c3a
    "typescript": "~4.6.3",
    "webpack": "5"
  }
}<|MERGE_RESOLUTION|>--- conflicted
+++ resolved
@@ -3,13 +3,12 @@
   "version": "7.0.0-alpha.2",
   "private": true,
   "scripts": {
-<<<<<<< HEAD
     "build": "next build",
-    "build-storybook": "cross-env STORYBOOK_DISPLAY_WARNING=true DISPLAY_WARNING=true sb build -c .storybook",
+    "build-storybook": "cross-env STORYBOOK_DISPLAY_WARNING=true DISPLAY_WARNING=true storybook build -c .storybook",
     "dev": "next dev",
     "lint": "next lint",
     "start": "next start",
-    "storybook": "cross-env STORYBOOK_DISPLAY_WARNING=true DISPLAY_WARNING=true sb dev -p 9011 --no-manager-cache -c .storybook"
+    "storybook": "cross-env STORYBOOK_DISPLAY_WARNING=true DISPLAY_WARNING=true storybook dev -p 9011 --no-manager-cache -c .storybook"
   },
   "dependencies": {
     "@storybook/addon-docs": "7.0.0-alpha.1",
@@ -20,22 +19,6 @@
     "@storybook/react": "7.0.0-alpha.1",
     "@storybook/react-webpack5": "7.0.0-alpha.1",
     "@storybook/theming": "7.0.0-alpha.1",
-=======
-    "build-storybook": "cross-env STORYBOOK_DISPLAY_WARNING=true DISPLAY_WARNING=true storybook build -c ./src/.storybook",
-    "debug": "cross-env NODE_OPTIONS=--inspect-brk STORYBOOK_DISPLAY_WARNING=true DISPLAY_WARNING=true start-storybook -p 9011",
-    "start": "SKIP_PREFLIGHT_CHECK=true react-scripts start",
-    "storybook": "cross-env STORYBOOK_DISPLAY_WARNING=true DISPLAY_WARNING=true storybook dev -p 9011 --no-manager-cache -c ./src/.storybook"
-  },
-  "dependencies": {
-    "@storybook/addon-essentials": "7.0.0-alpha.2",
-    "@storybook/components": "7.0.0-alpha.2",
-    "@storybook/csf": "0.0.2--canary.4566f4d.1",
-    "@storybook/preview-web": "7.0.0-alpha.2",
-    "@storybook/react": "7.0.0-alpha.2",
-    "@storybook/react-webpack5": "7.0.0-alpha.2",
-    "@storybook/store": "7.0.0-alpha.2",
-    "@storybook/theming": "7.0.0-alpha.2",
->>>>>>> bf745c3a
     "formik": "^2.2.9",
     "next": "^12.1.0",
     "nextra": "^1.1.0",
@@ -52,13 +35,9 @@
     "@types/prop-types": "^15",
     "@types/react": "^17.0.39",
     "cross-env": "^7.0.3",
-<<<<<<< HEAD
     "eslint": "8.7.0",
     "eslint-config-next": "12.0.8",
-    "sb": "7.0.0-alpha.1",
-=======
-    "storybook": "7.0.0-alpha.2",
->>>>>>> bf745c3a
+    "storybook": "7.0.0-alpha.1",
     "typescript": "~4.6.3",
     "webpack": "5"
   }
