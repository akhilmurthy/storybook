--- conflicted
+++ resolved
@@ -37,12 +37,8 @@
     "cross-env": "^7.0.3",
     "eslint": "8.7.0",
     "eslint-config-next": "12.0.8",
-<<<<<<< HEAD
-    "storybook": "7.0.0-alpha.7",
-=======
     "storybook": "7.0.0-alpha.8",
     "typescript": "~4.6.3",
->>>>>>> 3d687c48
     "webpack": "5"
   }
 }