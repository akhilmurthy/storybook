--- conflicted
+++ resolved
@@ -1,10 +1,6 @@
 {
   "name": "server-kitchen-sink",
-<<<<<<< HEAD
-  "version": "6.1.0-alpha.33",
-=======
   "version": "6.1.0-alpha.35",
->>>>>>> 3775f570
   "private": true,
   "description": "",
   "keywords": [],
@@ -18,15 +14,6 @@
     "storybook": "SERVER_PORT=1137 start-storybook -p 9006 --quiet"
   },
   "devDependencies": {
-<<<<<<< HEAD
-    "@storybook/addon-a11y": "6.1.0-alpha.33",
-    "@storybook/addon-actions": "6.1.0-alpha.33",
-    "@storybook/addon-backgrounds": "6.1.0-alpha.33",
-    "@storybook/addon-controls": "6.1.0-alpha.33",
-    "@storybook/addon-links": "6.1.0-alpha.33",
-    "@storybook/node-logger": "6.1.0-alpha.33",
-    "@storybook/server": "6.1.0-alpha.33",
-=======
     "@storybook/addon-a11y": "6.1.0-alpha.35",
     "@storybook/addon-actions": "6.1.0-alpha.35",
     "@storybook/addon-backgrounds": "6.1.0-alpha.35",
@@ -34,7 +21,6 @@
     "@storybook/addon-links": "6.1.0-alpha.35",
     "@storybook/node-logger": "6.1.0-alpha.35",
     "@storybook/server": "6.1.0-alpha.35",
->>>>>>> 3775f570
     "concurrently": "^5.2.0",
     "cors": "^2.8.5",
     "express": "~4.17.1",
