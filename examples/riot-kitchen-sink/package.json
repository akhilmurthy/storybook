--- conflicted
+++ resolved
@@ -30,15 +30,6 @@
     "@storybook/riot": "5.3.0-alpha.9",
     "@storybook/source-loader": "5.3.0-alpha.9",
     "babel-loader": "^8.0.4",
-<<<<<<< HEAD
-    "cross-env": "^5.2.1",
-    "file-loader": "^4.0.0",
-    "raw-loader": "^3.0.0",
-    "riot-tag-loader": "^2.1.0",
-    "svg-url-loader": "^3.0.1",
-    "webpack": "^4.39.3",
-    "webpack-dev-server": "^3.8.0"
-=======
     "cross-env": "^6.0.3",
     "file-loader": "^4.2.0",
     "raw-loader": "^3.1.0",
@@ -46,6 +37,5 @@
     "svg-url-loader": "^3.0.2",
     "webpack": "^4.33.0",
     "webpack-dev-server": "^3.8.2"
->>>>>>> d0381ef6
   }
 }