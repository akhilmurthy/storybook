module.exports = {
  stories: ['../src/**/*.stories.@(ts|tsx|js|jsx|mdx)'],
  addons: [
    '@storybook/addon-links',
    '@storybook/addon-essentials',
    '@storybook/addon-interactions',
  ],
  core: {
<<<<<<< HEAD
    builder: 'webpack4',
=======
>>>>>>> abbd4f91
    disableTelemetry: true,
  },
  features: {
    channelOptions: { allowFunction: false, maxDepth: 10 },
  },
  framework: '@storybook/vue3-webpack5',
};<|MERGE_RESOLUTION|>--- conflicted
+++ resolved
@@ -6,10 +6,6 @@
     '@storybook/addon-interactions',
   ],
   core: {
-<<<<<<< HEAD
-    builder: 'webpack4',
-=======
->>>>>>> abbd4f91
     disableTelemetry: true,
   },
   features: {
