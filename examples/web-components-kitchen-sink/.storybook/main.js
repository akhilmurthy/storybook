module.exports = {
  logLevel: 'debug',
  stories: ['../src/**/*.stories.@(ts|tsx|js|jsx|mdx)'],
  addons: [
    '@storybook/addon-docs',
    '@storybook/addon-controls',
    '@storybook/addon-a11y',
    '@storybook/addon-actions',
    '@storybook/addon-backgrounds',
    '@storybook/addon-interactions',
    '@storybook/addon-links',
    '@storybook/addon-storysource',
    '@storybook/addon-viewport',
    '@storybook/addon-toolbars',
  ],
  core: {
<<<<<<< HEAD
    builder: 'webpack4',
=======
    channelOptions: { allowFunction: false, maxDepth: 10 },
>>>>>>> abbd4f91
    disableTelemetry: true,
  },
  features: {
    interactionsDebugger: true,
    buildStoriesJson: true,
    breakingChangesV7: true,
  },
  framework: '@storybook/web-components-webpack5',
};<|MERGE_RESOLUTION|>--- conflicted
+++ resolved
@@ -14,11 +14,7 @@
     '@storybook/addon-toolbars',
   ],
   core: {
-<<<<<<< HEAD
-    builder: 'webpack4',
-=======
     channelOptions: { allowFunction: false, maxDepth: 10 },
->>>>>>> abbd4f91
     disableTelemetry: true,
   },
   features: {
