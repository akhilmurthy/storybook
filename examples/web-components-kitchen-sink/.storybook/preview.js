--- conflicted
+++ resolved
@@ -1,18 +1,9 @@
-<<<<<<< HEAD
-/* eslint-disable */
-/* global window */
-
 import {
-  addParameters,
-
   // setCustomElementsManifest,
   // ☝️☝️☝️☝️☝️☝️
   // @TODO: cant import this function for some reason after running `yarn bootstrap --core`
   setCustomElements,
 } from '@storybook/web-components';
-=======
-import { setCustomElements } from '@storybook/web-components';
->>>>>>> db9968a8
 
 import customElements from '../custom-elements.json';
 import customElementsV1 from '../custom-elements-v1.json';
@@ -29,7 +20,6 @@
 
 setCustomElementsManifest(customElementsV1);
 // setCustomElements(customElements);
-  
 
 export const parameters = {
   a11y: {
