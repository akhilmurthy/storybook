--- conflicted
+++ resolved
@@ -1,10 +1,6 @@
 {
   "name": "web-components-kitchen-sink",
-<<<<<<< HEAD
-  "version": "6.2.0-alpha.20",
-=======
   "version": "6.2.0-alpha.24",
->>>>>>> 013f2658
   "private": true,
   "description": "",
   "keywords": [],
@@ -16,26 +12,6 @@
     "storybook": "start-storybook -p 9006"
   },
   "devDependencies": {
-<<<<<<< HEAD
-    "@storybook/addon-a11y": "6.2.0-alpha.20",
-    "@storybook/addon-actions": "6.2.0-alpha.20",
-    "@storybook/addon-backgrounds": "6.2.0-alpha.20",
-    "@storybook/addon-controls": "6.2.0-alpha.20",
-    "@storybook/addon-docs": "6.2.0-alpha.20",
-    "@storybook/addon-events": "6.2.0-alpha.20",
-    "@storybook/addon-jest": "6.2.0-alpha.20",
-    "@storybook/addon-knobs": "6.2.0-alpha.20",
-    "@storybook/addon-links": "6.2.0-alpha.20",
-    "@storybook/addon-storyshots": "6.2.0-alpha.20",
-    "@storybook/addon-storysource": "6.2.0-alpha.20",
-    "@storybook/addon-viewport": "6.2.0-alpha.20",
-    "@storybook/addons": "6.2.0-alpha.20",
-    "@storybook/client-api": "6.2.0-alpha.20",
-    "@storybook/core": "6.2.0-alpha.20",
-    "@storybook/core-events": "6.2.0-alpha.20",
-    "@storybook/source-loader": "6.2.0-alpha.20",
-    "@storybook/web-components": "6.2.0-alpha.20",
-=======
     "@storybook/addon-a11y": "6.2.0-alpha.24",
     "@storybook/addon-actions": "6.2.0-alpha.24",
     "@storybook/addon-backgrounds": "6.2.0-alpha.24",
@@ -54,7 +30,6 @@
     "@storybook/core-events": "6.2.0-alpha.24",
     "@storybook/source-loader": "6.2.0-alpha.24",
     "@storybook/web-components": "6.2.0-alpha.24",
->>>>>>> 013f2658
     "babel-loader": "^8.2.2",
     "eventemitter3": "^4.0.7",
     "format-json": "^1.0.3",
