--- conflicted
+++ resolved
@@ -34,17 +34,10 @@
     "typescript": "^3.9.7"
   },
   "devDependencies": {
-<<<<<<< HEAD
-    "@storybook/addon-essentials": "6.4.0-alpha.39",
+    "@storybook/addon-essentials": "6.4.0-beta.4",
     "@storybook/addon-ie11": "0.0.7--canary.5e87b64.0",
-    "@storybook/addons": "6.4.0-alpha.39",
-    "@storybook/builder-webpack4": "6.4.0-alpha.39",
-=======
-    "@storybook/addon-essentials": "6.4.0-beta.4",
-    "@storybook/addon-ie11": "^0.0.6",
     "@storybook/addons": "6.4.0-beta.4",
     "@storybook/builder-webpack4": "6.4.0-beta.4",
->>>>>>> c0171536
     "@storybook/preset-create-react-app": "^3.1.6",
     "@storybook/react": "6.4.0-beta.4",
     "webpack": "4"
