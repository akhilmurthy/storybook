{
  "name": "vue-example",
  "version": "5.2.0-alpha.23",
  "private": true,
  "scripts": {
    "build": "cross-env NODE_ENV=production webpack --progress --hide-modules",
    "build-storybook": "build-storybook -s public",
    "dev": "cross-env NODE_ENV=development webpack-dev-server --open --hot",
    "now-build": "node ../../scripts/bootstrap --core && yarn run build-storybook --quiet",
    "storybook": "start-storybook -p 9009 -s public --no-dll"
  },
  "dependencies": {
    "vue": "^2.6.8",
    "vuex": "^3.1.0"
  },
  "devDependencies": {
    "@babel/core": "^7.3.4",
    "@storybook/addon-a11y": "5.2.0-alpha.23",
    "@storybook/addon-actions": "5.2.0-alpha.23",
    "@storybook/addon-backgrounds": "5.2.0-alpha.23",
    "@storybook/addon-centered": "5.2.0-alpha.23",
    "@storybook/addon-contexts": "5.2.0-alpha.23",
<<<<<<< HEAD
    "@storybook/addon-docs": "5.2.0-alpha.23",
=======
>>>>>>> fbee3cdd
    "@storybook/addon-knobs": "5.2.0-alpha.23",
    "@storybook/addon-links": "5.2.0-alpha.23",
    "@storybook/addon-notes": "5.2.0-alpha.23",
    "@storybook/addon-options": "5.2.0-alpha.23",
    "@storybook/addon-storyshots": "5.2.0-alpha.23",
    "@storybook/addon-storysource": "5.2.0-alpha.23",
    "@storybook/addon-viewport": "5.2.0-alpha.23",
    "@storybook/addons": "5.2.0-alpha.23",
<<<<<<< HEAD
    "@storybook/api": "5.2.0-alpha.23",
    "@storybook/components": "5.2.0-alpha.23",
=======
>>>>>>> fbee3cdd
    "@storybook/vue": "5.2.0-alpha.23",
    "babel-core": "^7.0.0-bridge.0",
    "babel-loader": "^8.0.5",
    "cross-env": "^5.2.0",
    "file-loader": "^3.0.1",
    "prop-types": "^15.7.2",
    "storybook-addon-vue-info": "^1.2.0",
    "svg-url-loader": "^2.3.2",
    "vue-loader": "^15.7.0",
    "webpack": "^4.33.0",
    "webpack-dev-server": "^3.4.1"
  }
}<|MERGE_RESOLUTION|>--- conflicted
+++ resolved
@@ -20,10 +20,7 @@
     "@storybook/addon-backgrounds": "5.2.0-alpha.23",
     "@storybook/addon-centered": "5.2.0-alpha.23",
     "@storybook/addon-contexts": "5.2.0-alpha.23",
-<<<<<<< HEAD
     "@storybook/addon-docs": "5.2.0-alpha.23",
-=======
->>>>>>> fbee3cdd
     "@storybook/addon-knobs": "5.2.0-alpha.23",
     "@storybook/addon-links": "5.2.0-alpha.23",
     "@storybook/addon-notes": "5.2.0-alpha.23",
@@ -32,11 +29,8 @@
     "@storybook/addon-storysource": "5.2.0-alpha.23",
     "@storybook/addon-viewport": "5.2.0-alpha.23",
     "@storybook/addons": "5.2.0-alpha.23",
-<<<<<<< HEAD
     "@storybook/api": "5.2.0-alpha.23",
     "@storybook/components": "5.2.0-alpha.23",
-=======
->>>>>>> fbee3cdd
     "@storybook/vue": "5.2.0-alpha.23",
     "babel-core": "^7.0.0-bridge.0",
     "babel-loader": "^8.0.5",
