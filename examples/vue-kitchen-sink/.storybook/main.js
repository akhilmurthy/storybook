module.exports = {
  stories: ['../src/stories/**/*.stories.@(js|mdx)'],
  logLevel: 'debug',
  addons: [
    '@storybook/addon-docs',
    '@storybook/addon-controls',
    '@storybook/addon-storysource',
    '@storybook/addon-actions',
    '@storybook/addon-interactions',
    '@storybook/addon-links',
    '@storybook/addon-viewport',
    '@storybook/addon-backgrounds',
    '@storybook/addon-a11y',
  ],
  core: {
<<<<<<< HEAD
    builder: '@storybook/builder-webpack5',
=======
    builder: 'webpack4',
    disableTelemetry: true,
>>>>>>> ce6c5815
  },
  staticDirs: ['../public'],
  features: {
    buildStoriesJson: true,
    breakingChangesV7: true,
  },
  framework: '@storybook/vue',
};<|MERGE_RESOLUTION|>--- conflicted
+++ resolved
@@ -13,12 +13,8 @@
     '@storybook/addon-a11y',
   ],
   core: {
-<<<<<<< HEAD
     builder: '@storybook/builder-webpack5',
-=======
-    builder: 'webpack4',
     disableTelemetry: true,
->>>>>>> ce6c5815
   },
   staticDirs: ['../public'],
   features: {
