{
  "name": "cra-ts-kitchen-sink",
<<<<<<< HEAD
  "version": "6.2.0-alpha.20",
=======
  "version": "6.2.0-alpha.24",
>>>>>>> 013f2658
  "private": true,
  "scripts": {
    "build": "react-scripts build",
    "build-storybook": "build-storybook -s public",
    "eject": "react-scripts eject",
    "start": "react-scripts start",
    "storybook": "start-storybook -p 9009 -s public",
    "test": "react-scripts test"
  },
  "browserslist": {
    "production": [
      ">0.2%",
      "not dead",
      "not op_mini all"
    ],
    "development": [
      "last 1 chrome version",
      "last 1 firefox version",
      "last 1 safari version"
    ]
  },
  "dependencies": {
    "@types/jest": "25.2.3",
    "@types/node": "14.14.20",
    "@types/react": "16.14.2",
    "@types/react-dom": "16.9.10",
    "prop-types": "^15.7.2",
    "react": "16.14.0",
    "react-dom": "16.14.0",
    "react-scripts": "3.4.4",
    "typescript": "^3.9.7"
  },
  "devDependencies": {
<<<<<<< HEAD
    "@storybook/addon-a11y": "6.2.0-alpha.20",
    "@storybook/addon-actions": "6.2.0-alpha.20",
    "@storybook/addon-docs": "6.2.0-alpha.20",
    "@storybook/addon-knobs": "6.2.0-alpha.20",
    "@storybook/addon-links": "6.2.0-alpha.20",
    "@storybook/addons": "6.2.0-alpha.20",
    "@storybook/preset-create-react-app": "^3.1.5",
    "@storybook/react": "6.2.0-alpha.20",
    "@types/enzyme": "^3.10.8",
    "enzyme": "^3.11.0",
    "enzyme-adapter-react-16": "^1.9.1",
    "enzyme-to-json": "^3.6.1",
    "fork-ts-checker-webpack-plugin": "^6.0.4",
=======
    "@storybook/addon-a11y": "6.2.0-alpha.24",
    "@storybook/addon-actions": "6.2.0-alpha.24",
    "@storybook/addon-docs": "6.2.0-alpha.24",
    "@storybook/addon-knobs": "6.2.0-alpha.24",
    "@storybook/addon-links": "6.2.0-alpha.24",
    "@storybook/addons": "6.2.0-alpha.24",
    "@storybook/preset-create-react-app": "^3.1.5",
    "@storybook/react": "6.2.0-alpha.24",
    "@types/enzyme": "^3.10.8",
    "enzyme": "^3.11.0",
    "enzyme-adapter-react-16": "^1.15.5",
    "enzyme-to-json": "^3.6.1",
    "fork-ts-checker-webpack-plugin": "^4.1.6",
>>>>>>> 013f2658
    "react-moment-proptypes": "^1.7.0",
    "ts-node": "^9.1.0"
  },
  "storybook": {
    "chromatic": {
      "projectToken": "19whyj1tlac"
    }
  }
}<|MERGE_RESOLUTION|>--- conflicted
+++ resolved
@@ -1,10 +1,6 @@
 {
   "name": "cra-ts-kitchen-sink",
-<<<<<<< HEAD
-  "version": "6.2.0-alpha.20",
-=======
   "version": "6.2.0-alpha.24",
->>>>>>> 013f2658
   "private": true,
   "scripts": {
     "build": "react-scripts build",
@@ -38,21 +34,6 @@
     "typescript": "^3.9.7"
   },
   "devDependencies": {
-<<<<<<< HEAD
-    "@storybook/addon-a11y": "6.2.0-alpha.20",
-    "@storybook/addon-actions": "6.2.0-alpha.20",
-    "@storybook/addon-docs": "6.2.0-alpha.20",
-    "@storybook/addon-knobs": "6.2.0-alpha.20",
-    "@storybook/addon-links": "6.2.0-alpha.20",
-    "@storybook/addons": "6.2.0-alpha.20",
-    "@storybook/preset-create-react-app": "^3.1.5",
-    "@storybook/react": "6.2.0-alpha.20",
-    "@types/enzyme": "^3.10.8",
-    "enzyme": "^3.11.0",
-    "enzyme-adapter-react-16": "^1.9.1",
-    "enzyme-to-json": "^3.6.1",
-    "fork-ts-checker-webpack-plugin": "^6.0.4",
-=======
     "@storybook/addon-a11y": "6.2.0-alpha.24",
     "@storybook/addon-actions": "6.2.0-alpha.24",
     "@storybook/addon-docs": "6.2.0-alpha.24",
@@ -63,10 +44,9 @@
     "@storybook/react": "6.2.0-alpha.24",
     "@types/enzyme": "^3.10.8",
     "enzyme": "^3.11.0",
-    "enzyme-adapter-react-16": "^1.15.5",
+    "enzyme-adapter-react-16": "^1.9.1",
     "enzyme-to-json": "^3.6.1",
-    "fork-ts-checker-webpack-plugin": "^4.1.6",
->>>>>>> 013f2658
+    "fork-ts-checker-webpack-plugin": "^6.0.4",
     "react-moment-proptypes": "^1.7.0",
     "ts-node": "^9.1.0"
   },
