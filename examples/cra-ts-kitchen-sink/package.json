--- conflicted
+++ resolved
@@ -42,12 +42,8 @@
     "@storybook/addons": "6.5.0-rc.1",
     "@storybook/builder-webpack4": "6.5.0-rc.1",
     "@storybook/preset-create-react-app": "^3.1.6",
-<<<<<<< HEAD
-    "@storybook/react": "6.5.0-beta.4",
-    "@storybook/react-webpack4": "6.5.0-beta.4",
-=======
     "@storybook/react": "6.5.0-rc.1",
->>>>>>> c1966fb6
+    "@storybook/react-webpack4": "6.5.0-rc.1",
     "@types/enzyme": "^3.10.8",
     "enzyme": "^3.11.0",
     "enzyme-adapter-react-16": "^1.9.1",
