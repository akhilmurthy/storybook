--- conflicted
+++ resolved
@@ -34,41 +34,22 @@
     "typescript": "~4.6.3"
   },
   "devDependencies": {
-<<<<<<< HEAD
-    "@storybook/addon-a11y": "7.0.0-alpha.13",
-    "@storybook/addon-actions": "7.0.0-alpha.13",
-    "@storybook/addon-docs": "7.0.0-alpha.13",
-    "@storybook/addon-highlight": "7.0.0-alpha.13",
-    "@storybook/addon-links": "7.0.0-alpha.13",
-    "@storybook/addons": "7.0.0-alpha.13",
-    "@storybook/cra": "7.0.0-alpha.13",
-    "@storybook/react": "7.0.0-alpha.13",
-=======
     "@storybook/addon-a11y": "7.0.0-alpha.16",
     "@storybook/addon-actions": "7.0.0-alpha.16",
     "@storybook/addon-docs": "7.0.0-alpha.16",
     "@storybook/addon-highlight": "7.0.0-alpha.16",
     "@storybook/addon-links": "7.0.0-alpha.16",
     "@storybook/addons": "7.0.0-alpha.16",
-    "@storybook/builder-webpack5": "7.0.0-alpha.16",
-    "@storybook/preset-create-react-app": "^4.1.0",
+    "@storybook/cra": "7.0.0-alpha.16",
     "@storybook/react": "7.0.0-alpha.16",
-    "@storybook/react-webpack5": "7.0.0-alpha.16",
->>>>>>> de561458
     "@types/enzyme": "^3.10.8",
     "enzyme": "^3.11.0",
     "enzyme-adapter-react-16": "^1.9.1",
     "enzyme-to-json": "^3.6.1",
     "fork-ts-checker-webpack-plugin": "^7.2.6",
     "react-moment-proptypes": "^1.7.0",
-<<<<<<< HEAD
-    "storybook": "7.0.0-alpha.13",
+    "storybook": "7.0.0-alpha.16",
     "ts-node": "^10.4.0"
-=======
-    "storybook": "7.0.0-alpha.16",
-    "ts-node": "^10.4.0",
-    "webpack": "5"
->>>>>>> de561458
   },
   "storybook": {
     "chromatic": {
