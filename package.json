--- conflicted
+++ resolved
@@ -1,14 +1,7 @@
 {
   "name": "@storybook/root",
   "scripts": {
-<<<<<<< HEAD
-    "start": "yarn task --task dev --template react-vite/default-ts --start-from=install",
-    "task": "echo 'Installing Script Dependencies...'; cd scripts; yarn install >/dev/null; yarn task",
-    "get-template": "cd scripts; yarn get-template",
-    "upload-bench": "cd scripts; yarn upload-bench",
-=======
     "ci-tests": "cd code; yarn ci-tests",
->>>>>>> 0d7c3a89
     "get-report-message": "cd scripts; yarn get-report-message",
     "get-template": "cd scripts; yarn get-template",
     "lint": "cd code; yarn lint",
@@ -16,7 +9,8 @@
     "pretty-docs": "cd scripts; yarn install >/dev/null; yarn docs:prettier:write",
     "start": "yarn task --task dev --template react-vite/default-ts --start-from=install",
     "task": "echo 'Installing Script Dependencies...'; cd scripts; yarn install >/dev/null; yarn task",
-    "test": "cd code; yarn test"
+    "test": "cd code; yarn test",
+    "upload-bench": "cd scripts; yarn upload-bench"
   },
   "packageManager": "yarn@3.5.1"
 }