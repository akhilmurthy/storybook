--- conflicted
+++ resolved
@@ -91,20 +91,6 @@
     }
   },
   "browserslist": "defaults",
-<<<<<<< HEAD
-=======
-  "dependencies": {
-    "@babel/plugin-syntax-dynamic-import": "^7.2.0",
-    "@typescript-eslint/eslint-plugin": "^1.7.0",
-    "babel-plugin-add-react-displayname": "^0.0.5",
-    "common-tags": "^1.8.0",
-    "detect-port": "^1.3.0",
-    "eslint-plugin-html": "^5.0.3",
-    "jest-matcher-utils": "^24.7.0",
-    "node-cleanup": "^2.1.2",
-    "react-testing-library": "^7.0.0"
-  },
->>>>>>> b826fddd
   "devDependencies": {
     "@angular/common": "^7.2.6",
     "@angular/compiler": "^7.2.6",
