--- conflicted
+++ resolved
@@ -73,13 +73,9 @@
     "jest-environment-jsdom": "^22.0.6",
     "jest-enzyme": "^4.0.2",
     "jest-image-snapshot": "^2.2.1",
-<<<<<<< HEAD
-    "jest-jasmine2": "^22.0.5",
+    "jest-jasmine2": "^22.0.6",
     "jest-preset-angular": "^5.0.0",
     "jest-vue-preprocessor": "^1.3.1",
-=======
-    "jest-jasmine2": "^22.0.6",
->>>>>>> f4736efe
     "lerna": "^2.6.0",
     "lint-staged": "^6.0.0",
     "lodash": "^4.17.4",
@@ -98,12 +94,8 @@
     "remark-preset-lint-recommended": "^3.0.1",
     "shelljs": "^0.7.8",
     "symlink-dir": "^1.1.1",
-<<<<<<< HEAD
     "ts-jest": "^22.0.0",
-    "tslint": "~5.8.0",
-=======
     "tslint": "~5.9.1",
->>>>>>> f4736efe
     "tslint-config-prettier": "^1.6.0",
     "tslint-plugin-prettier": "^1.3.0"
   },
