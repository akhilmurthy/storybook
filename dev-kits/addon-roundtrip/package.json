--- conflicted
+++ resolved
@@ -1,10 +1,6 @@
 {
   "name": "@storybook/addon-roundtrip",
-<<<<<<< HEAD
-  "version": "6.2.0-alpha.20",
-=======
   "version": "6.2.0-alpha.24",
->>>>>>> 013f2658
   "description": "roundtrip addon for storybook",
   "keywords": [
     "addon",
@@ -29,15 +25,6 @@
     "prepare": "node ../../scripts/prepare.js"
   },
   "dependencies": {
-<<<<<<< HEAD
-    "@storybook/addons": "6.2.0-alpha.20",
-    "@storybook/api": "6.2.0-alpha.20",
-    "@storybook/client-api": "6.2.0-alpha.20",
-    "@storybook/client-logger": "6.2.0-alpha.20",
-    "@storybook/components": "6.2.0-alpha.20",
-    "@storybook/core-events": "6.2.0-alpha.20",
-    "@storybook/theming": "6.2.0-alpha.20",
-=======
     "@storybook/addons": "6.2.0-alpha.24",
     "@storybook/api": "6.2.0-alpha.24",
     "@storybook/client-api": "6.2.0-alpha.24",
@@ -45,7 +32,6 @@
     "@storybook/components": "6.2.0-alpha.24",
     "@storybook/core-events": "6.2.0-alpha.24",
     "@storybook/theming": "6.2.0-alpha.24",
->>>>>>> 013f2658
     "core-js": "^3.8.2",
     "global": "^4.4.0",
     "react": "^16.8.0 || ^17.0.0",
@@ -54,9 +40,5 @@
   "publishConfig": {
     "access": "public"
   },
-<<<<<<< HEAD
   "gitHead": "20db16edcd0c76c54f0d80970a288ec94ebd19e6"
-=======
-  "gitHead": "8001ec00b1023170e0a57f53edad61f3afe1b111"
->>>>>>> 013f2658
 }