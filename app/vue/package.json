{
  "name": "@storybook/vue",
  "version": "3.3.4",
  "description": "Storybook for Vue: Develop Vue Component in isolation with Hot Reloading.",
  "homepage": "https://github.com/storybooks/storybook/tree/master/apps/vue",
  "bugs": {
    "url": "https://github.com/storybooks/storybook/issues"
  },
  "license": "MIT",
  "main": "dist/client/index.js",
  "jsnext:main": "src/client/index.js",
  "bin": {
    "build-storybook": "./bin/build.js",
    "start-storybook": "./bin/index.js",
    "storybook-server": "./bin/index.js"
  },
  "repository": {
    "type": "git",
    "url": "https://github.com/storybooks/storybook.git"
  },
  "scripts": {
    "dev": "cross-env DEV_BUILD=1 nodemon --watch ./src --exec \"yarn prepare\"",
    "prepare": "node ../../scripts/prepare.js"
  },
  "dependencies": {
<<<<<<< HEAD
    "@storybook/addon-actions": "^3.3.3",
    "@storybook/addon-links": "^3.3.3",
    "@storybook/addons": "^3.3.3",
    "@storybook/channel-postmessage": "^3.3.3",
    "@storybook/core": "^3.3.3",
    "@storybook/ui": "^3.3.3",
=======
    "@storybook/addon-actions": "^3.3.4",
    "@storybook/addon-links": "^3.3.4",
    "@storybook/addons": "^3.3.4",
    "@storybook/channel-postmessage": "^3.3.4",
    "@storybook/ui": "^3.3.4",
>>>>>>> 44ce41c8
    "airbnb-js-shims": "^1.4.0",
    "autoprefixer": "^7.2.4",
    "babel-loader": "^7.1.2",
    "babel-plugin-react-docgen": "^1.8.0",
    "babel-plugin-transform-regenerator": "^6.26.0",
    "babel-plugin-transform-runtime": "^6.23.0",
    "babel-preset-env": "^1.6.0",
    "babel-preset-minify": "^0.2.0",
    "babel-preset-react": "^6.24.1",
    "babel-preset-react-app": "^3.1.0",
    "babel-preset-stage-0": "^6.24.1",
    "babel-runtime": "^6.26.0",
    "case-sensitive-paths-webpack-plugin": "^2.1.1",
    "chalk": "^2.3.0",
    "commander": "^2.12.2",
    "common-tags": "^1.6.0",
    "configstore": "^3.1.1",
    "core-js": "^2.5.3",
    "css-loader": "^0.28.8",
    "dotenv-webpack": "^1.5.4",
    "express": "^4.16.2",
    "file-loader": "^1.1.6",
    "find-cache-dir": "^1.0.0",
    "global": "^4.3.2",
    "html-webpack-plugin": "^2.30.1",
    "json-loader": "^0.5.7",
    "json-stringify-safe": "^5.0.1",
    "json5": "^0.5.1",
    "postcss-flexbugs-fixes": "^3.2.0",
    "postcss-loader": "^2.0.10",
    "prop-types": "^15.6.0",
    "qs": "^6.5.1",
    "react": "^16.2.0",
    "react-dom": "^16.2.0",
    "redux": "^3.7.2",
    "request": "^2.83.0",
    "serve-favicon": "^2.4.5",
    "shelljs": "^0.7.8",
    "style-loader": "^0.19.1",
    "uglifyjs-webpack-plugin": "^1.1.6",
    "url-loader": "^0.6.2",
    "util-deprecate": "^1.0.2",
    "uuid": "^3.1.0",
    "vue-hot-reload-api": "^2.2.4",
    "vue-style-loader": "^3.0.1",
    "webpack": "^3.10.0",
    "webpack-dev-middleware": "^1.12.2",
    "webpack-hot-middleware": "^2.21.0"
  },
  "devDependencies": {
    "nodemon": "^1.14.8",
    "vue": "^2.5.13",
    "vue-loader": "^13.6.2",
    "vue-template-compiler": "^2.5.13"
  },
  "peerDependencies": {
    "babel-core": "^6.26.0 || ^7.0.0-0",
    "vue": "2.5.13",
    "vue-loader": "13.6.2",
    "vue-template-compiler": "2.5.13"
  }
}<|MERGE_RESOLUTION|>--- conflicted
+++ resolved
@@ -23,20 +23,12 @@
     "prepare": "node ../../scripts/prepare.js"
   },
   "dependencies": {
-<<<<<<< HEAD
-    "@storybook/addon-actions": "^3.3.3",
-    "@storybook/addon-links": "^3.3.3",
-    "@storybook/addons": "^3.3.3",
-    "@storybook/channel-postmessage": "^3.3.3",
-    "@storybook/core": "^3.3.3",
-    "@storybook/ui": "^3.3.3",
-=======
     "@storybook/addon-actions": "^3.3.4",
     "@storybook/addon-links": "^3.3.4",
     "@storybook/addons": "^3.3.4",
     "@storybook/channel-postmessage": "^3.3.4",
+    "@storybook/core": "^3.3.4",
     "@storybook/ui": "^3.3.4",
->>>>>>> 44ce41c8
     "airbnb-js-shims": "^1.4.0",
     "autoprefixer": "^7.2.4",
     "babel-loader": "^7.1.2",
