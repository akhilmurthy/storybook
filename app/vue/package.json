--- conflicted
+++ resolved
@@ -30,14 +30,9 @@
     "@storybook/core": "5.2.0-beta.18",
     "common-tags": "^1.8.0",
     "core-js": "^3.0.1",
-<<<<<<< HEAD
     "global": "^4.0.0",
-    "regenerator-runtime": "^0.12.1"
-=======
-    "global": "^4.3.2",
     "regenerator-runtime": "^0.12.1",
     "webpack": "^4.33.0"
->>>>>>> 76805fb4
   },
   "devDependencies": {
     "@types/mini-css-extract-plugin": "^0.2.1",
