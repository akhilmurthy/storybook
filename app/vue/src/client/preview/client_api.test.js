--- conflicted
+++ resolved
@@ -60,11 +60,7 @@
         },
       });
 
-<<<<<<< HEAD
-      api.storiesOf('none', {}).aa();
-=======
       api.storiesOf('none', module).aa();
->>>>>>> b77376c7
       expect(data).toBe('foo');
     });
 
@@ -84,11 +80,7 @@
         },
       });
 
-<<<<<<< HEAD
-      api.storiesOf('none', {}).aa().bb();
-=======
       api.storiesOf('none', module).aa().bb();
->>>>>>> b77376c7
       expect(data).toEqual(['foo', 'bar']);
     });
 
@@ -102,11 +94,7 @@
         },
       });
 
-<<<<<<< HEAD
-      api.storiesOf('none', {}).aa();
-=======
       api.storiesOf('none', module).aa();
->>>>>>> b77376c7
       expect(data).toBe('function');
     });
 
@@ -126,11 +114,7 @@
         },
       });
 
-<<<<<<< HEAD
-      api.storiesOf('none', {}).bb();
-=======
       api.storiesOf('none', module).bb();
->>>>>>> b77376c7
       expect(data).toBe('foo');
     });
 
@@ -145,11 +129,7 @@
         },
       });
 
-<<<<<<< HEAD
-      api.storiesOf(kind, {}).aa();
-=======
       api.storiesOf(kind, module).aa();
->>>>>>> b77376c7
       expect(data).toBe(kind);
     });
   });
@@ -158,11 +138,7 @@
     it('should add local decorators', () => {
       const storyStore = new StoryStore();
       const api = new ClientAPI({ storyStore });
-<<<<<<< HEAD
-      const localApi = api.storiesOf('none', {});
-=======
-      const localApi = api.storiesOf('none', module);
->>>>>>> b77376c7
+      const localApi = api.storiesOf('none', module);
       localApi.addDecorator(fn => ({ template: `<div>aa${fn().template}</div>` }));
 
       localApi.add('storyName', () => ({ template: '<p>hello</p>' }));
@@ -173,11 +149,7 @@
       const storyStore = new StoryStore();
       const api = new ClientAPI({ storyStore });
       api.addDecorator(fn => ({ template: `<div>bb${fn().template}</div>` }));
-<<<<<<< HEAD
-      const localApi = api.storiesOf('none', {});
-=======
-      const localApi = api.storiesOf('none', module);
->>>>>>> b77376c7
+      const localApi = api.storiesOf('none', module);
 
       localApi.add('storyName', () => ({ template: '<p>hello</p>' }));
       expect(storyStore.stories[0].fn().template).toBe('<div>bb<p>hello</p></div>');
@@ -186,11 +158,7 @@
     it('should utilize both decorators at once', () => {
       const storyStore = new StoryStore();
       const api = new ClientAPI({ storyStore });
-<<<<<<< HEAD
-      const localApi = api.storiesOf('none', {});
-=======
-      const localApi = api.storiesOf('none', module);
->>>>>>> b77376c7
+      const localApi = api.storiesOf('none', module);
 
       api.addDecorator(fn => ({ template: `<div>aa${fn().template}</div>` }));
       localApi.addDecorator(fn => ({ template: `<div>bb${fn().template}</div>` }));
@@ -202,11 +170,7 @@
     it('should pass the context', () => {
       const storyStore = new StoryStore();
       const api = new ClientAPI({ storyStore });
-<<<<<<< HEAD
-      const localApi = api.storiesOf('none', {});
-=======
-      const localApi = api.storiesOf('none', module);
->>>>>>> b77376c7
+      const localApi = api.storiesOf('none', module);
       localApi.addDecorator(fn => ({ template: `<div>aa${fn().template}</div>` }));
 
       localApi.add('storyName', ({ kind, story }) => ({ template: `<p>${kind}-${story}</p>` }));
@@ -221,11 +185,7 @@
     it('should have access to the context', () => {
       const storyStore = new StoryStore();
       const api = new ClientAPI({ storyStore });
-<<<<<<< HEAD
-      const localApi = api.storiesOf('none', {});
-=======
-      const localApi = api.storiesOf('none', module);
->>>>>>> b77376c7
+      const localApi = api.storiesOf('none', module);
       localApi.addDecorator((fn, { kind, story }) => ({
         template: `<div>${kind}-${story}-${fn().template}</div>`,
       }));
@@ -266,7 +226,6 @@
         'story-2.1': () => 'story-2.1',
         'story-2.2': () => 'story-2.2',
       };
-<<<<<<< HEAD
       const kind1 = api.storiesOf('kind-1', { filename: 'kind1.js' });
       kind1.add('story-1.1', functions['story-1.1']);
       kind1.add('story-1.2', functions['story-1.2']);
@@ -307,12 +266,6 @@
       kind1.add('story-1.1', functions['story-1.1']);
       kind1.add('story-1.2', functions['story-1.2']);
       const kind2 = api.storiesOf('kind-2', { filename: 'bar' });
-=======
-      const kind1 = api.storiesOf('kind-1', module);
-      kind1.add('story-1.1', functions['story-1.1']);
-      kind1.add('story-1.2', functions['story-1.2']);
-      const kind2 = api.storiesOf('kind-2', module);
->>>>>>> b77376c7
       kind2.add('story-2.1', functions['story-2.1']);
       kind2.add('story-2.2', functions['story-2.2']);
       const book = api.getStorybook();
