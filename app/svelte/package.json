--- conflicted
+++ resolved
@@ -64,10 +64,5 @@
   "publishConfig": {
     "access": "public"
   },
-<<<<<<< HEAD
-  "gitHead": "7417a230d67b54d65caedcfb584f924b879ac9f5"
-=======
-  "gitHead": "b2e85f3599c043815b18bbfc5ca563bf1c6e4add",
-  "sbmodern": "dist/modern/client/index.js"
->>>>>>> 7e222026
+  "gitHead": "b2e85f3599c043815b18bbfc5ca563bf1c6e4add"
 }