{
  "name": "@storybook/svelte",
  "version": "6.5.0-alpha.64",
  "description": "Storybook for Svelte: Develop Svelte Component in isolation with Hot Reloading.",
  "keywords": [
    "storybook"
  ],
  "homepage": "https://github.com/storybookjs/storybook/tree/main/app/svelte",
  "bugs": {
    "url": "https://github.com/storybookjs/storybook/issues"
  },
  "repository": {
    "type": "git",
    "url": "https://github.com/storybookjs/storybook.git",
    "directory": "app/svelte"
  },
  "funding": {
    "type": "opencollective",
    "url": "https://opencollective.com/storybook"
  },
  "license": "MIT",
  "main": "dist/cjs/client/index.js",
  "module": "dist/esm/client/index.js",
  "types": "dist/ts3.9/client/index.d.ts",
  "typesVersions": {
    "<3.8": {
      "dist/ts3.9/*": [
        "dist/ts3.4/*"
      ]
    }
  },
  "files": [
    "dist/**/*",
    "templates/**/*",
    "README.md",
    "*.js",
    "*.d.ts"
  ],
  "scripts": {
    "prepare": "node ../../scripts/prepare.js"
  },
  "dependencies": {
<<<<<<< HEAD
    "@storybook/addons": "6.5.0-alpha.63",
    "@storybook/client-logger": "6.5.0-alpha.63",
    "@storybook/core-client": "6.5.0-alpha.63",
    "@storybook/core-common": "6.5.0-alpha.63",
    "@storybook/core-server": "6.5.0-alpha.63",
=======
    "@storybook/addons": "6.5.0-alpha.64",
    "@storybook/client-logger": "6.5.0-alpha.64",
    "@storybook/core": "6.5.0-alpha.64",
    "@storybook/core-common": "6.5.0-alpha.64",
>>>>>>> 304df85c
    "@storybook/csf": "0.0.2--canary.7c6c115.0",
    "@storybook/docs-tools": "6.5.0-alpha.64",
    "@storybook/node-logger": "6.5.0-alpha.64",
    "@storybook/store": "6.5.0-alpha.64",
    "core-js": "^3.8.2",
    "global": "^4.4.0",
    "loader-utils": "^2.0.0",
    "react": "16.14.0",
    "react-dom": "16.14.0",
    "read-pkg-up": "^7.0.1",
    "regenerator-runtime": "^0.13.7",
    "sveltedoc-parser": "4.1.0",
    "ts-dedent": "^2.0.0",
    "webpack": ">=4.0.0 <6.0.0"
  },
  "devDependencies": {
    "@types/loader-utils": "^2.0.0",
    "@types/webpack-env": "^1.16.0",
    "svelte": "^3.31.2",
    "svelte-loader": "^3.0.0",
    "webpack": "4"
  },
  "peerDependencies": {
    "@babel/core": "*",
    "svelte": "^3.1.0",
    "svelte-loader": "*"
  },
  "engines": {
    "node": ">=10.13.0"
  },
  "publishConfig": {
    "access": "public"
  },
  "gitHead": "7417a230d67b54d65caedcfb584f924b879ac9f5",
  "sbmodern": "dist/modern/client/index.js"
}<|MERGE_RESOLUTION|>--- conflicted
+++ resolved
@@ -40,18 +40,11 @@
     "prepare": "node ../../scripts/prepare.js"
   },
   "dependencies": {
-<<<<<<< HEAD
-    "@storybook/addons": "6.5.0-alpha.63",
-    "@storybook/client-logger": "6.5.0-alpha.63",
-    "@storybook/core-client": "6.5.0-alpha.63",
-    "@storybook/core-common": "6.5.0-alpha.63",
-    "@storybook/core-server": "6.5.0-alpha.63",
-=======
     "@storybook/addons": "6.5.0-alpha.64",
     "@storybook/client-logger": "6.5.0-alpha.64",
-    "@storybook/core": "6.5.0-alpha.64",
+    "@storybook/core-client": "6.5.0-alpha.64",
     "@storybook/core-common": "6.5.0-alpha.64",
->>>>>>> 304df85c
+    "@storybook/core-server": "6.5.0-alpha.64",
     "@storybook/csf": "0.0.2--canary.7c6c115.0",
     "@storybook/docs-tools": "6.5.0-alpha.64",
     "@storybook/node-logger": "6.5.0-alpha.64",
