--- conflicted
+++ resolved
@@ -31,12 +31,8 @@
     plugins: [
       new HtmlWebpackPlugin({
         filename: 'index.html',
-<<<<<<< HEAD
         chunks: ['manager', 'runtime~manager'],
-=======
-        chunks: ['manager'],
         chunksSortMode: 'none',
->>>>>>> 86caeeb6
         data: {
           managerHead: getManagerHeadHtml(configDir),
           version,
@@ -45,12 +41,8 @@
       }),
       new HtmlWebpackPlugin({
         filename: 'iframe.html',
-<<<<<<< HEAD
         excludeChunks: ['manager', 'runtime~manager'],
-=======
-        excludeChunks: ['manager'],
         chunksSortMode: 'none',
->>>>>>> 86caeeb6
         data: {
           previewHead: getPreviewHeadHtml(configDir),
         },
