--- conflicted
+++ resolved
@@ -29,23 +29,13 @@
     "prepare": "node ../../scripts/prepare.js"
   },
   "dependencies": {
-<<<<<<< HEAD
-    "@storybook/addons": "5.3.0-alpha.6",
-    "@storybook/api": "5.3.0-alpha.6",
-    "@storybook/channel-websocket": "5.3.0-alpha.6",
-    "@storybook/core": "5.3.0-alpha.6",
-    "@storybook/core-events": "5.3.0-alpha.6",
-    "@storybook/ui": "5.3.0-alpha.6",
-    "commander": "^3.0.2",
-=======
     "@storybook/addons": "5.3.0-alpha.7",
     "@storybook/api": "5.3.0-alpha.7",
     "@storybook/channel-websocket": "5.3.0-alpha.7",
     "@storybook/core": "5.3.0-alpha.7",
     "@storybook/core-events": "5.3.0-alpha.7",
     "@storybook/ui": "5.3.0-alpha.7",
-    "commander": "^2.19.0",
->>>>>>> 43afd675
+    "commander": "^3.0.2",
     "core-js": "^3.0.1",
     "global": "^4.3.2",
     "react": "^16.6.0",
