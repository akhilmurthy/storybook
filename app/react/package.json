{
  "name": "@storybook/react",
<<<<<<< HEAD
  "version": "3.3.0-alpha.4",
=======
  "version": "3.2.17",
>>>>>>> 1db950d5
  "description": "Storybook for React: Develop React Component in isolation with Hot Reloading.",
  "homepage": "https://github.com/storybooks/storybook/tree/master/app/react",
  "bugs": {
    "url": "https://github.com/storybooks/storybook/issues"
  },
  "license": "MIT",
  "main": "dist/client/index.js",
  "bin": {
    "build-storybook": "./bin/build.js",
    "start-storybook": "./bin/index.js",
    "storybook-server": "./bin/index.js"
  },
  "repository": {
    "type": "git",
    "url": "https://github.com/storybooks/storybook.git"
  },
  "scripts": {
    "dev": "cross-env DEV_BUILD=1 nodemon --watch ./src --exec \"yarn prepare\"",
    "prepare": "node ../../scripts/prepare.js"
  },
  "dependencies": {
<<<<<<< HEAD
    "@storybook/addon-actions": "^3.3.0-alpha.4",
    "@storybook/addon-links": "^3.3.0-alpha.4",
    "@storybook/addons": "^3.3.0-alpha.4",
    "@storybook/channel-postmessage": "^3.3.0-alpha.4",
    "@storybook/client-logger": "^3.3.0-alpha.4",
    "@storybook/node-logger": "^3.3.0-alpha.4",
    "@storybook/ui": "^3.3.0-alpha.4",
    "airbnb-js-shims": "^1.3.0",
    "autoprefixer": "^7.1.6",
=======
    "@storybook/addon-actions": "^3.2.17",
    "@storybook/addon-links": "^3.2.17",
    "@storybook/addons": "^3.2.17",
    "@storybook/channel-postmessage": "^3.2.17",
    "@storybook/ui": "^3.2.17",
    "airbnb-js-shims": "^1.4.0",
    "autoprefixer": "^7.2.1",
>>>>>>> 1db950d5
    "babel-core": "^6.26.0",
    "babel-loader": "^7.1.2",
    "babel-plugin-react-docgen": "^1.8.0",
    "babel-plugin-transform-regenerator": "^6.26.0",
    "babel-plugin-transform-runtime": "^6.23.0",
    "babel-preset-env": "^1.6.1",
    "babel-preset-minify": "^0.2.0",
    "babel-preset-react": "^6.24.1",
    "babel-preset-react-app": "^3.1.0",
    "babel-preset-stage-0": "^6.24.1",
    "babel-runtime": "^6.26.0",
    "case-sensitive-paths-webpack-plugin": "^2.1.1",
    "chalk": "^2.3.0",
    "commander": "^2.12.2",
    "common-tags": "^1.5.1",
    "configstore": "^3.1.1",
    "core-js": "^2.5.1",
    "css-loader": "^0.28.7",
    "dotenv-webpack": "^1.5.4",
    "express": "^4.16.2",
    "file-loader": "^1.1.5",
    "find-cache-dir": "^1.0.0",
    "glamor": "^2.20.40",
    "glamorous": "^4.11.0",
    "global": "^4.3.2",
    "html-loader": "^0.5.1",
    "html-webpack-plugin": "^2.30.1",
    "json-loader": "^0.5.7",
    "json-stringify-safe": "^5.0.1",
    "json5": "^0.5.1",
    "lodash.flattendeep": "^4.4.0",
<<<<<<< HEAD
    "lodash.pick": "^4.4.0",
    "markdown-loader": "^2.0.1",
    "npmlog": "^4.1.2",
=======
>>>>>>> 1db950d5
    "postcss-flexbugs-fixes": "^3.2.0",
    "postcss-loader": "^2.0.9",
    "prop-types": "^15.6.0",
    "qs": "^6.5.1",
    "redux": "^3.7.2",
    "request": "^2.83.0",
    "serve-favicon": "^2.4.5",
    "shelljs": "^0.7.8",
    "style-loader": "^0.18.2",
    "url-loader": "^0.6.2",
    "util-deprecate": "^1.0.2",
    "uuid": "^3.1.0",
    "webpack": "^3.10.0",
    "webpack-dev-middleware": "^1.12.2",
    "webpack-hot-middleware": "^2.21.0"
  },
  "devDependencies": {
    "nodemon": "^1.12.4"
  },
  "peerDependencies": {
    "react": ">=15.0.0 || ^16.0.0",
    "react-dom": ">=15.0.0 || ^16.0.0"
  }
}<|MERGE_RESOLUTION|>--- conflicted
+++ resolved
@@ -1,10 +1,6 @@
 {
   "name": "@storybook/react",
-<<<<<<< HEAD
   "version": "3.3.0-alpha.4",
-=======
-  "version": "3.2.17",
->>>>>>> 1db950d5
   "description": "Storybook for React: Develop React Component in isolation with Hot Reloading.",
   "homepage": "https://github.com/storybooks/storybook/tree/master/app/react",
   "bugs": {
@@ -26,7 +22,6 @@
     "prepare": "node ../../scripts/prepare.js"
   },
   "dependencies": {
-<<<<<<< HEAD
     "@storybook/addon-actions": "^3.3.0-alpha.4",
     "@storybook/addon-links": "^3.3.0-alpha.4",
     "@storybook/addons": "^3.3.0-alpha.4",
@@ -34,17 +29,8 @@
     "@storybook/client-logger": "^3.3.0-alpha.4",
     "@storybook/node-logger": "^3.3.0-alpha.4",
     "@storybook/ui": "^3.3.0-alpha.4",
-    "airbnb-js-shims": "^1.3.0",
-    "autoprefixer": "^7.1.6",
-=======
-    "@storybook/addon-actions": "^3.2.17",
-    "@storybook/addon-links": "^3.2.17",
-    "@storybook/addons": "^3.2.17",
-    "@storybook/channel-postmessage": "^3.2.17",
-    "@storybook/ui": "^3.2.17",
     "airbnb-js-shims": "^1.4.0",
     "autoprefixer": "^7.2.1",
->>>>>>> 1db950d5
     "babel-core": "^6.26.0",
     "babel-loader": "^7.1.2",
     "babel-plugin-react-docgen": "^1.8.0",
@@ -76,12 +62,8 @@
     "json-stringify-safe": "^5.0.1",
     "json5": "^0.5.1",
     "lodash.flattendeep": "^4.4.0",
-<<<<<<< HEAD
-    "lodash.pick": "^4.4.0",
     "markdown-loader": "^2.0.1",
     "npmlog": "^4.1.2",
-=======
->>>>>>> 1db950d5
     "postcss-flexbugs-fixes": "^3.2.0",
     "postcss-loader": "^2.0.9",
     "prop-types": "^15.6.0",
