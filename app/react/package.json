{
  "name": "@storybook/react",
<<<<<<< HEAD
  "version": "4.0.2",
=======
  "version": "4.0.0",
>>>>>>> 7de043ec
  "description": "Storybook for React: Develop React Component in isolation with Hot Reloading.",
  "keywords": [
    "storybook"
  ],
  "homepage": "https://github.com/storybooks/storybook/tree/master/app/react",
  "publishConfig": {
    "access": "public"
  },
  "bugs": {
    "url": "https://github.com/storybooks/storybook/issues"
  },
  "repository": {
    "type": "git",
    "url": "https://github.com/storybooks/storybook.git"
  },
  "license": "MIT",
  "main": "dist/client/index.js",
  "jsnext:main": "src/client/index.js",
  "bin": {
    "build-storybook": "./bin/build.js",
    "start-storybook": "./bin/index.js",
    "storybook-server": "./bin/index.js"
  },
  "scripts": {
    "prepare": "node ../../scripts/prepare.js"
  },
  "dependencies": {
    "@babel/preset-flow": "^7.0.0",
    "@babel/preset-react": "^7.0.0",
    "@babel/runtime": "^7.1.2",
    "@emotion/styled": "^0.10.6",
<<<<<<< HEAD
    "@storybook/core": "4.0.2",
    "@storybook/node-logger": "4.0.2",
=======
    "@storybook/core": "4.0.0",
    "@storybook/node-logger": "4.0.0",
>>>>>>> 7de043ec
    "babel-plugin-react-docgen": "^2.0.0",
    "common-tags": "^1.8.0",
    "global": "^4.3.2",
    "lodash": "^4.17.11",
    "mini-css-extract-plugin": "^0.4.4",
    "prop-types": "^15.6.2",
    "react-dev-utils": "^6.1.0",
    "semver": "^5.6.0",
    "webpack": "^4.23.1"
  },
  "peerDependencies": {
    "babel-loader": "^7.0.0 || ^8.0.0",
    "react": ">=15.0.0",
    "react-dom": ">=15.0.0"
  }
}<|MERGE_RESOLUTION|>--- conflicted
+++ resolved
@@ -1,10 +1,6 @@
 {
   "name": "@storybook/react",
-<<<<<<< HEAD
   "version": "4.0.2",
-=======
-  "version": "4.0.0",
->>>>>>> 7de043ec
   "description": "Storybook for React: Develop React Component in isolation with Hot Reloading.",
   "keywords": [
     "storybook"
@@ -36,13 +32,8 @@
     "@babel/preset-react": "^7.0.0",
     "@babel/runtime": "^7.1.2",
     "@emotion/styled": "^0.10.6",
-<<<<<<< HEAD
     "@storybook/core": "4.0.2",
     "@storybook/node-logger": "4.0.2",
-=======
-    "@storybook/core": "4.0.0",
-    "@storybook/node-logger": "4.0.0",
->>>>>>> 7de043ec
     "babel-plugin-react-docgen": "^2.0.0",
     "common-tags": "^1.8.0",
     "global": "^4.3.2",
