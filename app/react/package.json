--- conflicted
+++ resolved
@@ -43,17 +43,10 @@
     "@babel/preset-flow": "^7.12.1",
     "@babel/preset-react": "^7.12.10",
     "@pmmmwh/react-refresh-webpack-plugin": "^0.5.3",
-<<<<<<< HEAD
-    "@storybook/addons": "6.5.0-alpha.57",
-    "@storybook/client-logger": "6.5.0-alpha.57",
-    "@storybook/core-client": "6.5.0-alpha.57",
-    "@storybook/core-common": "6.5.0-alpha.57",
-=======
     "@storybook/addons": "6.5.0-alpha.60",
     "@storybook/client-logger": "6.5.0-alpha.60",
-    "@storybook/core": "6.5.0-alpha.60",
+    "@storybook/core-client": "6.5.0-alpha.60",
     "@storybook/core-common": "6.5.0-alpha.60",
->>>>>>> 35d2c977
     "@storybook/csf": "0.0.2--canary.7c6c115.0",
     "@storybook/docs-tools": "6.5.0-alpha.60",
     "@storybook/node-logger": "6.5.0-alpha.60",
