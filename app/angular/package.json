--- conflicted
+++ resolved
@@ -57,11 +57,8 @@
     "json-loader": "^0.5.4",
     "json-stringify-safe": "^5.0.1",
     "json5": "^0.5.1",
-<<<<<<< HEAD
-=======
     "lodash.pick": "^4.4.0",
     "markdown-loader": "^2.0.2",
->>>>>>> a5d439cd
     "postcss-flexbugs-fixes": "^3.0.0",
     "postcss-loader": "^2.0.10",
     "prop-types": "^15.5.10",
