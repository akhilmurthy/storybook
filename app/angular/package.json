{
  "name": "@storybook/angular",
  "version": "3.4.0-alpha.1",
  "description": "Storybook for Angular: Develop Angular Components in isolation with Hot Reloading.",
  "homepage": "https://github.com/storybooks/storybook/tree/master/apps/angular",
  "bugs": {
    "url": "https://github.com/storybooks/storybook/issues"
  },
  "license": "MIT",
  "main": "dist/client/index.js",
  "jsnext:main": "src/client/index.js",
  "bin": {
    "build-storybook": "./bin/build.js",
    "start-storybook": "./bin/index.js",
    "storybook-server": "./bin/index.js"
  },
  "repository": {
    "type": "git",
    "url": "https://github.com/storybooks/storybook.git"
  },
  "scripts": {
    "dev": "cross-env DEV_BUILD=1 nodemon -e js,ts --watch ./src --exec \"yarn prepare\"",
    "prepare": "node ../../scripts/prepare.js"
  },
  "dependencies": {
    "@storybook/addon-actions": "^3.4.0-alpha.1",
    "@storybook/addon-links": "^3.4.0-alpha.1",
    "@storybook/addons": "^3.4.0-alpha.1",
    "@storybook/channel-postmessage": "^3.4.0-alpha.1",
    "@storybook/core": "^3.4.0-alpha.1",
    "@storybook/ui": "^3.4.0-alpha.1",
    "airbnb-js-shims": "^1.1.1",
    "angular2-template-loader": "^0.6.2",
    "autoprefixer": "^7.2.4",
    "babel-core": "^6.26.0",
    "babel-loader": "^7.0.0",
    "babel-plugin-react-docgen": "^1.6.0",
    "babel-preset-env": "^1.6.0",
    "babel-preset-react": "^6.24.1",
    "babel-preset-react-app": "^3.0.0",
    "babel-preset-stage-0": "^6.24.1",
    "babel-runtime": "^6.23.0",
    "case-sensitive-paths-webpack-plugin": "^2.0.0",
    "chalk": "^2.1.0",
<<<<<<< HEAD
    "commander": "^2.11.0",
    "common-tags": "^1.7.1",
=======
    "commander": "^2.13.0",
    "common-tags": "^1.7.2",
>>>>>>> f4736efe
    "configstore": "^3.1.0",
    "core-js": "^2.4.1",
    "cross-env": "^5.1.1",
    "css-loader": "^0.28.8",
    "express": "^4.15.3",
    "file-loader": "^0.11.1",
    "find-cache-dir": "^1.0.0",
    "global": "^4.3.2",
    "html-loader": "^0.5.4",
    "html-webpack-plugin": "^2.30.1",
    "json-loader": "^0.5.4",
    "json-stringify-safe": "^5.0.1",
    "json5": "^0.5.1",
    "lodash.pick": "^4.4.0",
    "markdown-loader": "^2.0.2",
    "node-sass": "^4.7.2",
    "postcss-flexbugs-fixes": "^3.0.0",
    "postcss-loader": "^2.0.10",
    "prop-types": "^15.5.10",
    "qs": "^6.5.1",
    "raw-loader": "^0.5.1",
    "react": "^16.0.0",
    "react-dom": "^16.0.0",
    "react-modal": "^2.2.4",
    "redux": "^3.6.0",
    "request": "^2.81.0",
    "rxjs": "^5.4.2",
    "sass-loader": "^6.0.6",
    "serve-favicon": "^2.4.3",
    "shelljs": "^0.7.8",
    "style-loader": "^0.18.2",
    "ts-loader": "^2.2.2",
    "uglifyjs-webpack-plugin": "^1.1.6",
    "url-loader": "^0.5.8",
    "util-deprecate": "^1.0.2",
    "uuid": "^3.1.0",
    "webpack": "^2.5.1 || ^3.0.0",
    "webpack-dev-middleware": "^1.10.2",
    "webpack-hot-middleware": "^2.18.0",
    "zone.js": "^0.8.20"
  },
  "devDependencies": {
    "babel-cli": "^6.26.0",
    "babel-plugin-transform-decorators": "^6.24.1",
    "babel-plugin-transform-decorators-legacy": "^1.3.4",
    "codelyzer": "^3.1.2",
    "mock-fs": "^4.3.0",
    "nodemon": "^1.14.11",
    "typescript": "^2.4.0"
  },
  "peerDependencies": {
    "@angular/common": ">=4.0.0",
    "@angular/compiler": ">=4.0.0",
    "@angular/core": ">=4.0.0",
    "@angular/platform-browser": ">=4.0.0",
    "@angular/platform-browser-dynamic": ">=4.0.0"
  }
}<|MERGE_RESOLUTION|>--- conflicted
+++ resolved
@@ -42,13 +42,8 @@
     "babel-runtime": "^6.23.0",
     "case-sensitive-paths-webpack-plugin": "^2.0.0",
     "chalk": "^2.1.0",
-<<<<<<< HEAD
-    "commander": "^2.11.0",
-    "common-tags": "^1.7.1",
-=======
     "commander": "^2.13.0",
     "common-tags": "^1.7.2",
->>>>>>> f4736efe
     "configstore": "^3.1.0",
     "core-js": "^2.4.1",
     "cross-env": "^5.1.1",
