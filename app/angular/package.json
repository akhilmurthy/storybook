--- conflicted
+++ resolved
@@ -1,10 +1,6 @@
 {
   "name": "@storybook/angular",
-<<<<<<< HEAD
-  "version": "5.2.0-beta.13",
-=======
   "version": "5.2.0-beta.17",
->>>>>>> bba0364e
   "description": "Storybook for Angular: Develop Angular Components in isolation with Hot Reloading.",
   "keywords": [
     "storybook"
@@ -30,15 +26,9 @@
     "prepare": "node ../../scripts/prepare.js"
   },
   "dependencies": {
-<<<<<<< HEAD
-    "@storybook/addons": "5.2.0-beta.13",
-    "@storybook/core": "5.2.0-beta.13",
-    "@storybook/node-logger": "5.2.0-beta.13",
-=======
     "@storybook/addons": "5.2.0-beta.17",
     "@storybook/core": "5.2.0-beta.17",
     "@storybook/node-logger": "5.2.0-beta.17",
->>>>>>> bba0364e
     "angular2-template-loader": "^0.6.2",
     "core-js": "^3.0.1",
     "fork-ts-checker-webpack-plugin": "^1.3.4",
