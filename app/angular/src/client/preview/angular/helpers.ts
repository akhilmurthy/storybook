--- conflicted
+++ resolved
@@ -44,75 +44,6 @@
   };
 };
 
-<<<<<<< HEAD
-const getComponentMetadata = ({
-  component,
-  props = {},
-  propsMeta = {},
-  moduleMetadata = {
-    imports: [],
-    schemas: [],
-    declarations: [],
-    providers: [],
-    entryComponents: [],
-  },
-}: NgStory) => {
-  if (!component || typeof component !== 'function') {
-    throw new Error('No valid component provided');
-  }
-
-  const componentMetadata = getAnnotations(component)[0] || {};
-  const propsMetadata = getPropMetadata(component);
-  const paramsMetadata = getParameters(component);
-
-  Object.keys(propsMeta).map(key => {
-    (<any>propsMetadata)[key] = (<any>propsMeta)[key];
-  });
-
-  const {
-    imports = [],
-    schemas = [],
-    declarations = [],
-    providers = [],
-    entryComponents = [],
-  } = moduleMetadata;
-
-  return {
-    component,
-    props,
-    componentMeta: componentMetadata,
-    propsMeta: propsMetadata,
-    params: paramsMetadata,
-    moduleMeta: {
-      imports,
-      schemas,
-      declarations,
-      providers,
-      entryComponents,
-    },
-  };
-};
-
-const getAnnotatedComponent = (
-  meta: NgModule,
-  component: any,
-  propsMeta: { [p: string]: any },
-  params: any[]
-): IComponent => {
-  const NewComponent: any = function(...args: any[]) {
-    component.call(this, ...args);
-  };
-
-  NewComponent.prototype = Object.create(component.prototype);
-  NewComponent.annotations = [new Component(meta)];
-  NewComponent.parameters = params;
-  NewComponent.propsMetadata = propsMeta;
-
-  return NewComponent;
-};
-
-=======
->>>>>>> a1b92316
 const getModule = (
   declarations: Array<Type<any> | any[]>,
   entryComponents: Array<Type<any> | any[]>,
