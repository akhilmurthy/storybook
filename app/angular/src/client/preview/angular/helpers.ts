--- conflicted
+++ resolved
@@ -82,18 +82,13 @@
 const draw = (newModule: DynamicComponentType): void => {
   if (!platform) {
     insertDynamicRoot();
-    try {
-<<<<<<< HEAD
-      if (window.NODE_ENV !== 'development') {
+    if (typeof NODE_ENV === 'string' && NODE_ENV !== 'development') {
+      try {
         enableProdMode();
+      } catch (e) {
+        //
       }
-    } catch (e) {}
-=======
-      enableProdMode();
-    } catch (e) {
-      //
     }
->>>>>>> a52efc78
 
     platform = platformBrowserDynamic();
     promises.push(platform.bootstrapModule(newModule));
