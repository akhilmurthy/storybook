--- conflicted
+++ resolved
@@ -46,18 +46,11 @@
   },
   "dependencies": {
     "@storybook/addons": "6.5.0-alpha.64",
-<<<<<<< HEAD
-=======
-    "@storybook/api": "6.5.0-alpha.64",
->>>>>>> 96f6276d
     "@storybook/client-api": "6.5.0-alpha.64",
     "@storybook/core": "6.5.0-alpha.64",
     "@storybook/core-common": "6.5.0-alpha.64",
     "@storybook/csf": "0.0.2--canary.7c6c115.0",
-<<<<<<< HEAD
     "@storybook/manager-api": "6.5.0-alpha.64",
-=======
->>>>>>> 96f6276d
     "@storybook/node-logger": "6.5.0-alpha.64",
     "@storybook/preview-web": "6.5.0-alpha.64",
     "@storybook/store": "6.5.0-alpha.64",
