--- conflicted
+++ resolved
@@ -1,10 +1,6 @@
 {
   "name": "@storybook/polymer",
-<<<<<<< HEAD
   "version": "5.2.0-alpha.17",
-=======
-  "version": "5.1.0-rc.1",
->>>>>>> 638c48ed
   "description": "Storybook for Polymer: Develop Polymer components in isolation with Hot Reloading.",
   "keywords": [
     "storybook"
@@ -29,11 +25,7 @@
     "prepare": "node ../../scripts/prepare.js"
   },
   "dependencies": {
-<<<<<<< HEAD
     "@storybook/core": "5.2.0-alpha.17",
-=======
-    "@storybook/core": "5.1.0-rc.1",
->>>>>>> 638c48ed
     "@webcomponents/webcomponentsjs": "^1.2.0",
     "common-tags": "^1.8.0",
     "core-js": "^3.0.1",
