{
  "name": "@storybook/ember",
<<<<<<< HEAD
  "version": "6.5.9",
=======
  "version": "6.5.10-alpha.1",
>>>>>>> 26558032
  "description": "Storybook for Ember: Develop Ember Component in isolation with Hot Reloading.",
  "homepage": "https://github.com/storybookjs/storybook/tree/main/app/ember",
  "bugs": {
    "url": "https://github.com/storybookjs/storybook/issues"
  },
  "repository": {
    "type": "git",
    "url": "https://github.com/storybookjs/storybook.git",
    "directory": "app/ember"
  },
  "funding": {
    "type": "opencollective",
    "url": "https://opencollective.com/storybook"
  },
  "license": "MIT",
  "main": "dist/cjs/client/index.js",
  "module": "dist/esm/client/index.js",
  "types": "dist/ts3.9/client/index.d.ts",
  "typesVersions": {
    "<3.8": {
      "dist/ts3.9/*": [
        "dist/ts3.4/*"
      ]
    }
  },
  "bin": {
    "build-storybook": "./bin/build.js",
    "start-storybook": "./bin/index.js",
    "storybook-server": "./bin/index.js"
  },
  "files": [
    "bin/**/*",
    "dist/**/*",
    "README.md",
    "*.js",
    "*.d.ts"
  ],
  "scripts": {
    "prepare": "node ../../scripts/prepare.js"
  },
  "dependencies": {
<<<<<<< HEAD
    "@storybook/core": "6.5.9",
    "@storybook/core-common": "6.5.9",
    "@storybook/docs-tools": "6.5.9",
    "@storybook/store": "6.5.9",
=======
    "@storybook/core": "6.5.10-alpha.1",
    "@storybook/core-common": "6.5.10-alpha.1",
    "@storybook/docs-tools": "6.5.10-alpha.1",
    "@storybook/store": "6.5.10-alpha.1",
>>>>>>> 26558032
    "core-js": "^3.8.2",
    "global": "^4.4.0",
    "react": "16.14.0",
    "react-dom": "16.14.0",
    "read-pkg-up": "^7.0.1",
    "regenerator-runtime": "^0.13.7",
    "ts-dedent": "^2.0.0"
  },
  "peerDependencies": {
    "@babel/core": "*",
    "babel-plugin-ember-modules-api-polyfill": "^2.12.0",
    "babel-plugin-htmlbars-inline-precompile": "2 || 3",
    "ember-source": "^3.16.0"
  },
  "engines": {
    "node": ">=10.13.0"
  },
  "publishConfig": {
    "access": "public"
  },
<<<<<<< HEAD
  "gitHead": "e2673f765722cbb542ef1b5cf8d533c8e746a127",
=======
  "gitHead": "b02a0ef8866c6cf8c609a32a14b4c55f513aa569",
>>>>>>> 26558032
  "sbmodern": "dist/modern/client/index.js"
}<|MERGE_RESOLUTION|>--- conflicted
+++ resolved
@@ -1,10 +1,6 @@
 {
   "name": "@storybook/ember",
-<<<<<<< HEAD
-  "version": "6.5.9",
-=======
   "version": "6.5.10-alpha.1",
->>>>>>> 26558032
   "description": "Storybook for Ember: Develop Ember Component in isolation with Hot Reloading.",
   "homepage": "https://github.com/storybookjs/storybook/tree/main/app/ember",
   "bugs": {
@@ -46,17 +42,10 @@
     "prepare": "node ../../scripts/prepare.js"
   },
   "dependencies": {
-<<<<<<< HEAD
-    "@storybook/core": "6.5.9",
-    "@storybook/core-common": "6.5.9",
-    "@storybook/docs-tools": "6.5.9",
-    "@storybook/store": "6.5.9",
-=======
     "@storybook/core": "6.5.10-alpha.1",
     "@storybook/core-common": "6.5.10-alpha.1",
     "@storybook/docs-tools": "6.5.10-alpha.1",
     "@storybook/store": "6.5.10-alpha.1",
->>>>>>> 26558032
     "core-js": "^3.8.2",
     "global": "^4.4.0",
     "react": "16.14.0",
@@ -77,10 +66,6 @@
   "publishConfig": {
     "access": "public"
   },
-<<<<<<< HEAD
-  "gitHead": "e2673f765722cbb542ef1b5cf8d533c8e746a127",
-=======
   "gitHead": "b02a0ef8866c6cf8c609a32a14b4c55f513aa569",
->>>>>>> 26558032
   "sbmodern": "dist/modern/client/index.js"
 }