--- conflicted
+++ resolved
@@ -1,10 +1,6 @@
 {
   "name": "@storybook/marko",
-<<<<<<< HEAD
-  "version": "5.2.0-beta.43",
-=======
   "version": "5.2.0-beta.46",
->>>>>>> 22deb2fe
   "description": "Storybook for Marko: Develop Marko Component in isolation with Hot Reloading.",
   "keywords": [
     "storybook"
@@ -31,13 +27,8 @@
   },
   "dependencies": {
     "@marko/webpack": "^1.2.0",
-<<<<<<< HEAD
-    "@storybook/client-logger": "5.2.0-beta.43",
-    "@storybook/core": "5.2.0-beta.43",
-=======
     "@storybook/client-logger": "5.2.0-beta.46",
     "@storybook/core": "5.2.0-beta.46",
->>>>>>> 22deb2fe
     "common-tags": "^1.8.0",
     "core-js": "^3.0.1",
     "global": "^4.3.2",
