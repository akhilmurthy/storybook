{
  "name": "@storybook/aurelia",
  "version": "6.1.0-alpha.4",
  "description": "Storybook for Aurelia: Develop Aurelia Components in isolation with Hot Reloading.",
  "keywords": [
    "storybook"
  ],
  "homepage": "https://github.com/storybookjs/storybook/tree/master/app/aurelia",
  "bugs": {
    "url": "https://github.com/storybookjs/storybook/issues"
  },
  "repository": {
    "type": "git",
    "url": "https://github.com/storybookjs/storybook.git",
    "directory": "app/aurelia"
  },
  "license": "MIT",
  "main": "dist/client/index.js",
  "types": "dist/client/index.d.ts",
  "bin": {
    "build-storybook": "./bin/build.js",
    "start-storybook": "./bin/index.js",
    "storybook-server": "./bin/index.js"
  },
  "scripts": {
    "prepare": "node ../../scripts/prepare.js"
  },
  "dependencies": {
<<<<<<< HEAD
    "@aurelia/webpack-loader": "^0.7.0",
    "@storybook/addon-knobs": "6.1.0-alpha.3",
    "@storybook/addons": "6.1.0-alpha.3",
    "@storybook/core": "6.1.0-alpha.3",
    "@storybook/node-logger": "6.1.0-alpha.3",
=======
    "@storybook/addon-knobs": "6.1.0-alpha.4",
    "@storybook/addons": "6.1.0-alpha.4",
    "@storybook/core": "6.1.0-alpha.4",
    "@storybook/node-logger": "6.1.0-alpha.4",
>>>>>>> cf7c1c33
    "fork-ts-checker-webpack-plugin": "^4.0.3",
    "global": "^4.3.2",
    "ts-loader": "^6.0.1",
    "url-loader": "^4.1.0",
    "webpack": "^4.33.0"
  },
  "devDependencies": {
    "@types/node": "^14.0.10",
    "@types/webpack-env": "^1.15.1",
    "css-loader": "^3.0.0",
    "file-loader": "^4.2.0",
    "html-webpack-plugin": "^3.0.0",
    "htmlhint": "^0.11.0",
    "node-sass": "^4.12.0",
    "rimraf": "^3.0.2",
    "sass-loader": "^8.0.0",
    "style-loader": "^0.23.0",
    "typescript": "latest",
    "webpack": "^4.33.0"
  },
  "peerDependencies": {
    "aurelia": "dev"
  },
  "publishConfig": {
    "access": "public"
  },
  "gitHead": "d053c5c0c37db26f06fbec7f3ae3afd698fdac54"
}<|MERGE_RESOLUTION|>--- conflicted
+++ resolved
@@ -26,18 +26,11 @@
     "prepare": "node ../../scripts/prepare.js"
   },
   "dependencies": {
-<<<<<<< HEAD
     "@aurelia/webpack-loader": "^0.7.0",
-    "@storybook/addon-knobs": "6.1.0-alpha.3",
-    "@storybook/addons": "6.1.0-alpha.3",
-    "@storybook/core": "6.1.0-alpha.3",
-    "@storybook/node-logger": "6.1.0-alpha.3",
-=======
     "@storybook/addon-knobs": "6.1.0-alpha.4",
     "@storybook/addons": "6.1.0-alpha.4",
     "@storybook/core": "6.1.0-alpha.4",
     "@storybook/node-logger": "6.1.0-alpha.4",
->>>>>>> cf7c1c33
     "fork-ts-checker-webpack-plugin": "^4.0.3",
     "global": "^4.3.2",
     "ts-loader": "^6.0.1",
