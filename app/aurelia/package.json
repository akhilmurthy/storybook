--- conflicted
+++ resolved
@@ -38,14 +38,9 @@
     "@storybook/addon-knobs": "6.2.0-alpha.25",
     "@storybook/addons": "6.2.0-alpha.25",
     "@storybook/core": "6.2.0-alpha.25",
-<<<<<<< HEAD
     "@storybook/core-common": "6.2.0-alpha.25",
     "@storybook/node-logger": "6.2.0-alpha.25",
     "fork-ts-checker-webpack-plugin": "^6.0.4",
-=======
-    "@storybook/node-logger": "6.2.0-alpha.25",
-    "fork-ts-checker-webpack-plugin": "^4.1.6",
->>>>>>> 2fd216bd
     "global": "^4.4.0",
     "react": "16.14.0",
     "react-dom": "16.14.0",
@@ -75,9 +70,5 @@
   "publishConfig": {
     "access": "public"
   },
-<<<<<<< HEAD
-  "gitHead": "20db16edcd0c76c54f0d80970a288ec94ebd19e6"
-=======
   "gitHead": "d4ff49b2dee7c5a3c50e992832bd0ae4d3e52e41"
->>>>>>> 2fd216bd
 }