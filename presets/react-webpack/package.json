--- conflicted
+++ resolved
@@ -42,17 +42,10 @@
   "dependencies": {
     "@babel/preset-flow": "^7.12.1",
     "@babel/preset-react": "^7.12.10",
-<<<<<<< HEAD
     "@pmmmwh/react-refresh-webpack-plugin": "^0.5.5",
-    "@storybook/core-common": "6.5.0-alpha.64",
-    "@storybook/docs-tools": "6.5.0-alpha.64",
-    "@storybook/node-logger": "6.5.0-alpha.64",
-=======
-    "@pmmmwh/react-refresh-webpack-plugin": "^0.5.3",
     "@storybook/core-common": "6.5.0-beta.0",
     "@storybook/docs-tools": "6.5.0-beta.0",
     "@storybook/node-logger": "6.5.0-beta.0",
->>>>>>> 7e222026
     "@storybook/react-docgen-typescript-plugin": "1.0.2-canary.6.9d540b91e815f8fc2f8829189deb00553559ff63.0",
     "@storybook/renderer-react": "6.5.0-beta.0",
     "@storybook/semver": "^7.3.2",
@@ -90,6 +83,6 @@
   "publishConfig": {
     "access": "public"
   },
-  "gitHead": "7417a230d67b54d65caedcfb584f924b879ac9f5",
+  "gitHead": "b2e85f3599c043815b18bbfc5ca563bf1c6e4add",
   "sbmodern": "dist/modern/client/index.js"
 }