{
  "name": "@storybook/preset-web-components-webpack",
  "version": "6.5.0-beta.4",
  "description": "Storybook for web-components: View web components snippets in isolation with Hot Reloading.",
  "keywords": [
    "lit-html",
    "storybook",
    "web-components"
  ],
  "homepage": "https://github.com/storybookjs/storybook/tree/main/presets/web-components-webpack",
  "bugs": {
    "url": "https://github.com/storybookjs/storybook/issues"
  },
  "repository": {
    "type": "git",
    "url": "https://github.com/storybookjs/storybook.git",
    "directory": "presets/web-components-webpack"
  },
  "funding": {
    "type": "opencollective",
    "url": "https://opencollective.com/storybook"
  },
  "license": "MIT",
  "main": "dist/cjs/preset.js",
  "module": "dist/esm/preset.js",
  "types": "dist/ts3.9/preset.d.ts",
  "typesVersions": {
    "<3.8": {
      "dist/ts3.9/*": [
        "dist/ts3.4/*"
      ]
    }
  },
  "files": [
    "dist/**/*",
    "README.md",
    "*.js",
    "*.d.ts"
  ],
  "scripts": {
    "prepare": "node ../../scripts/prepare.js"
  },
  "dependencies": {
    "@babel/plugin-syntax-dynamic-import": "^7.8.3",
    "@babel/plugin-syntax-import-meta": "^7.10.4",
    "@babel/preset-env": "^7.12.11",
<<<<<<< HEAD
    "@storybook/webpack-tools": "6.5.0-beta.1",
=======
    "@storybook/core-common": "6.5.0-beta.4",
>>>>>>> 21d81680
    "@types/node": "^14.14.20 || ^16.0.0",
    "babel-plugin-bundled-import-meta": "^0.3.1",
    "core-js": "^3.8.2",
    "react": "16.14.0",
    "react-dom": "16.14.0",
    "regenerator-runtime": "^0.13.7"
  },
  "devDependencies": {
    "lit-html": "2.0.2"
  },
  "peerDependencies": {
    "lit-html": "^1.4.1 || ^2.0.0"
  },
  "engines": {
    "node": ">=10.13.0"
  },
  "publishConfig": {
    "access": "public"
  },
  "gitHead": "7417a230d67b54d65caedcfb584f924b879ac9f5",
  "sbmodern": "dist/modern/preset.js"
}<|MERGE_RESOLUTION|>--- conflicted
+++ resolved
@@ -44,11 +44,7 @@
     "@babel/plugin-syntax-dynamic-import": "^7.8.3",
     "@babel/plugin-syntax-import-meta": "^7.10.4",
     "@babel/preset-env": "^7.12.11",
-<<<<<<< HEAD
-    "@storybook/webpack-tools": "6.5.0-beta.1",
-=======
-    "@storybook/core-common": "6.5.0-beta.4",
->>>>>>> 21d81680
+    "@storybook/webpack-tools": "6.5.0-beta.4",
     "@types/node": "^14.14.20 || ^16.0.0",
     "babel-plugin-bundled-import-meta": "^0.3.1",
     "core-js": "^3.8.2",
