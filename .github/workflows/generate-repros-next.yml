name: Generate and push repros to the next branch

on:
  schedule:
    - cron: '2 2 */1 * *'
  workflow_dispatch:
  # To remove when the branch will be merged
  push:
    branches:
      - vite-frameworks-xyz

jobs:
  generate:
    runs-on: ubuntu-latest
    env:
      YARN_ENABLE_IMMUTABLE_INSTALLS: false
    steps:
      - uses: actions/setup-node@v2
        with:
          node-version: 14
      - uses: actions/checkout@v2
      - name: Setup git user
        run: |
          git config --global user.name "Storybook Bot"
          git config --global user.email "bot@storybook.js.org"
      - name: Install dependencies
        run: node ./scripts/check-dependencies.js
<<<<<<< HEAD
      - name: Compile Storybook libraries
        run: yarn task --task compile --start-from=auto --no-link
=======
      - name: Bootstrap Storybook libraries
        run: yarn task --task publish --start-from=auto --no-link
>>>>>>> eaf6cef6
      - name: Generate repros
        run: yarn generate-repros-next --local-registry
        working-directory: ./code
      - name: Publish repros to GitHub
        run: yarn publish-repros --remote=https://storybook-bot:${{ secrets.PAT_STORYBOOK_BOT}}@github.com/storybookjs/repro-templates-temp.git --push
        working-directory: ./code<|MERGE_RESOLUTION|>--- conflicted
+++ resolved
@@ -25,13 +25,8 @@
           git config --global user.email "bot@storybook.js.org"
       - name: Install dependencies
         run: node ./scripts/check-dependencies.js
-<<<<<<< HEAD
       - name: Compile Storybook libraries
-        run: yarn task --task compile --start-from=auto --no-link
-=======
-      - name: Bootstrap Storybook libraries
         run: yarn task --task publish --start-from=auto --no-link
->>>>>>> eaf6cef6
       - name: Generate repros
         run: yarn generate-repros-next --local-registry
         working-directory: ./code
