version: 2.1

parameters:
  workflow:
    description: Which workflow to run
    type: enum
    enum: ['normal', 'merged', 'daily', 'skipped', 'docs']
    default: 'skipped'

executors:
  sb_node_16_classic:
    parameters:
      class:
        description: The Resource class
        type: enum
        enum: ['small', 'medium', 'medium+', 'large', 'xlarge']
        default: 'small'
    working_directory: /tmp/storybook
    docker:
      - image: cimg/node:18.18.0
        environment:
          NODE_OPTIONS: --max_old_space_size=6144
    resource_class: <<parameters.class>>
  sb_node_16_browsers:
    parameters:
      class:
        description: The Resource class
        type: enum
        enum: ['small', 'medium', 'medium+', 'large', 'xlarge']
        default: 'small'
    working_directory: /tmp/storybook
    docker:
      - image: cimg/node:18.18.0-browsers
        environment:
          NODE_OPTIONS: --max_old_space_size=6144
    resource_class: <<parameters.class>>
  sb_playwright:
    parameters:
      class:
        description: The Resource class
        type: enum
        enum: ['small', 'medium', 'medium+', 'large', 'xlarge']
        default: 'small'
    working_directory: /tmp/storybook
    docker:
      - image: mcr.microsoft.com/playwright:v1.36.0-focal
        environment:
          NODE_OPTIONS: --max_old_space_size=6144
    resource_class: <<parameters.class>>

orbs:
  git-shallow-clone: guitarrapc/git-shallow-clone@2.5.0
  browser-tools: circleci/browser-tools@1.4.1
  discord: antonioned/discord@0.1.0
  codecov: codecov/codecov@3.2.4

commands:
  cancel-workflow-on-failure:
    description: 'Cancels the entire workflow in case the previous step has failed'
    steps:
      - run:
          name: Cancel current workflow
          when: on_fail
          command: |
            echo "Canceling workflow as previous step resulted in failure."
            echo "To execute all checks locally, please run yarn ci-tests"
            curl -X POST --header "Content-Type: application/json" "https://circleci.com/api/v2/workflow/${CIRCLE_WORKFLOW_ID}/cancel?circle-token=${WORKFLOW_CANCELER}"
  report-workflow-on-failure:
    description: 'Reports failures to discord'
    parameters:
      template:
        description: |
          Which template to report in discord. Applicable for parallel sandbox jobs
        type: string
        default: 'none'
    steps:
      - run:
          when: on_fail
          command: git fetch --unshallow
      - discord/status:
          only_for_branches: main,next,next-release,latest-release
          fail_only: true
          failure_message: $(yarn get-report-message << pipeline.parameters.workflow >> << parameters.template >>)
jobs:
  pretty-docs:
    executor:
      class: medium
      name: sb_node_16_classic
    steps:
      - git-shallow-clone/checkout_advanced:
          clone_options: '--depth 1 --verbose'
      - restore_cache:
          name: Restore Yarn cache
          keys:
            - prettydocs-yarn-2-cache-v7--{{ checksum "code/yarn.lock" }}--{{ checksum "scripts/yarn.lock" }}
      - run:
          name: Install
          command: |
            cd scripts
            yarn install
      - save_cache:
          name: Save Yarn cache
          key: prettydocs-yarn-2-cache-v7--{{ checksum "code/yarn.lock" }}--{{ checksum "scripts/yarn.lock" }}
          paths:
            - ~/.yarn/berry/cache
      - run:
          name: Prettier
          command: |
            cd scripts
            yarn docs:prettier:check
  build:
    executor:
      class: large
      name: sb_node_16_classic
    steps:
      - git-shallow-clone/checkout_advanced:
          clone_options: '--depth 1 --verbose'
      - restore_cache:
          name: Restore Yarn cache
          keys:
            - build-yarn-2-cache-v4--{{ checksum "code/yarn.lock" }}--{{ checksum "scripts/yarn.lock" }}
      - run:
          name: Compile
          command: |
            yarn task --task compile --start-from=auto --no-link --debug
            git diff --exit-code
      - run:
          name: Publish to Verdaccio
          command: |
            cd code
            yarn local-registry --publish
      - report-workflow-on-failure
      - save_cache:
          name: Save Yarn cache
          key: build-yarn-2-cache-v4--{{ checksum "code/yarn.lock" }}--{{ checksum "scripts/yarn.lock" }}
          paths:
            - ~/.yarn/berry/cache
      - persist_to_workspace:
          root: .
          paths:
            - code/node_modules
            - scripts/node_modules
            - code/examples
            - code/node_modules
            - code/addons
            - code/frameworks
            - code/deprecated
            - code/lib
            - code/builders
            - code/ui
            - code/renderers
            - code/presets
            - .verdaccio-cache
  lint:
    executor:
      class: large
      name: sb_node_16_classic
    steps:
      - git-shallow-clone/checkout_advanced:
          clone_options: '--depth 1 --verbose'
      - attach_workspace:
          at: .
      - run:
          name: Lint
          command: |
            cd code
            yarn lint
      - report-workflow-on-failure
      - cancel-workflow-on-failure
  check:
    executor:
      class: xlarge
      name: sb_node_16_classic
    steps:
      - git-shallow-clone/checkout_advanced:
          clone_options: '--depth 1 --verbose'
      - attach_workspace:
          at: .
      - run:
          name: Check
          command: |
            yarn task --task check --start-from=auto --no-link --debug
            git diff --exit-code
      - report-workflow-on-failure
      - cancel-workflow-on-failure
  script-checks:
    executor: sb_node_16_browsers
    steps:
      - git-shallow-clone/checkout_advanced:
          clone_options: '--depth 1 --verbose'
      - attach_workspace:
          at: .
      - run:
          name: Check parallelism count
          command: |
            cd scripts
            yarn get-template --check
      - run:
          name: Type check
          command: |
            cd scripts
            yarn check
      - run:
          name: Run tests
          command: |
            cd scripts
            yarn test --coverage --ci
      - store_test_results:
          path: scripts/junit.xml
      - report-workflow-on-failure
      - cancel-workflow-on-failure
  unit-tests:
    executor:
      class: xlarge
      name: sb_node_16_browsers
    steps:
      - git-shallow-clone/checkout_advanced:
          clone_options: '--depth 1 --verbose'
      - attach_workspace:
          at: .
      - run:
          name: Test
          command: |
            cd code
            yarn test --coverage --ci --maxWorkers=6
      - store_test_results:
          path: code/junit.xml
      - persist_to_workspace:
          root: .
          paths:
            - code/coverage
      - report-workflow-on-failure
      - cancel-workflow-on-failure
  coverage:
    executor:
      class: small
      name: sb_node_16_browsers
    steps:
      - git-shallow-clone/checkout_advanced:
          clone_options: '--depth 1 --verbose'
      - attach_workspace:
          at: .
      - codecov/upload
      - report-workflow-on-failure
  chromatic-internal-storybooks:
    executor:
      class: medium+
      name: sb_node_16_browsers
    environment:
      NODE_OPTIONS: --max_old_space_size=6144
    steps:
      # switched this to the CircleCI helper to get the full git history for TurboSnap
      - checkout
      - attach_workspace:
          at: .
      - run:
          name: Running Chromatic
          command: |
            cd code
            yarn storybook:ui:chromatic
            yarn storybook:blocks:chromatic
      - report-workflow-on-failure
      - store_test_results:
          path: test-results
  ## new workflow
  create-sandboxes:
    parameters:
      parallelism:
        type: integer
    executor:
      class: medium
      name: sb_node_16_browsers
    parallelism: << parameters.parallelism >>
    steps:
      - git-shallow-clone/checkout_advanced:
          clone_options: '--depth 1 --verbose'
      - attach_workspace:
          at: .
      - run:
          name: Creating Sandboxes
          command: yarn task --task sandbox --template $(yarn get-template --cadence << pipeline.parameters.workflow >> --task sandbox) --no-link --start-from=never --junit
      - report-workflow-on-failure:
          template: $(yarn get-template --cadence << pipeline.parameters.workflow >> --task sandbox)
      - persist_to_workspace:
          root: .
          paths:
            - sandbox
      - store_test_results:
          path: test-results
  smoke-test-sandboxes:
    parameters:
      parallelism:
        type: integer
    executor:
      class: medium
      name: sb_node_16_browsers
    parallelism: << parameters.parallelism >>
    steps:
      - git-shallow-clone/checkout_advanced:
          clone_options: '--depth 1 --verbose'
      - attach_workspace:
          at: .
      - run:
          name: Smoke Testing Sandboxes
          command: yarn task --task smoke-test --template $(yarn get-template --cadence << pipeline.parameters.workflow >> --task smoke-test) --no-link --start-from=never --junit
      - report-workflow-on-failure:
          template: $(yarn get-template --cadence << pipeline.parameters.workflow >> --task smoke-test)
      - store_test_results:
          path: test-results
  build-sandboxes:
    parameters:
      parallelism:
        type: integer
    executor:
      class: large
      name: sb_node_16_browsers
    parallelism: << parameters.parallelism >>
    steps:
      - git-shallow-clone/checkout_advanced:
          clone_options: '--depth 1 --verbose'
      - attach_workspace:
          at: .
      - run:
          name: Starting Event Collector
          command: node --loader esbuild-register/loader -r esbuild-register ./event-log-collector.ts
          working_directory: scripts
          background: true
      - run:
          name: Building Sandboxes
          command: yarn task --task build --template $(yarn get-template --cadence << pipeline.parameters.workflow >> --task build) --no-link --start-from=never --junit
      - run:
          name: Verifying Telemetry
          command: |
            TEMPLATE=$(yarn get-template --cadence << pipeline.parameters.workflow >> --task build)
            if [[ $TEMPLATE != bench/* ]]
            then
              node --loader esbuild-register/loader -r esbuild-register ./event-log-checker build $TEMPLATE
            fi
          working_directory: scripts
      - report-workflow-on-failure:
          template: $(yarn get-template --cadence << pipeline.parameters.workflow >> --task build)
      - store_test_results:
          path: test-results
      - persist_to_workspace:
          root: .
          paths:
            - sandbox/*/bench/*.json
            - sandbox/*/storybook-static
  test-runner-production:
    parameters:
      parallelism:
        type: integer
    executor:
      class: medium
      name: sb_playwright
    parallelism: << parameters.parallelism >>
    steps:
      - git-shallow-clone/checkout_advanced:
          clone_options: '--depth 1 --verbose'
      - attach_workspace:
          at: .
      - run:
          name: Running Test Runner
          command: yarn task --task test-runner --template $(yarn get-template --cadence << pipeline.parameters.workflow >> --task test-runner) --no-link --start-from=never --junit
      - report-workflow-on-failure:
          template: $(yarn get-template --cadence << pipeline.parameters.workflow >> --task test-runner)
      - store_test_results:
          path: test-results
  test-runner-dev:
    parameters:
      parallelism:
        type: integer
    executor:
      class: large
      name: sb_playwright
    parallelism: << parameters.parallelism >>
    steps:
      - git-shallow-clone/checkout_advanced:
          clone_options: '--depth 1 --verbose'
      - attach_workspace:
          at: .
      - run:
          name: Running Test Runner in Dev mode
          command: yarn task --task test-runner-dev --template $(yarn get-template --cadence << pipeline.parameters.workflow >> --task test-runner-dev) --no-link --start-from=never --junit
      - report-workflow-on-failure:
          template: $(yarn get-template --cadence << pipeline.parameters.workflow >> --task test-runner-dev)
      - store_test_results:
          path: test-results
  chromatic-sandboxes:
    parameters:
      parallelism:
        type: integer
    executor:
      class: medium
      name: sb_node_16_browsers
    parallelism: << parameters.parallelism >>
    steps:
      - checkout
      - attach_workspace:
          at: .
      - run:
          name: Running Chromatic
          command: yarn task --task chromatic --template $(yarn get-template --cadence << pipeline.parameters.workflow >> --task chromatic) --no-link --start-from=never --junit
      - report-workflow-on-failure:
          template: $(yarn get-template --cadence << pipeline.parameters.workflow >> --task chromatic)
      - store_test_results:
          path: test-results
  e2e-production:
    parameters:
      parallelism:
        type: integer
    executor:
      class: medium
      name: sb_playwright
    parallelism: << parameters.parallelism >>
    steps:
      - git-shallow-clone/checkout_advanced:
          clone_options: '--depth 1 --verbose'
      - attach_workspace:
          at: .
      - run:
          name: Running E2E Tests
          command: yarn task --task e2e-tests --template $(yarn get-template --cadence << pipeline.parameters.workflow >> --task e2e-tests) --no-link --start-from=never --junit
      - report-workflow-on-failure:
          template: $(yarn get-template --cadence << pipeline.parameters.workflow >> --task e2e-tests)
      - store_test_results:
          path: test-results
      - store_artifacts: # this is where playwright puts more complex stuff
          path: code/playwright-results/
          destination: playwright
  e2e-dev:
    parameters:
      parallelism:
        type: integer
    executor:
      class: medium
      name: sb_playwright
    parallelism: << parameters.parallelism >>
    steps:
      - git-shallow-clone/checkout_advanced:
          clone_options: '--depth 1 --verbose'
      - attach_workspace:
          at: .
      - run:
          name: Running E2E Tests
          command: yarn task --task e2e-tests-dev --template $(yarn get-template --cadence << pipeline.parameters.workflow >> --task e2e-tests-dev) --no-link --start-from=never --junit
      - report-workflow-on-failure:
          template: $(yarn get-template --cadence << pipeline.parameters.workflow >> --task e2e-tests-dev)
      - store_test_results:
          path: test-results
      - store_artifacts: # this is where playwright puts more complex stuff
          path: code/playwright-results/
          destination: playwright
  bench:
    parameters:
      parallelism:
        type: integer
    executor:
      class: medium
      name: sb_playwright
    parallelism: << parameters.parallelism >>
    steps:
      - git-shallow-clone/checkout_advanced:
          clone_options: '--depth 1 --verbose'
      - attach_workspace:
          at: .
      - run:
          name: Running Bench
          command: yarn task --task bench --template $(yarn get-template --cadence << pipeline.parameters.workflow >> --task bench) --no-link --start-from=never --junit
      - run:
          name: Uploading results
          command: yarn upload-bench $(yarn get-template --cadence << pipeline.parameters.workflow >> --task bench)
      - report-workflow-on-failure:
          template: $(yarn get-template --cadence << pipeline.parameters.workflow >> --task bench)

workflows:
  docs:
    when:
      equal: [docs, << pipeline.parameters.workflow >>]
    jobs:
      - pretty-docs
  normal:
    when:
      equal: [normal, << pipeline.parameters.workflow >>]
    jobs:
      - pretty-docs
      - build
      - lint:
          requires:
            - build
      - check:
          requires:
            - build
      - unit-tests:
          requires:
            - build
      - script-checks:
          requires:
            - build
      - chromatic-internal-storybooks:
          requires:
            - build
      - coverage:
          requires:
            - unit-tests
      - create-sandboxes:
          parallelism: 14
          requires:
            - build
      - build-sandboxes:
          parallelism: 14
          requires:
            - create-sandboxes
      - chromatic-sandboxes:
          parallelism: 11
          requires:
            - build-sandboxes
      - e2e-production:
          parallelism: 9
          requires:
            - build-sandboxes
      - e2e-dev:
          parallelism: 2
          requires:
            - create-sandboxes
      - test-runner-production:
          parallelism: 9
          requires:
            - build-sandboxes
      - bench:
          parallelism: 5
          requires:
            - build-sandboxes
      # TODO: reenable once we find out the source of flakyness
      # - test-runner-dev:
      #     requires:
      #       - create-sandboxes
  merged:
    when:
      equal: [merged, << pipeline.parameters.workflow >>]
    jobs:
      - pretty-docs
      - build
      - lint:
          requires:
            - build
      - check:
          requires:
            - build
      - unit-tests:
          requires:
            - build
      - script-checks:
          requires:
            - build
      - chromatic-internal-storybooks:
          requires:
            - build
      - coverage:
          requires:
            - unit-tests
      - create-sandboxes:
          parallelism: 21
          requires:
            - build
      - build-sandboxes:
          parallelism: 21
          requires:
            - create-sandboxes
      - chromatic-sandboxes:
          parallelism: 18
          requires:
            - build-sandboxes
      - e2e-production:
          parallelism: 16
          requires:
            - build-sandboxes
      - e2e-dev:
          parallelism: 2
          requires:
            - create-sandboxes
      - test-runner-production:
          parallelism: 16
          requires:
            - build-sandboxes
      - bench:
          parallelism: 5
          requires:
            - build-sandboxes
      # TODO: reenable once we find out the source of flakyness
      # - test-runner-dev:
      #     parallelism: 4
      #     requires:
      #       - create-sandboxes
  daily:
    when:
      equal: [daily, << pipeline.parameters.workflow >>]
    jobs:
      - pretty-docs
      - build
      - lint:
          requires:
            - build
      - check:
          requires:
            - build
      - unit-tests:
          requires:
            - build
      - script-checks:
          requires:
            - build
      - chromatic-internal-storybooks:
          requires:
            - build
      - create-sandboxes:
<<<<<<< HEAD
          parallelism: 37
=======
          parallelism: 35
>>>>>>> dfb4aac1
          requires:
            - build
      # - smoke-test-sandboxes: # disabled for now
      #     requires:
      #       - create-sandboxes
      - build-sandboxes:
<<<<<<< HEAD
          parallelism: 37
          requires:
            - create-sandboxes
      - chromatic-sandboxes:
          parallelism: 34
          requires:
            - build-sandboxes
      - e2e-production:
          parallelism: 32
=======
          parallelism: 35
          requires:
            - create-sandboxes
      - chromatic-sandboxes:
          parallelism: 32
          requires:
            - build-sandboxes
      - e2e-production:
          parallelism: 30
>>>>>>> dfb4aac1
          requires:
            - build-sandboxes
      - e2e-dev:
          parallelism: 2
          requires:
            - create-sandboxes
      - test-runner-production:
<<<<<<< HEAD
          parallelism: 32
=======
          parallelism: 30
>>>>>>> dfb4aac1
          requires:
            - build-sandboxes
      # TODO: reenable once we find out the source of flakyness
      # - test-runner-dev:
      #     parallelism: 4
      #     requires:
      #       - create-sandboxes<|MERGE_RESOLUTION|>--- conflicted
+++ resolved
@@ -614,38 +614,22 @@
           requires:
             - build
       - create-sandboxes:
-<<<<<<< HEAD
-          parallelism: 37
-=======
-          parallelism: 35
->>>>>>> dfb4aac1
+          parallelism: 36
           requires:
             - build
       # - smoke-test-sandboxes: # disabled for now
       #     requires:
       #       - create-sandboxes
       - build-sandboxes:
-<<<<<<< HEAD
-          parallelism: 37
+          parallelism: 36
           requires:
             - create-sandboxes
       - chromatic-sandboxes:
-          parallelism: 34
+          parallelism: 33
           requires:
             - build-sandboxes
       - e2e-production:
-          parallelism: 32
-=======
-          parallelism: 35
-          requires:
-            - create-sandboxes
-      - chromatic-sandboxes:
-          parallelism: 32
-          requires:
-            - build-sandboxes
-      - e2e-production:
-          parallelism: 30
->>>>>>> dfb4aac1
+          parallelism: 31
           requires:
             - build-sandboxes
       - e2e-dev:
@@ -653,11 +637,7 @@
           requires:
             - create-sandboxes
       - test-runner-production:
-<<<<<<< HEAD
-          parallelism: 32
-=======
-          parallelism: 30
->>>>>>> dfb4aac1
+          parallelism: 31
           requires:
             - build-sandboxes
       # TODO: reenable once we find out the source of flakyness
