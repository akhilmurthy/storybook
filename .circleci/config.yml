--- conflicted
+++ resolved
@@ -316,12 +316,7 @@
           at: .
       - run:
           name: Creating Sandboxes
-<<<<<<< HEAD
-          command: yarn task --task sandbox --template $(yarn get-template ci) --no-link --start-from=never --junit
-=======
-          command: yarn task --task create --template $(yarn get-template ci create) --force --no-before --junit
-          working_directory: code
->>>>>>> 01064b7b
+          command: yarn task --task sandbox --template $(yarn get-template ci create) --no-link --start-from=never --junit
       - persist_to_workspace:
           root: .
           paths:
@@ -340,12 +335,7 @@
           at: .
       - run:
           name: Smoke Testing Sandboxes
-<<<<<<< HEAD
-          command: yarn task --task smoke-test --template $(yarn get-template ci) --no-link --start-from=never --junit
-=======
-          command: yarn task --task smoke-test --template $(yarn get-template ci smoke-test) --force --no-before --junit
-          working_directory: code
->>>>>>> 01064b7b
+          command: yarn task --task smoke-test --template $(yarn get-template ci smoke-test) --no-link --start-from=never --junit
       - store_test_results:
           path: test-results
   build-sandboxes:
@@ -360,12 +350,7 @@
           at: .
       - run:
           name: Building Sandboxes
-<<<<<<< HEAD
-          command: yarn task --task build --template $(yarn get-template ci) --no-link --start-from=never --junit
-=======
-          command: yarn task --task build --template $(yarn get-template ci build) --force --no-before --junit
-          working_directory: code
->>>>>>> 01064b7b
+          command: yarn task --task build --template $(yarn get-template ci build) --no-link --start-from=never --junit
       - store_test_results:
           path: test-results
       - persist_to_workspace:
@@ -384,12 +369,7 @@
           at: .
       - run:
           name: Running Test Runner
-<<<<<<< HEAD
-          command: yarn task --task test-runner --template $(yarn get-template ci) --no-link --start-from=never --junit
-=======
-          command: yarn task --task test-runner --template $(yarn get-template ci test-runner) --force --no-before --junit
-          working_directory: code
->>>>>>> 01064b7b
+          command: yarn task --task test-runner --template $(yarn get-template ci test-runner) --no-link --start-from=never --junit
       - store_test_results:
           path: test-results
   chromatic-sandboxes:
@@ -404,12 +384,7 @@
           at: .
       - run:
           name: Running Chromatic
-<<<<<<< HEAD
-          command: yarn task --task chromatic --template $(yarn get-template ci) --no-link --start-from=never --junit
-=======
-          command: yarn task --task chromatic --template $(yarn get-template ci chromatic) --force --no-before --junit
-          working_directory: code
->>>>>>> 01064b7b
+          command: yarn task --task chromatic --template $(yarn get-template ci chromatic) --no-link --start-from=never --junit
       - store_test_results:
           path: test-results
   e2e-sandboxes:
@@ -424,12 +399,7 @@
           at: .
       - run:
           name: Running E2E Tests
-<<<<<<< HEAD
-          command: yarn task --task e2e-tests --template $(yarn get-template ci) --no-link --start-from=never --junit
-=======
-          command: yarn task --task e2e-tests --template $(yarn get-template ci e2e-tests) --force --no-before --junit
-          working_directory: code
->>>>>>> 01064b7b
+          command: yarn task --task e2e-tests --template $(yarn get-template ci e2e-tests) --no-link --start-from=never --junit
       - store_test_results:
           path: test-results
       - store_artifacts: # this is where playwright puts more complex stuff
