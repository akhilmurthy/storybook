--- conflicted
+++ resolved
@@ -555,19 +555,11 @@
           requires:
             - unit-tests
       - create-sandboxes:
-<<<<<<< HEAD
-          parallelism: 19
-          requires:
-            - build
-      - build-sandboxes:
-          parallelism: 19
-=======
           parallelism: 23
           requires:
             - build
       - build-sandboxes:
           parallelism: 23
->>>>>>> e437742a
           requires:
             - create-sandboxes
       - chromatic-sandboxes:
@@ -617,22 +609,14 @@
           requires:
             - build
       - create-sandboxes:
-<<<<<<< HEAD
-          parallelism: 34
-=======
           parallelism: 38
->>>>>>> e437742a
           requires:
             - build
       # - smoke-test-sandboxes: # disabled for now
       #     requires:
       #       - create-sandboxes
       - build-sandboxes:
-<<<<<<< HEAD
-          parallelism: 34
-=======
           parallelism: 38
->>>>>>> e437742a
           requires:
             - create-sandboxes
       - chromatic-sandboxes:
@@ -655,4 +639,4 @@
       # - test-runner-dev:
       #     parallelism: 4
       #     requires:
-      #       - create-sandboxes
+      #       - create-sandboxes