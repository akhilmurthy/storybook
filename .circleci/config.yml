version: 2.1

executors:
  sb_node_14_classic:
    parameters:
      class:
        description: The Resource class
        type: enum
        enum: ['small', 'medium', 'medium+', 'large', 'xlarge']
        default: 'medium'
    working_directory: /tmp/storybook
    docker:
      - image: cimg/node:14.19
        environment:
          NODE_OPTIONS: --max_old_space_size=3076
    resource_class: <<parameters.class>>
  sb_node_14_browsers:
    parameters:
      class:
        description: The Resource class
        type: enum
        enum: ['small', 'medium', 'medium+', 'large', 'xlarge']
        default: 'medium'
    working_directory: /tmp/storybook
    docker:
      - image: cimg/node:14.19-browsers
        environment:
          NODE_OPTIONS: --max_old_space_size=3076
    resource_class: <<parameters.class>>
  sb_playwright:
    parameters:
      class:
        description: The Resource class
        type: enum
        enum: ['small', 'medium', 'medium+', 'large', 'xlarge']
        default: 'medium'
    working_directory: /tmp/storybook
    docker:
      - image: mcr.microsoft.com/playwright:v1.27.0-focal
        environment:
          NODE_OPTIONS: --max_old_space_size=3076
    resource_class: <<parameters.class>>

orbs:
  git-shallow-clone: guitarrapc/git-shallow-clone@2.0.3
  browser-tools: circleci/browser-tools@1.4.0

commands:
  ensure-pr-is-labeled-with:
    description: 'A command looking for the labels set on the PR associated to this workflow and checking it contains the label given as parameter'
    parameters:
      label:
        type: string
    steps:
      - run:
          name: Check if PR is labeled with "<< parameters.label >>"
          command: |
            apt-get -y install jq

            PR_NUMBER=$(echo "$CIRCLE_PULL_REQUEST" | sed "s/.*\/pull\///")
            echo "PR_NUMBER: $PR_NUMBER"

            API_GITHUB="https://api.github.com/repos/$CIRCLE_PROJECT_USERNAME/$CIRCLE_PROJECT_REPONAME"
            PR_REQUEST_URL="$API_GITHUB/pulls/$PR_NUMBER"
            PR_RESPONSE=$(curl -H "Authorization: token $GITHUB_TOKEN_STORYBOOK_BOT_READ_REPO" "$PR_REQUEST_URL")


            if [ $(echo $PR_RESPONSE | jq '.labels | map(select(.name == "<< parameters.label >>")) | length') -ge 1 ] ||
               ( [ $(echo $PR_RESPONSE | jq '.labels | length') -ge 1 ] && [ "<< parameters.label >>" == "*" ])
            then
              echo "🚀 The PR is labelled with '<< parameters.label >>', job will continue!"
            else
              echo "🏁 The PR isn't labelled with '<< parameters.label >>' so this job will end at the current step."
              circleci-agent step halt
            fi

jobs:
  build:
    executor:
      class: xlarge
      name: sb_node_14_classic
    steps:
      - git-shallow-clone/checkout_advanced:
          clone_options: '--depth 1 --verbose'
      - restore_cache:
          name: Restore Yarn cache
          keys:
            - build-yarn-2-cache-v4--{{ checksum "code/yarn.lock" }}--{{ checksum "scripts/yarn.lock" }}
      - run:
          name: Compile
          command: |
            yarn task --task compile --start-from=auto --no-link --debug
            git diff --exit-code
      - save_cache:
          name: Save Yarn cache
          key: build-yarn-2-cache-v4--{{ checksum "code/yarn.lock" }}--{{ checksum "scripts/yarn.lock" }}
          paths:
            - ~/.yarn/berry/cache
      - persist_to_workspace:
          root: .
          paths:
            - code/node_modules
            - scripts/node_modules
            - code/examples
            - code/node_modules
            - code/addons
            - code/frameworks
            - code/lib
            - code/renderers
            - code/presets
  chromatic:
    executor: sb_node_14_browsers
    parallelism: 15
    steps:
      # Keep using default checkout because Chromatic needs some git history to work properly
      - checkout
      - attach_workspace:
          at: .
      - run:
          name: chromatic
          command: |
            cd code
            yarn run-chromatics
  examples:
    executor:
      class: medium+
      name: sb_node_14_browsers
<<<<<<< HEAD
    parallelism: 11
=======
    parallelism: 7
>>>>>>> c49de7d5
    steps:
      - git-shallow-clone/checkout_advanced:
          clone_options: '--depth 1 --verbose'
      - attach_workspace:
          at: .
      - run:
          name: examples
          command: |
            cd code
            yarn build-storybooks --all
      - persist_to_workspace:
          root: .
          paths:
            - code/built-storybooks
  publish:
    executor:
      class: medium
      name: sb_node_14_classic
    steps:
      - git-shallow-clone/checkout_advanced:
          clone_options: '--depth 1 --verbose'
      - attach_workspace:
          at: .
      - run:
          name: running local registry
          command: |
            cd code
            yarn local-registry --publish
      - persist_to_workspace:
          root: .
          paths:
            - .verdaccio-cache
  # NOTE: this currently tests each story in docs mode, which doesn't make sense any more as stories
  #   can no longer run in docs mode. Instead we should probably change the test runner to test each
  #   docs entry if you run it in `VIEW_MODE=docs`
  # e2e-tests-sb-docs:
  #   executor:
  #     class: large
  #     name: sb_cypress_8_node_14
  #   parallelism: 8
  #   steps:
  #     - git-shallow-clone/checkout_advanced:
  #         clone_options: '--depth 1 --verbose'
  #     - attach_workspace:
  #         at: .
  #     - run:
  #         name: Running local registry
  #         command: yarn local-registry --port 6001 --open
  #         background: true
  #     - run:
  #         name: Wait for registry
  #         command: yarn wait-on http://localhost:6001
  #     - run:
  #         name: Run smoke tests
  #         command: yarn test:e2e-framework angular_modern_inline_rendering --test-runner --docs-mode
  #         no_output_timeout: 5m
  cra-bench:
    executor:
      class: medium+
      name: sb_playwright
    working_directory: /tmp/storybook
    steps:
      - git-shallow-clone/checkout_advanced:
          clone_options: '--depth 1 --verbose'
      - attach_workspace:
          at: .
      - run:
          name: Running local registry
          command: |
            cd code
            yarn local-registry --port 6001 --open
          background: true
      - run:
          name: Wait for registry
          command: |
            cd code
            yarn wait-on http://localhost:6001
      - run:
          name: set up cra repro, skip tests
          command: |
            cd code
            node ./lib/cli/bin/index.js repro -t cra --e2e ../../cra-bench
      - run:
          name: Run @storybook/bench on repro
          command: |
            cd ../cra-bench
            npx -p @storybook/bench@1.0.0--canary.12.7cccdee.0 sb-bench 'echo noop' --label cra
      - run:
          name: prep artifacts
          when: always
          command: tar cvzf /tmp/sb-bench.tar.gz ../cra-bench
      - store_artifacts:
          path: /tmp/sb-bench.tar.gz
          destination: sb-bench.tar.gz
  smoke-tests:
    executor:
      class: medium+
      name: sb_node_14_browsers
    environment:
      # Disable ESLint when running smoke tests to improve perf + As of CRA 4.0.3, CRA kitchen sinks are throwing
      # because of some ESLint warnings, related to: https://github.com/facebook/create-react-app/pull/10590
      DISABLE_ESLINT_PLUGIN: 'true'
    parallelism: 16
    steps:
      - git-shallow-clone/checkout_advanced:
          clone_options: '--depth 1 --verbose'
      - attach_workspace:
          at: .
      - run:
          name: smoke tests
          command: |
            cd code
            yarn smoketest-storybooks --all
  lint:
    executor:
      class: medium
      name: sb_node_14_classic
    steps:
      - git-shallow-clone/checkout_advanced:
          clone_options: '--depth 1 --verbose'
      - attach_workspace:
          at: .
      - run:
          name: Lint
          command: |
            cd code
            yarn lint
  script-unit-tests:
    executor: sb_node_14_browsers
    steps:
      - git-shallow-clone/checkout_advanced:
          clone_options: '--depth 1 --verbose'
      - attach_workspace:
          at: .
      - run:
          name: Test
          command: |
            cd scripts
            yarn test --coverage --runInBand --ci
      - store_test_results:
          path: scripts/junit.xml
  unit-tests:
    executor: sb_node_14_browsers
    steps:
      - git-shallow-clone/checkout_advanced:
          clone_options: '--depth 1 --verbose'
      - attach_workspace:
          at: .
      - run:
          name: Test
          command: |
            cd code
            yarn test --coverage --runInBand --ci
      - store_test_results:
          path: code/junit.xml
      - persist_to_workspace:
          root: .
          paths:
            - code/coverage
  coverage:
    executor:
      class: small
      name: sb_node_14_browsers
    steps:
      - git-shallow-clone/checkout_advanced:
          clone_options: '--depth 1 --verbose'
      - attach_workspace:
          at: .
      - run:
          name: Upload coverage
          command: |
            cd code
            yarn coverage

  ## new workflow
  create-sandboxes:
    executor:
      class: medium+
      name: sb_node_14_browsers
    parallelism: 16
    steps:
      - git-shallow-clone/checkout_advanced:
          clone_options: '--depth 1 --verbose'
      - attach_workspace:
          at: .
      - run:
          name: Creating Sandboxes
          command: yarn task --task sandbox --template $(yarn get-template ci create) --no-link --start-from=never --junit
      - persist_to_workspace:
          root: .
          paths:
            - sandbox
      - store_test_results:
          path: test-results
  smoke-test-sandboxes:
    executor:
      class: medium+
      name: sb_node_14_browsers
    parallelism: 15
    steps:
      - git-shallow-clone/checkout_advanced:
          clone_options: '--depth 1 --verbose'
      - attach_workspace:
          at: .
      - run:
          name: Smoke Testing Sandboxes
          command: yarn task --task smoke-test --template $(yarn get-template ci smoke-test) --no-link --start-from=never --junit
      - store_test_results:
          path: test-results
  build-sandboxes:
    executor:
      class: medium+
      name: sb_node_14_browsers
    parallelism: 16
    steps:
      - git-shallow-clone/checkout_advanced:
          clone_options: '--depth 1 --verbose'
      - attach_workspace:
          at: .
      - run:
          name: Building Sandboxes
          command: yarn task --task build --template $(yarn get-template ci build) --no-link --start-from=never --junit
      - store_test_results:
          path: test-results
      - persist_to_workspace:
          root: .
          paths:
            - sandbox/*/storybook-static
  test-runner-sandboxes:
    executor:
      class: medium+
      name: sb_node_14_browsers
    parallelism: 16
    steps:
      - git-shallow-clone/checkout_advanced:
          clone_options: '--depth 1 --verbose'
      - attach_workspace:
          at: .
      - run:
          name: Running Test Runner
          command: yarn task --task test-runner --template $(yarn get-template ci test-runner) --no-link --start-from=never --junit
      - store_test_results:
          path: test-results
  chromatic-sandboxes:
    executor:
      class: medium+
      name: sb_node_14_browsers
    parallelism: 16
    steps:
      - git-shallow-clone/checkout_advanced:
          clone_options: '--depth 1 --verbose'
      - attach_workspace:
          at: .
      - run:
          name: Running Chromatic
          command: yarn task --task chromatic --template $(yarn get-template ci chromatic) --no-link --start-from=never --junit
      - store_test_results:
          path: test-results
  e2e-sandboxes:
    executor:
      class: medium+
      name: sb_playwright
    parallelism: 16
    steps:
      - git-shallow-clone/checkout_advanced:
          clone_options: '--depth 1 --verbose'
      - attach_workspace:
          at: .
      - run:
          name: Running E2E Tests
          command: yarn task --task e2e-tests --template $(yarn get-template ci e2e-tests) --no-link --start-from=never --junit
      - store_test_results:
          path: test-results
      - store_artifacts: # this is where playwright puts more complex stuff
          path: code/playwright-results/
          destination: playwright

workflows:
  test:
    jobs:
      - build
      - lint:
          requires:
            - build
      - examples:
          requires:
            - build
      - smoke-tests:
          requires:
            - build
      - unit-tests:
          requires:
            - build
      - script-unit-tests:
          requires:
            - build
      - coverage:
          requires:
            - unit-tests
      - chromatic:
          requires:
            - examples
      - publish:
          requires:
            - build
      - cra-bench:
          requires:
            - publish

      ## new workflow
      - create-sandboxes:
          requires:
            - publish
      - smoke-test-sandboxes:
          requires:
            - create-sandboxes
      - build-sandboxes:
          requires:
            - create-sandboxes
      - test-runner-sandboxes:
          requires:
            - build-sandboxes
      - chromatic-sandboxes:
          requires:
            - build-sandboxes
      - e2e-sandboxes:
          requires:
            - build-sandboxes<|MERGE_RESOLUTION|>--- conflicted
+++ resolved
@@ -125,11 +125,7 @@
     executor:
       class: medium+
       name: sb_node_14_browsers
-<<<<<<< HEAD
-    parallelism: 11
-=======
-    parallelism: 7
->>>>>>> c49de7d5
+    parallelism: 6
     steps:
       - git-shallow-clone/checkout_advanced:
           clone_options: '--depth 1 --verbose'
