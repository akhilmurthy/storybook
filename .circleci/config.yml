--- conflicted
+++ resolved
@@ -324,11 +324,7 @@
     executor:
       class: medium+
       name: sb_node_14_browsers
-<<<<<<< HEAD
-    parallelism: 18
-=======
-    parallelism: 10
->>>>>>> 515ac28f
+    parallelism: 13
     steps:
       - git-shallow-clone/checkout_advanced:
           clone_options: '--depth 1 --verbose'
@@ -362,11 +358,7 @@
     executor:
       class: medium+
       name: sb_node_14_browsers
-<<<<<<< HEAD
-    parallelism: 19
-=======
-    parallelism: 14
->>>>>>> 515ac28f
+    parallelism: 17
     steps:
       - git-shallow-clone/checkout_advanced:
           clone_options: '--depth 1 --verbose'
