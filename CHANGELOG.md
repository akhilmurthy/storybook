<<<<<<< HEAD
# 3.3.0-alpha.1

2017-October-02

#### Features

-   Ability for custom storyshots testFunctions to utilise "snapshot per story file" [#1841](https://github.com/storybooks/storybook/pull/1841)
-   Viewport Addon [#1753](https://github.com/storybooks/storybook/pull/1753)
-   More detailed props table [#1485](https://github.com/storybooks/storybook/pull/1485)
-   RN: Add accessibility labels to OnDeviceUI [#1780](https://github.com/storybooks/storybook/pull/1780)
-   1699 Have Stories on each level of hierarchy [#1763](https://github.com/storybooks/storybook/pull/1763)
-   Viewport Addon [#1740](https://github.com/storybooks/storybook/pull/1740)
-   Generate snapshot per story file [#1584](https://github.com/storybooks/storybook/pull/1584)
-   addon-links: add `LinkTo` component, and `hrefTo` function [#1829](https://github.com/storybooks/storybook/pull/1829)

#### Bug Fixes

-   Addon(info) - wrap prop values in braces [#1915](https://github.com/storybooks/storybook/pull/1915)
-   Add polyfills to fix addon-actions in IE11 [#1917](https://github.com/storybooks/storybook/pull/1917)
-   Gracefully handle fatal webpack errors. [#1918](https://github.com/storybooks/storybook/pull/1918)
-   Fix polyfills loading order [#1905](https://github.com/storybooks/storybook/pull/1905)
-   CLI: Use actions in sample stories for vue + fix them in SFC_VUE template [#1867](https://github.com/storybooks/storybook/pull/1867)
-   Improve rendering of 'types' in addon-actions [#1887](https://github.com/storybooks/storybook/pull/1887)
-   Circular json can possibly hang [#1881](https://github.com/storybooks/storybook/pull/1881)
-   Use HtmlWebpackPlugin to import all assets (importing chunks in order) [#1775](https://github.com/storybooks/storybook/pull/1775)
-   Fix preview scrolling [#1782](https://github.com/storybooks/storybook/pull/1782)
-   Search box: make found options selectable with click [#1697](https://github.com/storybooks/storybook/pull/1697)
-   Fix incorrect yarn command in docs [#1758](https://github.com/storybooks/storybook/pull/1758)
-   Fix Docgen in static builds for Info [#1725](https://github.com/storybooks/storybook/pull/1725)

#### Documentation

-   React-native docs: clarify left pane [#1901](https://github.com/storybooks/storybook/pull/1901)
-   Make dependencies more deterministic [#1703](https://github.com/storybooks/storybook/pull/1703)

#### Maintenance

<details>
<summary>
19 PRs
</summary>

-   Use dependencies.io for dependencies management [#1920](https://github.com/storybooks/storybook/pull/1920)
-   Use yarn workspaces on master [#1916](https://github.com/storybooks/storybook/pull/1916)
-   Drop "Install latest yarn version" step on CI [#1910](https://github.com/storybooks/storybook/pull/1910)
-   Run `eslint --fix` on master [#1909](https://github.com/storybooks/storybook/pull/1909)
-   CLI: A more human-friendly message for undetected project types [#1825](https://github.com/storybooks/storybook/pull/1825)
-   CLI: handle promise rejections [#1826](https://github.com/storybooks/storybook/pull/1826)
-   Add tests for CLI [#1767](https://github.com/storybooks/storybook/pull/1767)
-   Yarn workspaces [#1810](https://github.com/storybooks/storybook/pull/1810)
-   Knobs: allow arrays in object knob proptypes [#1701](https://github.com/storybooks/storybook/pull/1701)
-   Deprecate confusing option names [#1692](https://github.com/storybooks/storybook/pull/1692)
-   Add config for dependencies.io [#1770](https://github.com/storybooks/storybook/pull/1770)
-   A CLI for running specific tests suites, like bootstrap CLI [#1752](https://github.com/storybooks/storybook/pull/1752)
-   Remove check for sender on channel. [#1407](https://github.com/storybooks/storybook/pull/1407)
-   Refactor CLI [#1840](https://github.com/storybooks/storybook/pull/1840)
-   Refactor knobs - no longer include all runtimes [#1832](https://github.com/storybooks/storybook/pull/1832)
-   Remove open collective notice from storybook install [#1940](https://github.com/storybooks/storybook/pull/1940)
-   Run bootstrap before linting on CI [#1934](https://github.com/storybooks/storybook/pull/1934)
-   Added addon-knobs to crna and vanilla react native. [#1636](https://github.com/storybooks/storybook/pull/1636)
-   Exit with code 1 if `start-storybook --smoke-test` fails [#1851](https://github.com/storybooks/storybook/pull/1851)

</details>

#### Dependency Upgrades

=======
# 3.2.12

2017-October-02

#### Bug Fixes

-   addon-info: wrap prop values in braces [#1915](https://github.com/storybooks/storybook/pull/1915)
-   Add polyfills to fix addon-actions in IE11 [#1917](https://github.com/storybooks/storybook/pull/1917)
-   Gracefully handle fatal webpack errors. [#1918](https://github.com/storybooks/storybook/pull/1918)
-   Fix polyfills loading order [#1905](https://github.com/storybooks/storybook/pull/1905)

#### Documentation

-   Improve documentation for react-native : clarify where left pane is [#1901](https://github.com/storybooks/storybook/pull/1901)

#### Maintenance

-   Use yarn workspaces on master [#1916](https://github.com/storybooks/storybook/pull/1916)
-   Run `eslint --fix` on master [#1909](https://github.com/storybooks/storybook/pull/1909)
-   Remove open collective notice from storybook install [#1940](https://github.com/storybooks/storybook/pull/1940)
-   Run bootstrap before linting on CI [#1934](https://github.com/storybooks/storybook/pull/1934)

#### Dependency Upgrades

<details>
<summary>
14 PRs
</summary>

-   Update raf from 3.3.2 to 3.4.0 in / [#1939](https://github.com/storybooks/storybook/pull/1939)
>>>>>>> bc2b7ce6
-   Update graphql from 0.7.2 to 0.11.6 in addons/graphql [#1930](https://github.com/storybooks/storybook/pull/1930)
-   Update react-typography from 0.15.10 to 0.16.5 [#1927](https://github.com/storybooks/storybook/pull/1927)
-   Update react-render-html from 0.1.6 to 0.5.2 in addons/comments [#1933](https://github.com/storybooks/storybook/pull/1933)
-   Update react-datetime from 2.10.2 to 2.10.3 in addons/knobs [#1931](https://github.com/storybooks/storybook/pull/1931)
-   Update typography from 0.15.12 to 0.16.6 [#1929](https://github.com/storybooks/storybook/pull/1929)
-   Update graphiql from 0.7.8 to 0.11.5 in addons/graphql [#1928](https://github.com/storybooks/storybook/pull/1928)
-   Update prettier from 1.7.2 to 1.7.3 in / [#1926](https://github.com/storybooks/storybook/pull/1926)
-   Update react-stack-grid from 0.2.2 to 0.5.0 [#1925](https://github.com/storybooks/storybook/pull/1925)
-   Update react-motion from 0.1.0 to 0.5.1 [#1924](https://github.com/storybooks/storybook/pull/1924)
-   Update eslint from 4.7.2 to 4.8.0 in / [#1923](https://github.com/storybooks/storybook/pull/1923)
-   Update chroma-js from 0.7.2 to 0.7.8 [#1922](https://github.com/storybooks/storybook/pull/1922)
<<<<<<< HEAD
-   Upgrade react & friends && UPGRADE other dependencies [#1908](https://github.com/storybooks/storybook/pull/1908)
-   Update raf from 3.3.2 to 3.4.0 in / [#1939](https://github.com/storybooks/storybook/pull/1939)

# 3.3.0-alpha.0

2017-September-06

#### Features

-   Viewport addon: simulate device sizes in preview window [#1753](https://github.com/storybooks/storybook/pull/1753)
-   CLI: Add codemod for deprecated addon-links and addon-actions from app [#1368](https://github.com/storybooks/storybook/pull/1368)
-   Info addon: More detailed props table [#1485](https://github.com/storybooks/storybook/pull/1485)
-   React native: Add accessibility labels to OnDeviceUI [#1780](https://github.com/storybooks/storybook/pull/1780)
-   Stories panel: Stories on each hierarchy level [#1763](https://github.com/storybooks/storybook/pull/1763)
-   Storyshots: Generate snapshot per story file [#1584](https://github.com/storybooks/storybook/pull/1584)
-   CLI: Add support for Vue projects using Nuxt [#1794](https://github.com/storybooks/storybook/pull/1794)

#### Bug Fixes

-   Import chunks/assets in correct order using HtmlWebpackPlugin [#1775](https://github.com/storybooks/storybook/pull/1775)
-   Fix preview scrolling [#1782](https://github.com/storybooks/storybook/pull/1782)
-   Height aligned 2 buttons in manager's header [#1769](https://github.com/storybooks/storybook/pull/1769)
-   Search box: make found options selectable with click [#1697](https://github.com/storybooks/storybook/pull/1697)
-   Info addon: Fix Docgen in static builds [#1725](https://github.com/storybooks/storybook/pull/1725)
-   Knobs: allow arrays in object knob proptypes [#1701](https://github.com/storybooks/storybook/pull/1701)

#### Documentation

-   Improve linkTo documentation [#1793](https://github.com/storybooks/storybook/pull/1793)
-   Add carbon to examples page [#1764](https://github.com/storybooks/storybook/pull/1764)
-   Minor grammar fixes and clarification to Vue documentation [#1756](https://github.com/storybooks/storybook/pull/1756)
-   Fix incorrect yarn command in docs [#1758](https://github.com/storybooks/storybook/pull/1758)
-   Add storybook-chrome-screenshot to addon gallery [#1761](https://github.com/storybooks/storybook/pull/1761)
-   Fixing typo on VueJS withNotes Example [#1787](https://github.com/storybooks/storybook/pull/1787)

#### Maintenance

-   Deprecate confusing option names [#1692](https://github.com/storybooks/storybook/pull/1692)
-   A CLI for running specific tests suites, like bootstrap CLI [#1752](https://github.com/storybooks/storybook/pull/1752)
-   Remove check for sender on channel. [#1407](https://github.com/storybooks/storybook/pull/1407)
-   Use yarn instead of NPM [#1703](https://github.com/storybooks/storybook/pull/1703)
-   Add config for dependencies.io [#1770](https://github.com/storybooks/storybook/pull/1770)
-   Added addon-knobs to crna and vanilla react native. [#1636](https://github.com/storybooks/storybook/pull/1636)
-   Fixed Jest warnings [#1744](https://github.com/storybooks/storybook/pull/1744)
-   Smoke test master [#1801](https://github.com/storybooks/storybook/pull/1801)

#### Dependency Upgrades

-   Upgrade root dependencies and sync with packages [#1802](https://github.com/storybooks/storybook/pull/1802)
-   Update jest to the latest version 🚀 [#1799](https://github.com/storybooks/storybook/pull/1799)
-   Update eslint-plugin-jest to the latest version 🚀 [#1795](https://github.com/storybooks/storybook/pull/1795)
-   Update lerna to the latest version 🚀 [#1768](https://github.com/storybooks/storybook/pull/1768)
=======
-   Use dependencies.io for dependencies management [#1920](https://github.com/storybooks/storybook/pull/1920)
-   UPGRADE react & friends && UPGRADE other dependencies [#1908](https://github.com/storybooks/storybook/pull/1908)

</details>
>>>>>>> bc2b7ce6

# 3.2.11

2017-September-27

#### Features

-   Add two new RN packager configuration options [#1865](https://github.com/storybooks/storybook/pull/1865)

#### Bug Fixes

-   Addon-info - Fix immutable props issues with React 16 [#1894](https://github.com/storybooks/storybook/pull/1894)
-   Update react-inspector to fix #1831 [#1888](https://github.com/storybooks/storybook/pull/1888)

#### Documentation

-   Updated release process documentation [#1882](https://github.com/storybooks/storybook/pull/1882)

# 3.2.10

2017-September-22

#### Features

-   Added codemod for deprecated addon-links and addon-actions from app [#1368](https://github.com/storybooks/storybook/pull/1368)
-   React native: Added option for custom packager port [#1837](https://github.com/storybooks/storybook/pull/1837)
-   CLI: add support for Vue projects using Nuxt [#1794](https://github.com/storybooks/storybook/pull/1794)

#### Bug Fixes

-   Avoid error "storyshots is intended only to be used with storybook" [#1441](https://github.com/storybooks/storybook/pull/1441)
-   Log correct url when using --https [#1871](https://github.com/storybooks/storybook/pull/1871)
-   Fix broken links in the deprecation warning for RN and Vue apps [#1827](https://github.com/storybooks/storybook/pull/1827)
-   Height aligned 2 buttons in manager's header [#1769](https://github.com/storybooks/storybook/pull/1769)
-   Add missing regenerator and runtime babel transform pkgs to package.json [#1848](https://github.com/storybooks/storybook/pull/1848)

#### Documentation

-   Update README: mention that addon-links needs to be registered manually [#1835](https://github.com/storybooks/storybook/pull/1835)
-   Improve linkTo documentation [#1793](https://github.com/storybooks/storybook/pull/1793)
-   Minor grammar fixes and clarification to Vue documentation [#1756](https://github.com/storybooks/storybook/pull/1756)
-   Add missing NPM script section to Vue guide [#1824](https://github.com/storybooks/storybook/pull/1824)
-   Add storybook-chrome-screenshot to addon gallery [#1761](https://github.com/storybooks/storybook/pull/1761)

#### Dependency Upgrades

-   Update babel-eslint to the latest version 🚀 [#1836](https://github.com/storybooks/storybook/pull/1836)
-   UPGRADE root dependencies and SYNC with packages [#1802](https://github.com/storybooks/storybook/pull/1802)
-   Update jest to the latest version 🚀 [#1799](https://github.com/storybooks/storybook/pull/1799)
-   Update eslint-plugin-jest to the latest version 🚀 [#1795](https://github.com/storybooks/storybook/pull/1795)
-   Update lerna to the latest version 🚀 [#1768](https://github.com/storybooks/storybook/pull/1768)

#### Maintenance

-   Smoke test master [#1801](https://github.com/storybooks/storybook/pull/1801)
-   Fixed Jest warnings [#1744](https://github.com/storybooks/storybook/pull/1744)

# 3.2.9

2017-August-26

#### Bug Fixes

-   Fix getstorybook CLI for React Native projects [#1741](https://github.com/storybooks/storybook/pull/1741)

#### Documentation

-   Improve `addon-info` README options documentation [#1732](https://github.com/storybooks/storybook/pull/1732)

#### Maintenance

-   ADD a CLI for bootstrapping [#1216](https://github.com/storybooks/storybook/pull/1216)

#### Dependency Upgrades

-   Update lerna to the latest version 🚀 [#1727](https://github.com/storybooks/storybook/pull/1727)

# 3.2.8

2017-August-23

#### Bug Fixes

-   Fix storyshots with new babel config [#1721](https://github.com/storybooks/storybook/pull/1721)
-   Fix CLI generators export [#1722](https://github.com/storybooks/storybook/pull/1722)

#### Documentation

-   Add caveat about knobs date defaultValue [#1719](https://github.com/storybooks/storybook/pull/1719)

# 3.2.7

2017-August-23

#### Bug Fixes

-   Fix storyshots by moving cacheDirectory to webpack config [#1713](https://github.com/storybooks/storybook/pull/1713)
-   Revert "Improved error checking in global addDecorator" [#1716](https://github.com/storybooks/storybook/pull/1716)
-   Stricter linting rules for imports [#1676](https://github.com/storybooks/storybook/pull/1676)
-   Addon Info: Remove broken prop type sort (keep defined order) [#1711](https://github.com/storybooks/storybook/pull/1711)

#### Maintenance

-   Enable eslint for vue-related stuff [#1715](https://github.com/storybooks/storybook/pull/1715)
-   CLI: ensure explicit dependency on `prop-types` for RN [#1714](https://github.com/storybooks/storybook/pull/1714)

# 3.2.6

2017-August-22

#### Features

-   Improve search and highlighting [#1693](https://github.com/storybooks/storybook/pull/1693)
-   Add centered decorator for vue [#1595](https://github.com/storybooks/storybook/pull/1595)
-   Add react-docgen propTypes to info addon [#1562](https://github.com/storybooks/storybook/pull/1562)

#### Bug Fixes

-   Fix stories panel resizing bug [#1689](https://github.com/storybooks/storybook/pull/1689)
-   Check for React presence when detecting `WEBPACK_REACT` type [#1646](https://github.com/storybooks/storybook/pull/1646)
-   Fix Create React App detection [#1645](https://github.com/storybooks/storybook/pull/1645)
-   Add dependencies on plugins used by getstorybook CLI [#1652](https://github.com/storybooks/storybook/pull/1652)
-   Fix preview window loading non js,css files [#1554](https://github.com/storybooks/storybook/pull/1554)

#### Documentation

-   Improve the warning given when using channel before it's defined [#1515](https://github.com/storybooks/storybook/pull/1515)
-   Remove imports from README that are not necessary with latest API [#1700](https://github.com/storybooks/storybook/pull/1700)
-   Add reminders to PR template [#1683](https://github.com/storybooks/storybook/pull/1683)
-   Docgen Flow Type Example [#1684](https://github.com/storybooks/storybook/pull/1684)

#### Maintenance

-   Make lint-staged work properly [#1675](https://github.com/storybooks/storybook/pull/1675)
-   Move baseFonts and RoutedLink to `@storybook/components` [#1659](https://github.com/storybooks/storybook/pull/1659)

#### Dependency Upgrades

-   Switch to babel preset env + async/await/generator support [#1668](https://github.com/storybooks/storybook/pull/1668)
-   Upgrade react-native-compat to avoid PropTypes warnings [#1673](https://github.com/storybooks/storybook/pull/1673)
-   Change React.PropTypes to prop-types [#1674](https://github.com/storybooks/storybook/pull/1674) [#1710](https://github.com/storybooks/storybook/pull/1710)

# 3.2.5

2017-August-16

#### Features

-   Add codemod for deprecated addon-info API [#1582](https://github.com/storybooks/storybook/pull/1582)

#### Bug Fixes

-   Fixed addon-knobs for RN [#1635](https://github.com/storybooks/storybook/pull/1635)
-   Make links navigate in the parent window [#1650](https://github.com/storybooks/storybook/pull/1650)
-   Don’t render leftpanel stories tree if stories are empty [#1664](https://github.com/storybooks/storybook/pull/1664)
-   Remove double styling for inline stories [#1651](https://github.com/storybooks/storybook/pull/1651)

#### Dependency Upgrades

-   Upgrade react-modal to v2.2.4 [#1666](https://github.com/storybooks/storybook/pull/1666)

# 3.2.4

2017-August-12

#### Features

-   Hierarchy expansion on search [#1598](https://github.com/storybooks/storybook/pull/1598)
-   Add sidebarAnimations config prop [#1601](https://github.com/storybooks/storybook/pull/1601)
-   Add hrefs to left menu links [#1523](https://github.com/storybooks/storybook/pull/1523)
-   Enable many components of same type in addon-info prop tables [#1607](https://github.com/storybooks/storybook/pull/1607)
-   Always collapse an expanded kind in tree view without changing selected story [#1590](https://github.com/storybooks/storybook/pull/1590)
-   Option to select an addon panel [#1641](https://github.com/storybooks/storybook/pull/1641)

#### Documentation

-   Document how to use info addon as decorator [#1592](https://github.com/storybooks/storybook/pull/1592)
-   Add Android simulator instructions for React Native [#1591](https://github.com/storybooks/storybook/pull/1591)

#### Maintenance

-   Tree view visual adjustments [#1599](https://github.com/storybooks/storybook/pull/1599)
-   Add z-index to shortcuts popup overlay [#1617](https://github.com/storybooks/storybook/pull/1617)
-   Use ReactModal for search box [#1548](https://github.com/storybooks/storybook/pull/1548)
-   Limit react versions to >=15 [#1613](https://github.com/storybooks/storybook/pull/1613)

# 3.2.3

2017-August-01

#### Features

-   Use the React Native packager's host by default [#1568](https://github.com/storybooks/storybook/pull/1568)
-   Make onDeviceUI default for RN getstorybook [#1571](https://github.com/storybooks/storybook/pull/1571)

#### Documentation

-   Add short description to addon-options readme [#1566](https://github.com/storybooks/storybook/pull/1566)

# 3.2.2

2017-July-31

#### Bug Fixes

-   Fixed build-storybook for vue [#1564](https://github.com/storybooks/storybook/pull/1564)

# 3.2.1

2017-July-31

#### Bug Fixes

-   Check if hierarchySeparator presents in the options object [#1561](https://github.com/storybooks/storybook/pull/1561)
-   React Native &lt;0.43 support [#1555](https://github.com/storybooks/storybook/pull/1555)

#### Documentation

-   Fix typo with Vue README referring to react [#1556](https://github.com/storybooks/storybook/pull/1556)
-   Add state-setting FAQ [#1559](https://github.com/storybooks/storybook/pull/1559)

# 3.2.0

2017-July-31

Storybook 3.2 is filled with new features to help make your components shine! Headline features:

-   Vue support [#1267](https://github.com/storybooks/storybook/pull/1267)
-   Story Hierarchy [#1329](https://github.com/storybooks/storybook/pull/1329)
-   React Native On Device UI [#1413](https://github.com/storybooks/storybook/pull/1413)

Plus many more features, documentation improvements, and bugfixes below!

#### Features

-   Vue support [#1267](https://github.com/storybooks/storybook/pull/1267)
-   Add support for vue in addon-notes [#1278](https://github.com/storybooks/storybook/pull/1278)
-   CLI support for Vue [#1287](https://github.com/storybooks/storybook/pull/1287)
-   Story Hierarchy [#1329](https://github.com/storybooks/storybook/pull/1329)
-   Story Hierarchy UI improvements [#1387](https://github.com/storybooks/storybook/pull/1387) [#1356](https://github.com/storybooks/storybook/pull/1356)
-   Story Hierarchy - keyboard accessibility [#1427](https://github.com/storybooks/storybook/pull/1427)
-   React Native - On Device UI [#1413](https://github.com/storybooks/storybook/pull/1413)
-   Show first story on RN OnDeviceUI startup [#1510](https://github.com/storybooks/storybook/pull/1510)
-   Added collapsible RN OnDeviceUI navigation [#1544](https://github.com/storybooks/storybook/pull/1544)
-   Add warning when module is missing in storiesOf [#1525](https://github.com/storybooks/storybook/pull/1525)
-   Provide styling hook for Addon Info story body [#1308](https://github.com/storybooks/storybook/pull/1308)
-   Implement filtering on story-level [#1432](https://github.com/storybooks/storybook/pull/1432)
-   Refactoring of `addon-info` [#1452](https://github.com/storybooks/storybook/pull/1452)
-   ADD storybook logo for inside terminal for future CLI or easteregg [#1499](https://github.com/storybooks/storybook/pull/1499)
-   Improved error checking in global addDecorator [#1481](https://github.com/storybooks/storybook/pull/1481)

#### Bug Fixes

-   Fix react native example and bootstrapping [#1514](https://github.com/storybooks/storybook/pull/1514)
-   Fix a 'funny' hmr issue in cra-kitchen-sink [#1508](https://github.com/storybooks/storybook/pull/1508)
-   When timestamps are enabled, it actually checks them before applying changes [#1405](https://github.com/storybooks/storybook/pull/1405)
-   Fix issue when extending webpack config [#1468](https://github.com/storybooks/storybook/pull/1468)
-   Fix addon notes [#1448](https://github.com/storybooks/storybook/pull/1448)
-   Story Hierarchy - initial state bug fix [#1401](https://github.com/storybooks/storybook/pull/1401)
-   Remove blue outline when node is focused [#1497](https://github.com/storybooks/storybook/pull/1497)

#### Documentation

-   Add hierarchySeparator to README [#1445](https://github.com/storybooks/storybook/pull/1445)
-   Document null addons channel in FAQ [#1507](https://github.com/storybooks/storybook/pull/1507)

#### Maintenance

-   Revert knobs API to previous API. [#1527](https://github.com/storybooks/storybook/pull/1527)
-   FIX hoist-internals: remove existing folder/link before linking [#1516](https://github.com/storybooks/storybook/pull/1516)
-   Update global hook for Vue Devtools [#1376](https://github.com/storybooks/storybook/pull/1376)
-   SWITCH to circleci over travisCI && CHANGE lerna bootstrap procedure: [#1486](https://github.com/storybooks/storybook/pull/1486)
-   Update cra-kitchen-sink package versions for 3.2-alpha [#1434](https://github.com/storybooks/storybook/pull/1434)
-   Updating 3.2 alpha release with patches [#1419](https://github.com/storybooks/storybook/pull/1419)
-   Remove typescript typings for @storybook/addon-notes [#1344](https://github.com/storybooks/storybook/pull/1344)
-   Remove typescript typings for @storybook/addon-options [#1343](https://github.com/storybooks/storybook/pull/1343)
-   Remove typescript typings for @storybook/addon-knobs [#1339](https://github.com/storybooks/storybook/pull/1339)
-   Remove typescript typings for @storybook/addon-links [#1342](https://github.com/storybooks/storybook/pull/1342)

#### Dependency Upgrades

-   Updated babel-plugin-react-docgen version [#1526](https://github.com/storybooks/storybook/pull/1526)
-   UPDATE everything (including eslint 4) [#1517](https://github.com/storybooks/storybook/pull/1517)
-   Update remark-preset-lint-recommended to the latest version 🚀 [#1512](https://github.com/storybooks/storybook/pull/1512)
-   Update remark-cli to the latest version 🚀 [#1498](https://github.com/storybooks/storybook/pull/1498)
-   Remove upper bound on react-native peerDependency [#1424](https://github.com/storybooks/storybook/pull/1424)
-   Bump `react-split-pane` version [#1495](https://github.com/storybooks/storybook/pull/1495)

# 3.1.9

2017-July-16

#### Features

-   React fiber support [#1443](https://github.com/storybooks/storybook/pull/1443)

#### Documentation

-   Refine docs about loading stories dynamically for react-native [#1420](https://github.com/storybooks/storybook/pull/1420)

#### Bug Fixes

-   Verify that name is a string in addons/actions [#1415](https://github.com/storybooks/storybook/pull/1415)
-   Knobs: fix label alignment [#1471](https://github.com/storybooks/storybook/pull/1471)
-   Fix display of large components [#1237](https://github.com/storybooks/storybook/pull/1237)

#### Dependency Upgrades

-   Dependency updates [#1439](https://github.com/storybooks/storybook/pull/1439)
-   chore(package): update husky to version 0.14.3 [#1437](https://github.com/storybooks/storybook/pull/1437)
-   Update danger to the latest version 🚀 [#1393](https://github.com/storybooks/storybook/pull/1393)
-   Update lerna to the latest version 🚀 [#1423](https://github.com/storybooks/storybook/pull/1423)
-   Pin gatsby version and upgrade gh-pages [#1462](https://github.com/storybooks/storybook/pull/1462)

# 3.1.8

2017-July-06

#### Documentation

-   Updated addon knob readme. [#1406](https://github.com/storybooks/storybook/pull/1406)
-   Add a FAQ entry for shared config with next [#1390](https://github.com/storybooks/storybook/pull/1390)
-   Documented webpack customization example for typescript [#1386](https://github.com/storybooks/storybook/pull/1386)

#### Maintenance

-   Removed empty array, since webpack 2 doesn't support them anymore. [#1381](https://github.com/storybooks/storybook/pull/1381)

#### Dependency Upgrades

-   Support webpack 3.0.0 [#1410](https://github.com/storybooks/storybook/pull/1410)
-   Update react inspector to fix #1385 [#1408](https://github.com/storybooks/storybook/pull/1408)

# 3.1.7

2017-June-28

#### Bug Fixes

-   Exit storybook build non-zero on stats errors (e.g. errors in the transpilation pipeline) [#1372](https://github.com/storybooks/storybook/pull/1372)
-   Fixed regression: CSS entries were not picked up for storybook pages (e.g. when using exract-text-webpack-plugin) [#1363](https://github.com/storybooks/storybook/pull/1363)

#### Documentation

-   Document Storybook release process [#1348](https://github.com/storybooks/storybook/pull/1348)

# 3.1.6

2017-June-26

#### Bug Fixes

-   Remove the `cacheDirectory` option from babel config [#1350](https://github.com/storybooks/storybook/pull/1350)
-   websockets (ws) removed `socket.upgradeReq`, so use `req` instead [#1337](https://github.com/storybooks/storybook/pull/1337)
-   Ensure we add the correct version of `react-dom` [#1349](https://github.com/storybooks/storybook/pull/1349)
-   Addon Info: Fix invalid prop `node.type` supplied to 'Props' [#1351](https://github.com/storybooks/storybook/pull/1351)
-   Addon Info: Omit empty inline info header [#1306](https://github.com/storybooks/storybook/pull/1306)
-   Addon Actions: Use uuid for action IDs instead of Math.random (fixes #1109) [#1347](https://github.com/storybooks/storybook/pull/1347)

#### Documentation

-   Fix welcome instructions to reflect current `getstorybook` [#1358](https://github.com/storybooks/storybook/pull/1358)
-   Addon Info: Update README with configuration instructions [#1326](https://github.com/storybooks/storybook/pull/1326)

#### Dependency Upgrades

-   Update lint-staged to the latest version 🚀 [#1315](https://github.com/storybooks/storybook/pull/1315)

# 3.1.5

2017-June-22

#### Features

-   Added flow support to getstorybook upgrade [#1289](https://github.com/storybooks/storybook/pull/1289)
-   Added support for the `haul` react-native packager [#1294](https://github.com/storybooks/storybook/pull/1294)

#### Bug Fixes

-   Fixed addon knobs proptypes deserialization [#1290](https://github.com/storybooks/storybook/pull/1290)

#### Documentation

-   Added search to docs [#1256](https://github.com/storybooks/storybook/pull/1256)
-   snapshot testing inverse regex example documentation [#1317](https://github.com/storybooks/storybook/pull/1317)

#### Maintenance

-   Refactored storybook component library [#1266](https://github.com/storybooks/storybook/pull/1266)
-   Created CRA kitchen sink addons example [#1288](https://github.com/storybooks/storybook/pull/1288)
-   Use a pack -> install technique to recreate local packages [#1332](https://github.com/storybooks/storybook/pull/1332)
-   Import demo components from @storybook/react [#1303](https://github.com/storybooks/storybook/pull/1303)

# 3.1.4

2017-June-15

#### Features

-   IMPROVE design of addon-events [#1249](https://github.com/storybooks/storybook/pull/1249)
-   Add a `shallowSnapshot` option for storyshots `test` functions [#1232](https://github.com/storybooks/storybook/pull/1232)

#### Bug Fixes

-   Fix app entry bug in RN gestorybook [#1280](https://github.com/storybooks/storybook/pull/1280)
-   fix(addons/info): Cannot read property 'props' of undefined [#1258](https://github.com/storybooks/storybook/pull/1258)

#### Documentation

-   Add versions plugin to docs [#1269](https://github.com/storybooks/storybook/pull/1269)

# 3.1.3

2017-June-10

#### Bug Fixes

-   Fix `storybook-build` manager-head.html bug [#1248](https://github.com/storybooks/storybook/pull/1248)

# 3.1.2

Minor features including a new "events" addon, as well as the usual bugfixes, cleanup, etc.

2017-June-09

#### Features

-   Add small design update to addon info package [#1213](https://github.com/storybooks/storybook/pull/1213)
-   Add display configuration options to info addon [#1157](https://github.com/storybooks/storybook/pull/1157)
-   Add support for multiple webpack chunks in iframe [#1083](https://github.com/storybooks/storybook/pull/1083)
-   Add events addon [#1130](https://github.com/storybooks/storybook/pull/1130)
-   Allow including files just before manager.bundle.js [#1134](https://github.com/storybooks/storybook/pull/1134)

#### Bug Fixes

-   Fixed knobs addon editing bug [#1233](https://github.com/storybooks/storybook/pull/1233)
-   Fix bug in addons/graphql in reIndentQuery [#1207](https://github.com/storybooks/storybook/pull/1207)
-   Marksy initialized with mtrcConf intead of marksyConf [#1205](https://github.com/storybooks/storybook/pull/1205)

#### Documentation

-   Document stories not showing up on storybook UI until device connects [#1221](https://github.com/storybooks/storybook/pull/1221)
-   Fixed references to storybook.js.org. [#1211](https://github.com/storybooks/storybook/pull/1211)
-   Updated repository URL to address broken npm images [#1197](https://github.com/storybooks/storybook/pull/1197)

#### Maintenance

-   Added a vanilla React Native example app. [#1202](https://github.com/storybooks/storybook/pull/1202)
-   Move typings for @storybook/react to @types package [#1199](https://github.com/storybooks/storybook/pull/1199)
-   Set ESlint rules more strict 🚑 [#911](https://github.com/storybooks/storybook/pull/911)

#### Dependency Upgrades

-   Update babel docgen plugin to generate docs for React.createClass and createReactClass [#1206](https://github.com/storybooks/storybook/pull/1206)
-   Update `marksy` dependecy due broken 1.1.0 version [#1204](https://github.com/storybooks/storybook/pull/1204)

# 3.0.1

Minor bug fixes and documentation updates post 3.0.0 release.

2017-June-06

#### Bug Fixes

-   Added error message for `addon-options` [#1194](https://github.com/storybooks/storybook/pull/1194)
-   Fix(react-native) add missing `ws` dependency [#1174](https://github.com/storybooks/storybook/pull/1174)
-   Fix terminal colors by reset console colors explicitly [#1184](https://github.com/storybooks/storybook/pull/1184)
-   Fix addon panel layout styling [#1170](https://github.com/storybooks/storybook/pull/1170)
-   ADD https import & remove tracking code remains [#1176](https://github.com/storybooks/storybook/pull/1176)
-   Fix incorrect babel config file reading [#1156](https://github.com/storybooks/storybook/pull/1156)
-   Fixed withKnobs definition. [#1164](https://github.com/storybooks/storybook/pull/1164)

#### Documentation

-   Fixed typo in react-native browser instructions [#1189](https://github.com/storybooks/storybook/pull/1189)
-   Add instruction for npm install with -D for development dependency [#1168](https://github.com/storybooks/storybook/pull/1168)
-   Fix broken link for [addons] in README [#1167](https://github.com/storybooks/storybook/pull/1167)
-   Refreshed logo in docs [#1149](https://github.com/storybooks/storybook/pull/1149)
-   fix addon broken links in documentation [#1165](https://github.com/storybooks/storybook/pull/1165)
-   start-storybook cli - expand commands descriptions [#1161](https://github.com/storybooks/storybook/pull/1161)
-   Fix typo in codemod readme [#1158](https://github.com/storybooks/storybook/pull/1158)

#### Dependency Upgrades

-   Replaced deprecated `markdown-to-react-components` with `marksy` [#1188](https://github.com/storybooks/storybook/pull/1188)

# 3.0.0

Storybook 3.0 is our first fully community-driven release! Notable changes:

-   Moved from `@kadira` to `@storybooks` org across [github](https://github.com/storybooks/storybook/), [npm](https://www.npmjs.com/package/@storybook/react), [docs](https://storybook.js.org/)
-   Upgraded to Webpack2! [#637](https://github.com/storybooks/storybook/pull/637)
-   Switched to monorepo and overhauled package structure. [#749](https://github.com/storybooks/storybook/pull/749) [#1031](https://github.com/storybooks/storybook/pull/1031)
-   Added configuration options to storybooks snapshot testing. [#1090](https://github.com/storybooks/storybook/pull/1090)
-   Added `create-react-native-app` support. [#1117](https://github.com/storybooks/storybook/pull/1117)
-   Added HTTPS support. [#735](https://github.com/storybooks/storybook/pull/735)

2017-May-31

#### Features

-   Added help text to the react-native preview panel [#1142](https://github.com/storybooks/storybook/pull/1142)
-   Added create-react-native-app support [#1117](https://github.com/storybooks/storybook/pull/1117)
-   Fixed knobs-addon performance issues [#1039](https://github.com/storybooks/storybook/pull/1039)
-   Added `snapshotWithOptions` to configure storyshots rendering options [#1090](https://github.com/storybooks/storybook/pull/1090)
-   Added custom `test` function for storyshots [#1035](https://github.com/storybooks/storybook/pull/1035)
-   Added typescript definition to addon notes [#989](https://github.com/storybooks/storybook/pull/989)
-   Added HTTPS option for dev server [#735](https://github.com/storybooks/storybook/pull/735)

#### Bug Fixes

-   Use strict equality in action logger [#1144](https://github.com/storybooks/storybook/pull/1144)
-   FIX addon info and addon storyshots incompatibility [#1129](https://github.com/storybooks/storybook/pull/1129)
-   FIX postcss options missing in default webpack config && UPDATE dependencies [#1087](https://github.com/storybooks/storybook/pull/1087)
-   Fix CLI had a package version from storybook hardcoded - now queries npm registry [#1079](https://github.com/storybooks/storybook/pull/1079)
-   Fix semi broken \_\_docgenInfo integration in addon info [#1030](https://github.com/storybooks/storybook/pull/1030)
-   Fix: build-storybook no longer supports relative paths [#1058](https://github.com/storybooks/storybook/pull/1058)
-   Fix for types `number` for addon knobs [#1001](https://github.com/storybooks/storybook/pull/1001)
-   Fix webpack overriding && Add an example with local file dependencies [#965](https://github.com/storybooks/storybook/pull/965)

#### Documentation

-   Add storybook-addon-intl to addon gallery [#1143](https://github.com/storybooks/storybook/pull/1143)
-   3.0.0 release notes && release notes automation [#1047](https://github.com/storybooks/storybook/pull/1047)
-   3.0.0 migration assistance : codemod, update installation and usage instructions [#1093](https://github.com/storybooks/storybook/pull/1093)
-   Add ReactSVGPanZoom to examples list [#1139](https://github.com/storybooks/storybook/pull/1139)
-   Show webpack 2 config example in docs: rules not loaders [#1137](https://github.com/storybooks/storybook/pull/1137)
-   Merge docs repo into this repo: add /docs [#1131](https://github.com/storybooks/storybook/pull/1131)
-   Change brand name from “React Storybook” to “Storybook” [#1044](https://github.com/storybooks/storybook/pull/1044)
-   Updated issue triage guidelines [#1024](https://github.com/storybooks/storybook/pull/1024)

#### Maintenance

-   Add typings for links add-on [#1154](https://github.com/storybooks/storybook/pull/1154)
-   Add react-dom to the devDependency list for React Native projects [#1102](https://github.com/storybooks/storybook/pull/1102)
-   Upgrade React Native to webpack 2 config [#1097](https://github.com/storybooks/storybook/pull/1097)
-   Add unit tests for addon storyshots [#971](https://github.com/storybooks/storybook/pull/971)
-   Deprecate builtin addons (links and actions) - no longer included by default [#1038](https://github.com/storybooks/storybook/pull/1038)
-   change NPM organisation from kadira to storybook in code [#996](https://github.com/storybooks/storybook/pull/996)
-   CHANGE folder structure && CHANGE package-names [#1031](https://github.com/storybooks/storybook/pull/1031)
-   Add deprecation warnings when addons are required via main package [#1025](https://github.com/storybooks/storybook/pull/1025)
-   Remove text transform uppercase for knob labels [#991](https://github.com/storybooks/storybook/pull/991)

#### Dependency Upgrades

<details>
<summary>
11 PRs
</summary>

-   Update lerna to the latest version 🚀 [#1101](https://github.com/storybooks/storybook/pull/1101)
-   CHANGE to prop-types package for notes & test-cra [#1082](https://github.com/storybooks/storybook/pull/1082)
-   update dependencies in cra-storybook [#1080](https://github.com/storybooks/storybook/pull/1080)
-   Switch back to non-fork of react-inspector [#1026](https://github.com/storybooks/storybook/pull/1026)
-   Dependency updates: webpack, babel, react [#1008](https://github.com/storybooks/storybook/pull/1008)
-   Update jest to the latest version 🚀 [#998](https://github.com/storybooks/storybook/pull/998)
-   Update lerna to the latest version 🚀 [#969](https://github.com/storybooks/storybook/pull/969)
-   CHANGE to use react-split-view 0.1.63 over the fork [#956](https://github.com/storybooks/storybook/pull/956)
-   Update lerna to the latest version 🚀 [#915](https://github.com/storybooks/storybook/pull/915)
-   Use jest for unittesting - standardize unit testing epic [#904](https://github.com/storybooks/storybook/pull/904)
-   Update dependencies to enable Greenkeeper 🌴 [#768](https://github.com/storybooks/storybook/pull/768)

</details>

#### Other

<details>
<summary>
33 PRs
</summary>

-   Added an upgrade mode to getstorybook [#1146](https://github.com/storybooks/storybook/pull/1146)
-   Update link to Storyshots addon [#1074](https://github.com/storybooks/storybook/pull/1074)
-   Added error message for missing or invalid storyName [#747](https://github.com/storybooks/storybook/pull/747)
-   Opened an Open Collective Account <https://opencollective.com/storybook> [#1065](https://github.com/storybooks/storybook/pull/1065)
-   Add propTablesExclude option [#924](https://github.com/storybooks/storybook/pull/924)
-   addon-info: make the info overlay be fixed  [#914](https://github.com/storybooks/storybook/pull/914)
-   Handle null elements in getData [#926](https://github.com/storybooks/storybook/pull/926)
-   add description field from \_\_docgenInfo for prop table for info plugin [#929](https://github.com/storybooks/storybook/pull/929)
-   \#959 add a max-height and center element with alignItems: center [#961](https://github.com/storybooks/storybook/pull/961)
-   Switch to the only prepublish script [#903](https://github.com/storybooks/storybook/pull/903)
-   PR review policy [#923](https://github.com/storybooks/storybook/pull/923)
-   Add typescript definitions for getStorybook() [#753](https://github.com/storybooks/storybook/pull/753)
-   Restore deep link for addon docs [#919](https://github.com/storybooks/storybook/pull/919)
-   Fix default storybook webpack config [#922](https://github.com/storybooks/storybook/pull/922)
-   Render the first story for a kind if no story selected. [#918](https://github.com/storybooks/storybook/pull/918)
-   Update docs for monorepo [#913](https://github.com/storybooks/storybook/pull/913)
-   Monorepo readme and contributing [#907](https://github.com/storybooks/storybook/pull/907)
-   Add story kind regex [#906](https://github.com/storybooks/storybook/pull/906)
-   Add examples [#897](https://github.com/storybooks/storybook/pull/897)
-   Add missing repos [#882](https://github.com/storybooks/storybook/pull/882)
-   Switch to monorepo [#749](https://github.com/storybooks/storybook/pull/749)
-   extend devMiddlewareOptions with config.devServer [#723](https://github.com/storybooks/storybook/pull/723)
-   Added meta IE=edge [#715](https://github.com/storybooks/storybook/pull/715)
-   Replace String.includes with String.indexOf: cross-browsing support [#712](https://github.com/storybooks/storybook/pull/712)
-   Issue Triage instructions [#748](https://github.com/storybooks/storybook/pull/748)
-   Simple pull request template [#741](https://github.com/storybooks/storybook/pull/741)
-   Make return type of StoryDecorator nullable [#680](https://github.com/storybooks/storybook/pull/680)
-   Warn if story with a given name already exists [#670](https://github.com/storybooks/storybook/pull/670)
-   Fix spelling mistake - "element form the story" to  "element from the story" [#702](https://github.com/storybooks/storybook/pull/702)
-   Remove broken react-button example [#699](https://github.com/storybooks/storybook/pull/699)
-   Fixed spelling error. [#720](https://github.com/storybooks/storybook/pull/720)
-   Cleaner error handling for storiesOf [#672](https://github.com/storybooks/storybook/pull/672)
-   Update links to point to new organization [#721](https://github.com/storybooks/storybook/pull/721)

</details>

# v2.35.3

Allow customConfig to override devtool. [PR668](https://github.com/storybooks/react-storybook/pull/668)

# v2.35.2

03-January-2017

Fixes issue [#601](https://github.com/storybooks/react-storybook/issues/601) where it throws error when introduce a propType with a hypen. Add a [fix](https://github.com/kadirahq/babel-plugin-react-docgen/pull/23) to [`babel-plugin-react-docgen`](https://github.com/kadirahq/babel-plugin-react-docgen) to fix this issue.

This release comes with the updated `babel-plugin-react-docgen`.

# v2.35.1

-   Revert [PR653](https://github.com/storybooks/react-storybook/pull/653) where it's causing HMR to not working properly.

# v2.35.0

18-December-2016

-   Using file-loader to load all the extensions [PR653](https://github.com/storybooks/react-storybook/pull/653)
-   Update css-loader dependency [PR648](https://github.com/storybooks/react-storybook/pull/648)
-   Check if stories are loaded from Jest [PR644](https://github.com/storybooks/react-storybook/pull/644)

# v2.34.0

05-December-2016

Open the express router for developers (middleware.js file). [PR435](https://github.com/storybooks/react-storybook/pull/435)

# v2.33.1

01-December-2016

Update Typescript definition file for global addDecorator. [PR634](https://github.com/storybooks/react-storybook/pull/634)

# v2.33.0

28-November-2016

Completely avoid re-rendering the preview iframe. [PR631](https://github.com/storybooks/react-storybook/pull/631)

# v2.32.2

28-November-2016

Update postmsg channel module version [PR627](https://github.com/storybooks/react-storybook/pull/627)

# v2.32.1

22-November-2016

Add support for react_perf comes with React 15.4.0. [PR623](https://github.com/storybooks/react-storybook/pull/623)

# v2.32.0

Incorrect publish (error when running `npm publish`)

# v2.31.0

20-November-2016

Add the react-storybook version to the build output. [PR621](https://github.com/storybooks/react-storybook/pull/621)

# v2.30.1

17-November-2016

Update the postmsg channel module to fix issue [#555](https://github.com/storybooks/react-storybook/issues/555) with [PR611](https://github.com/storybooks/react-storybook/pull/611)

# v2.30.0

16-November-2016

Update to the new Storybook UI which doesn't use Redux.

# v2.29.7

11-November-2016

Update @kadira/storybook-ui to the latest.

# v2.29.6

10-November-2016

Fix a typo in the story syntax error messages. [PR610](https://github.com/storybooks/react-storybook/pull/610)

# v2.29.5

09-November-2016

Check if regex and regex.test is available before calling it. [PR608](https://github.com/storybooks/react-storybook/pull/608)

# v2.29.3

08-November-2016

Update webpack-hot-middleware to version 2.13.2 to fix the issue [#543](https://github.com/storybooks/react-storybook/issues/543).

# v2.29.3

03-November-2016

Fix a regression caused by v2.29.2.
There was a text called undefined listed always on the top of the preview.

# v2.29.2

03-November-2016

Add various fixes.

-   Use webpack chunkhash to enable long-term caching. [PR597](https://github.com/storybooks/react-storybook/pull/597)
-   Fixed json loader testing for when test is multiple. [PR598](https://github.com/storybooks/react-storybook/pull/598)
-   Fix usage of custom favicon [PR592](https://github.com/storybooks/react-storybook/pull/592)
-   Update postcss-loader to v1.1.0 [PR599](https://github.com/storybooks/react-storybook/pull/599)
-   fix for `module.hot` is not available in a static build [PR600](https://github.com/storybooks/react-storybook/pull/600)

# v2.29.1

03-November-2016

Update babel-plugin-react-docgen to v1.4.1 to fix HOC [issue](https://github.com/kadirahq/babel-plugin-react-docgen/issues/19)

# v2.29.0

01-November-2016

Update babel-plugin-react-docgen to 1.4.0.
This will fix some of the compilation issues such as #580.

# v2.28.1

28-October-2016

Remove preview decorator support. [PR583](https://github.com/storybooks/react-storybook/pull/583).

# v2.28.0

28-October-2016

Add preview decorator support. [PR582](https://github.com/storybooks/react-storybook/pull/582).
This will help us bring storybook designer with some great power.

# v2.27.0

27-October-2016

Add a few usability improvements to Storybook.

-   Display storybook version. [PR559](https://github.com/storybooks/react-storybook/pull/559)
-   Make the storybooks cacheable. [PR578](https://github.com/storybooks/react-storybook/pull/578)
-   Change the devtool to eval and remove the use of source maps. [PR577](https://github.com/storybooks/react-storybook/pull/577)
-   Update `babel-preset-react-app` to the latest. [PR576](https://github.com/storybooks/react-storybook/pull/576)
-   Ship `json-loader` by default. [PR575](https://github.com/storybooks/react-storybook/pull/575)

# v2.26.0

24-October-2016

Get some new features from CRA.

-   Add jsx as a resolve extension [PR563](https://github.com/storybooks/react-storybook/pull/563)
-   Allow to use postcss for CSS @imports [PR564](https://github.com/storybooks/react-storybook/pull/564)
-   Use process.env as a proper object [PR565](https://github.com/storybooks/react-storybook/pull/565)

# v2.25.1

23-October-2016

Add a potential fix to [558](https://github.com/storybooks/react-storybook/issues/558) by updating babel-plugin-react-docgen to the latest(v1.3.2).

# v2.25.0

21-October-2016

Add react docgen info into React classes with the react-docgen babel plugin. [PR557](https://github.com/storybooks/react-storybook/pull/557).
With this:

-   We could get docgen info with any React component class using `ClassName.__docgenInfo`.
-   From the global collection: `STORYBOOK_REACT_CLASSES`

Additionally, added `yarn.lock`.

# v2.24.1

19-October-2016

Do not show git command output. [PR554](https://github.com/storybooks/react-storybook/pull/554)

# v2.24.0

07-October-2016

-   Export git repository info to support custom tool integrations [PR536](https://github.com/storybooks/react-storybook/pull/536)

# v2.23.0

06-October-2016

-   Remove the experimental database addon from react-storybook [PR535](https://github.com/storybooks/react-storybook/pull/535)

# v2.22.0

05-October-2016

Add some nice development experiment based on suggestion from Dan Abramov.

-   Set a color to the Storybook URL in the console. [PR533](https://github.com/storybooks/react-storybook/pull/533)
-   Add better error message when there's no React element in the story. [PR534](https://github.com/storybooks/react-storybook/pull/534)

# v2.21.0

05-October-2016

-   Get the latest features from CRA including NODE_PATH support, public folder support and some other minor changes. [#468](https://github.com/storybooks/react-storybook/issues/468)
-   Also bumped `@kadira/storybook-channel-postmsg` to `^1.0.3`

# v2.20.1

28-September-2016

-   Fix story kind order bug [PR499](https://github.com/storybooks/react-storybook/pull/499)
-   Prefix config environment variables [PR503](https://github.com/storybooks/react-storybook/pull/503)

# v2.20.0

26-September-2016

-   Use postMessage channel [PR498](https://github.com/storybooks/react-storybook/pull/498)
-   Support dynamic panel titles [PR497](https://github.com/storybooks/react-storybook/pull/497)

# v2.19.0

26-September-2016

-   Support layout options [PR494](https://github.com/storybooks/react-storybook/pull/494)
-   Update Typescript definitions [PR491](https://github.com/storybooks/react-storybook/pull/491) and [PR493](https://github.com/storybooks/react-storybook/pull/493)

# v2.18.1

23-September-2016

-   Stop uglifyjs from mangling names [PR483](https://github.com/storybooks/react-storybook/pull/483)

# v2.18.0

23-September-2016

-   Remove `STORYBOOK_` prefix from config env [PR481](https://github.com/storybooks/react-storybook/pull/481)

# v2.17.0

22-September-2016

-   Add support for StoryShots. [PR479](https://github.com/storybooks/react-storybook/pull/479)
-   Fix some typos: [PR477](https://github.com/storybooks/react-storybook/pull/477) & [PR478](https://github.com/storybooks/react-storybook/pull/478)

# v2.16.1

21-September-2016

-   Fix the 404 error for `addon-db.json` file [PR472](https://github.com/storybooks/react-storybook/pull/472)
-   Serve/Bundle the storybook favicon [PR473](https://github.com/storybooks/react-storybook/pull/473)

# v2.16.0

21-September-2016

-   Move the babel config loading logic into a seperate file. [PR469](https://github.com/storybooks/react-storybook/pull/469)
-   Update airbnd eslint rules to the latest.

# v2.15.1

19-September-2016

Add a fix to webpack custom resolve.alias not working. [PR465](https://github.com/storybooks/react-storybook/pull/465)

# v2.15.0

19-September-2016

-   Use @kadira/storybook-addons as a resolve.alias. So, we can support addons for NPM2 too. [PR462](https://github.com/storybooks/react-storybook/pull/462)

# v2.14.0

14-September-2016

-   Watch missing NPM modules and force webpack rebuild. [PR446](https://github.com/storybooks/react-storybook/pull/446)
-   Fix issue on error message hanging after even it solved. [PR447](https://github.com/storybooks/react-storybook/pull/447)
-   Allow to reload if HMR goes crazy. [PR448](https://github.com/storybooks/react-storybook/pull/448)
-   Add support to get custom env variables. [PR450](https://github.com/storybooks/react-storybook/pull/450)

# v2.13.1

14-September-2016

-   Fix 404 error when db file does not exist [PR449](https://github.com/storybooks/react-storybook/pull/449)

# v2.13.0

9-September-2016

-   Fix [#443](https://github.com/storybooks/react-storybook/issues/443) where the static version of Storybook doesn't like Safari.
-   Update postcss-loader to 0.13.0.

# v2.12.1

8-September-2016

-   Parse static directory provided by env as a list. [PR436](https://github.com/storybooks/react-storybook/pull/436)

# v2.12.0

8-September-2016

-   Do not include addon register file on preview. [PR426](https://github.com/storybooks/react-storybook/pull/426)
-   Update css-loader to version 0.25.0. [PR427](https://github.com/storybooks/react-storybook/pull/427)
-   Get the head.html values for every page request. [PR432](https://github.com/storybooks/react-storybook/pull/432)

# v2.11.0

4-September-2016

-   Remove babel-polyfill since we don't use it.
-   Update versions with the help from greenkeeper. [PR421](https://github.com/storybooks/react-storybook/pull/421)

# v2.10.0

3-September-2016

-   Adding airbnb-js-shims again. [PR419](https://github.com/storybooks/react-storybook/pull/419)

# v2.9.1

2-September-2016.

-   Use the config directory to store the addon database file [PR418](https://github.com/storybooks/react-storybook/pull/418).

# v2.9.0

2-September-2016.

-   Copy the addon-db.json file when building static storybooks [PR417](https://github.com/storybooks/react-storybook/pull/417).

# v2.8.0

2-September-2016.

-   Update @kadira/storybook to get the clean query params feature. See [storybook-ui-PR37](https://github.com/kadirahq/storybook-ui/pull/37)

# v2.7.0

1-September-2016

-   Add addon database feature [PR415](https://github.com/storybooks/react-storybook/pull/415).

# v2.6.1

31-August-2016

-   Bring back HMR dev logs. [PR412](https://github.com/storybooks/react-storybook/pull/412).

# v2.6.0

30-August-2016

-   Allow start/build params from env variables. [PR413](https://github.com/storybooks/react-storybook/pull/413)

# v2.5.2

29-August-2016

-   Remove the use of babel-runtime/core-js modules. [PR410](https://github.com/storybooks/react-storybook/pull/410)

# v2.5.1

24-August-2016

-   Update @kadira/storybook-ui to v3.3.2

# v2.5.0

24-August-2016

-   We are no longer shipping extra polyfills anymore. [PR402](https://github.com/storybooks/react-storybook/pull/402)

# v2.4.2

24-August-2016

-   Allow file-loader URLs to work on subpaths. [PR401](https://github.com/storybooks/react-storybook/pull/401)

# v2.4.1

24-August-2016

-   Bump @kadira/storybook ui to v3.3.1 to fix some UI related issues.

# v2.4.0

23-August-2016

-   Simplify the option to stop tracking. [PR399](https://github.com/storybooks/react-storybook/pull/399)
-   Use JSON5 instead of CJSON to parse .babelrc. [PR398](https://github.com/storybooks/react-storybook/pull/398)
-   Add webpack2 support by changing the use of OccurenceOrderPlugin. [PR397](https://github.com/storybooks/react-storybook/pull/397)
-   Use @kadira/storybook-ui 2.3.0, which has new APIs to set URL for addons.

# v2.3.0

16-August-2016

-   Implement anonymous usage tracking. [PR384](https://github.com/storybooks/react-storybook/pull/384)

# v2.2.3

15-August-2016

-   Add a hash to media file's filename. Otherwise, it'll cause issues when there are multiple images with the same filename but in different directories. [PR380](https://github.com/storybooks/react-storybook/pull/380)

# v2.2.2

10-August-2016

-   Remove unused extract-text-webpack-plugin. This will add webpack2 support. [PR369](https://github.com/storybooks/react-storybook/pull/369).

# v2.2.1

09-August-2016

-   Use @kadira/storybook-channel modules. [#PR359](https://github.com/storybooks/react-storybook/pull/359).
-   Update @kadira/storybook-ui to the latest.

# v2.2.0

05-August-2016

This release bring some webpack config related optimizations and the NPM2 support. Here are the notable changes:

-   Use es6-shim directly into webpack config. [PR355](https://github.com/storybooks/react-storybook/pull/355)
-   Use the default babel-config based on CRA's config. [PR354](https://github.com/storybooks/react-storybook/pull/354)
-   Add NPM2 support. [PR356](https://github.com/storybooks/react-storybook/pull/356)
-   Add autofixer defaults. [PR357](https://github.com/storybooks/react-storybook/pull/357)

# v2.1.1

03-August-2016

Remove default webpack config for all config types. [PR348](https://github.com/storybooks/react-storybook/pull/348)

Now we only use the Create React App based config if there's no custom webpack config.
This will fix issues like [#347](https://github.com/storybooks/react-storybook/issues/347).

# v2.1.0

02-August-2016

Add support for the addon API. See [PR346](https://github.com/storybooks/react-storybook/pull/346).

Here after we are using most of the features including actions,links as plugins.
So, this introduced a huge area to add customizations to Storybook.

Unfortunately, as of this version, there are no docs for this feature. But, you can have a look at these addons:

-   actions addon (powers the action logger): [addon-actions](https://github.com/kadirahq/storybook-addon-actions)
-   links addon (powers the linkTo feature): [addon-links](https://github.com/kadirahq/storybook-addon-links)

Have a look at [here](https://github.com/storybooks/react-storybook/blob/master/src/server/config.js#L88) to how to configure addons.

# v2.0.0

01-August-2016

This is the starting of the next major version of Storybook. This version is almost compatible with `v1.x.x` but defaults have been changes as discussed below. That's why we are starting out a new version.

-   Update defaults to match create-react-app. [PR342](https://github.com/storybooks/react-storybook/pull/342). Here are the notable changes:
    -   Add postcss based CSS loader.
    -   Add file-loader for images and common types.
    -   Add url-loader for shorter media files.
    -   Do not pre-build manager(storybook UI) bundle.
    -   Continue support for babel's stage-0 preset and add es2016 preset.
-   Update @kadira/storybook-ui to v2.6.1 to remove some React warnings.

# v1.41.0

-   Fix nodejs require errors [#337](https://github.com/storybooks/react-storybook/pull/337).
-   Add getStorybook method to client API [#332](https://github.com/storybooks/react-storybook/pull/332).

# v1.40.0

-   Fix duplicate decorator bug [#335](https://github.com/storybooks/react-storybook/pull/335).

# v1.39.1

-   Update babel packages [#325](https://github.com/storybooks/react-storybook/pull/325).
-   Hide HMR info logs [#331](https://github.com/storybooks/react-storybook/pull/331).

# v1.39.0

-   Update @kadira/storybook-ui to get features from [v2.5.0](https://github.com/kadirahq/storybook-ui/blob/master/CHANGELOG.md#v250) and [v2.6.0](https://github.com/kadirahq/storybook-ui/blob/master/CHANGELOG.md#v260).

# v1.38.3

-   Add names for action and linkTo functions [#321](https://github.com/storybooks/react-storybook/pull/321).

# v1.38.2

-   Fix error in prepublish script [#319](https://github.com/storybooks/react-storybook/pull/319).

# v1.38.1

-   Improve Windows support by writing prepublish script using shelljs [#308](https://github.com/storybooks/react-storybook/pull/308).

# v1.38.0

-   v1.37.0 was a nightmare since it contains the npm-shrinkwrap.json. Fixed by removing it. See: [#306](https://github.com/storybooks/react-storybook/issues/306) and [#305](https://github.com/storybooks/react-storybook/pull/305).

# v1.37.0

-   Update @kadira/storybook-ui to 2.4.0

# v1.36.0

-   Support watchOptions configuration. See: [PR287](https://github.com/storybooks/react-storybook/pull/287)

# v1.35.2

-   Add missing font-face to the ErrorDisplay's heading.

# v1.35.1

-   Fix issue related to bad error handling. See issue [#275](https://github.com/storybooks/react-storybook/issues/275):

# v1.35.0

-   Add fuzzy search powered search box and Redux DevTools support via [@kadira/storybook-ui@2.3.0](https://github.com/kadirahq/storybook-ui/blob/master/CHANGELOG.md#v230).

# v1.34.1

-   Don't always override NODE_ENV in build-storybook. [PR272](https://github.com/storybooks/react-storybook/pull/272)

# v1.34.0

-   Use storybook-ui v2.2.0 which puts shortcut state into the URL.

# v1.33.0

-   Introduce an [extension API](https://github.com/storybooks/react-storybook/blob/master/docs/extensions.md) for Storybook. See: [PR258](https://github.com/storybooks/react-storybook/pull/258)

# v1.32.1

-   Extend @kadira/storybook-ui provider from it's base Provider.

# v1.32.0

-   Use @kadira/storybook-ui as the manager UI with the implemented provider for React. See `client/manager` for more info.

# v1.31.0

-   Pass a `context` argument to stories [PR250](https://github.com/storybooks/react-storybook/pull/250)

# v1.30.0

-   Fuzzy search kinds [PR247](https://github.com/storybooks/react-storybook/pull/247)

# v1.29.5

-   Update dependency version to fix filter crash [PR246](https://github.com/storybooks/react-storybook/pull/246)

# v1.29.4

-   Protect index.html/iframe.html from being overwritten [PR243](https://github.com/storybooks/react-storybook/pull/243)

# v1.29.3

-   Update @kadira/storybook-core version [PR241](https://github.com/storybooks/react-storybook/pull/241)
-   Add es6-shim by default [PR238](https://github.com/storybooks/react-storybook/pull/238)

# v1.29.2

-   Use url.resolve instead of path.join [PR240](https://github.com/storybooks/react-storybook/pull/240)

# v1.29.1

-   Copy missed manager.js.map file on static build [PR236](https://github.com/storybooks/react-storybook/pull/236)

# v1.29.0

-   Multiple static dirs (comma separated) [PR229](https://github.com/storybooks/react-storybook/pull/229)

# v1.28.5

-   Support ECMAScript stage-0 [PR228](https://github.com/storybooks/react-storybook/pull/228) to fix [Issue #227](https://github.com/storybooks/react-storybook/issues/227)

# v1.28.4

-   Support custom webpack public path for dev-server and static build started by [PR226](https://github.com/storybooks/react-storybook/pull/226)

# v1.28.3

-   Revert [PR226](https://github.com/storybooks/react-storybook/pull/226)

# v1.28.2

-   Support custom webpack publicPath [PR226](https://github.com/storybooks/react-storybook/pull/226)

# v1.28.1

-   Add charset meta tags to HTML heads [PR216](https://github.com/storybooks/react-storybook/pull/216)

# v1.28.0

-   Moved storybook serving code into a middleware to support more advanced use cases.
-   Refactored dev server to use storybook middleware [PR211](https://github.com/storybooks/react-storybook/pull/211)

# v1.27.0

-   Move modules to storybook-core repo. [PR196](https://github.com/storybooks/react-storybook/pull/196)
-   Add stack-source-map again only for Chrome to get better error stacks.
-   Add ability to control the hostname. See [PR195](https://github.com/storybooks/react-storybook/pull/195) and [PR198](https://github.com/storybooks/react-storybook/pull/198)

# v1.26.0

12-May-2016

-   Ensure asset directory exists in the static-builder.

# v1.25.0

11-May-2016

-   Fix several publishing related issues. See: [#188](https://github.com/storybooks/react-storybook/pull/188).
-   Fix babel extends issue. See: [PR185](https://github.com/storybooks/react-storybook/pull/185).
-   Fix issue with removing a preset from users babelrc.
    -   Fixes: [#183](https://github.com/storybooks/react-storybook/issues/183).
    -   [PR184](https://github.com/storybooks/react-storybook/pull/184)
-   Make left panel scrollable with keeping the filterbox always. See: [PR182](https://github.com/storybooks/react-storybook/pull/182).
-   Add `qs` as a direct dependency as it's used in preview.

# v1.24.0

10-May-2016

-   Add a potential fix for the double scrollbar issue. See: [179](https://github.com/storybooks/react-storybook/issues/179).
-   Add scrolling support to the left panel. Fixes [#177](https://github.com/storybooks/react-storybook/issues/177).
-   Remove NODE_ENV=production flag. Fixes [#158](https://github.com/storybooks/react-storybook/issues/158)

# v1.23.0

09-May-2016

-   Add shortcuts to jump to previous and next stories. See [PR176](https://github.com/storybooks/react-storybook/pull/176)
-   Fix loader concatenation bug specially when custom config doesn't have a loaders section. [PR173](https://github.com/storybooks/react-storybook/pull/173)

# v1.22.1

06-May-2016

-   Add a potential fix for [#167](https://github.com/storybooks/react-storybook/issues/167)
    -   basically, this moved back babel-packages required by webpack.

# v1.22.0

06-May-2016

-   Improve the static builder time.

# v1.21.0

06-May-2016

-   Add configType argument to custom config function. See: [PR169](https://github.com/storybooks/react-storybook/pull/169)
-   Add the unicode version of the Keyboard Shortcut Icon. See: [PR170](https://github.com/storybooks/react-storybook/pull/170)

# v1.20.0

05-May-2016

-   Allow to configure webpack as the user wants. See [PR160](https://github.com/storybooks/react-storybook/pull/160)
-   Add typescript typings support for the core API. See [PR157](https://github.com/storybooks/react-storybook/pull/157)
-   Implement Mantra architecture and some new features including permalinks, full screen support. See: [PR165](https://github.com/storybooks/react-storybook/pull/165)
-   Remove some typo in docs. See: [PR154](https://github.com/storybooks/react-storybook/pull/154)
-   Move UI testing libraries to devDependencies. See: [PR153](https://github.com/storybooks/react-storybook/pull/153)

# v1.19.0

27-April-2016

-   Add airbnb-js-shims to client-side JS. See: [PR147](https://github.com/storybooks/react-storybook/pull/147)
-   Remove self-closing div tag, which is invalid HTML. See: [PR148](https://github.com/storybooks/react-storybook/pull/148)
-   Search for a .babelrc in the storybook config directory first, then the project root. See: [PR149](https://github.com/storybooks/react-storybook/pull/149)

# v1.18.0

26-April-2016

-   Link Storybook menu to the repo. See: [PR137](https://github.com/storybooks/react-storybook/pull/137)
-   Implement keyboard shortcuts and fuzzy search. See: [PR141](https://github.com/storybooks/react-storybook/pull/141)

# v1.17.2

25-April-2016

-   Fix an error which only occurs on Firefox. See: [PR144](https://github.com/storybooks/react-storybook/pull/144)

# v1.17.1

21-April-2016

-   Fix a regression introduce by `v1.17.0`. See: [PR133](https://github.com/storybooks/react-storybook/pull/133)

# v1.17.0

21-April-2016

-   Check all the arguments passed to action for events. See: [PR132](https://github.com/storybooks/react-storybook/pull/132)

# v1.16.1

21-April-2016

-   Fix action logs highlighting issue, which comes as a regression of [PR126](https://github.com/storybooks/react-storybook/pull/126).

# v1.16.0

20-April-2016

-   Prevent re-rendering the preview iframe when there is an action.
    -   Related issue: [#116](https://github.com/storybooks/react-storybook/issues/116)
    -   Related PR: [PR126](https://github.com/storybooks/react-storybook/pull/126)

# v1.15.0

20-April-2016

-   Improve action logger UI and increase max log count to 10. See [PR123](https://github.com/storybooks/react-storybook/pull/123)

# v1.14.0

19-April-2016

-   Add syntax highlights to the logger. See: [PR118](https://github.com/storybooks/react-storybook/pull/118)

# v1.13.0

-   Add some UI test cases. See [PR103](https://github.com/storybooks/react-storybook/pull/103)
-   Implement `.addDecorator()` API. See [PR115](https://github.com/storybooks/react-storybook/pull/115)
-   Add code folding support. See [PR111](https://github.com/storybooks/react-storybook/pull/111)

# v1.12.0

14-April-2016

-   Add support for webpack module preLoaders. See: [PR107](https://github.com/storybooks/react-storybook/pull/107)

# v1.11.0

13-April-2016

-   Add support for React DevTools. See: [PR104](https://github.com/storybooks/react-storybook/pull/104)

# v1.10.2

12-April-2016

Fix various issues related to static bundling.

-   Add custom head generation to static build as well.
-   Use relative urls so, static sites can be host with paths (GH Pages)
-   Identify SyntheticEvent using feature detection. UglifyJS mangal class names, so we can't use classnames to detect a SyntheticEvent in the static build.

# v1.10.1

-   Don't serve index.html in static directory as a site index. See [PR100](https://github.com/storybooks/react-storybook/pull/100)
-   Use cjson for parsing .babelrc files (support comments). See [PR98](https://github.com/storybooks/react-storybook/pull/98)
-   Remove the dist directory before running babel to avoid older code. See [PR101](https://github.com/storybooks/react-storybook/pull/101)

# v1.10.0

-   Add custom head support inside the iframe. See [PR77](https://github.com/storybooks/react-storybook/pull/77)
-   Unmount components before rendering into DOM node. Fix: [#81](https://github.com/storybooks/react-storybook/issues/81)
-   Add a static file builder. See [PR88](https://github.com/storybooks/react-storybook/pull/88)
-   Fix search box's lineHeight to work with all the browsers. See: [PR94](https://github.com/storybooks/react-storybook/pull/94)
-   Add the search box. See: [PR91](https://github.com/storybooks/react-storybook/pull/91).

# v1.9.0

Add some minor improvements.

-   Avoid deprecated warning in Chrome Canary. See: [PR85](https://github.com/storybooks/react-storybook/pull/85)
-   Fix the React Warning about CSS property. See: [PR84](https://github.com/storybooks/react-storybook/pull/84)
-   Transition on latest logged action. See: [PR80](https://github.com/storybooks/react-storybook/pull/80)

# v1.8.0

-   Add story linking functionality.
    -   [Documentation](https://github.com/storybooks/react-storybook/blob/master/docs/api.md#linking-stories).
    -   Original feature request: [#50](https://github.com/storybooks/react-storybook/issues/50)
    -   Implementation: [PR86](https://github.com/storybooks/react-storybook/pull/86)

# v1.7.0

-   Add support to React v15.0.0.

# v1.6.0

-   Make scrollable layout. See: [PR](https://github.com/storybooks/react-storybook/pull/70)
-   Add npm3 requirement to the `package.json`.
-   Add `react` and `react-dom` to devDependencies.

# v1.5.0

-   Add support for most of the custom webpack configuration. See [PR64](https://github.com/storybooks/react-storybook/pull/64)

# v1.4.0

-   Add CLI option to specify the config dir. See [PR52](https://github.com/storybooks/react-storybook/pull/52).

# v1.3.0

-   Load the `.babelrc` manually. Fixed: [#41](https://github.com/storybooks/react-storybook/issues/41)
-   Add a better contributing guide. See [CONTRIBUTING.md](https://github.com/storybooks/react-storybook/blob/master/CONTRIBUTING.md)
-   Add a development utility `npm run dev` which watches "src" directory and run `npm run prepublish`.

# v1.2.0

-   Add a button to clear logs in the ActionLogger. This is requested in [PR21](https://github.com/storybooks/react-storybook/issues/21).
-   Remove navigation list order hijacking. See [commit](https://github.com/storybooks/react-storybook/commit/166365fd38f51f79e69e028a1c11e2620eddcb99).
-   Fix a typo in .gitignore. See [PR31](https://github.com/storybooks/react-storybook/pull/31).
-   Add support for JSX. See [PR18](https://github.com/storybooks/react-storybook/pull/18).

# v1.1.0

-   v1.0.0 was a mistake and it contains very old code. That's why we had to do a 1.1.0 release.

# v1.0.0

-   Yeah!<|MERGE_RESOLUTION|>--- conflicted
+++ resolved
@@ -1,7 +1,6 @@
-<<<<<<< HEAD
-# 3.3.0-alpha.1
-
-2017-October-02
+# 3.3.0-alpha.2
+
+2017-October-03
 
 #### Features
 
@@ -9,63 +8,98 @@
 -   Viewport Addon [#1753](https://github.com/storybooks/storybook/pull/1753)
 -   More detailed props table [#1485](https://github.com/storybooks/storybook/pull/1485)
 -   RN: Add accessibility labels to OnDeviceUI [#1780](https://github.com/storybooks/storybook/pull/1780)
--   1699 Have Stories on each level of hierarchy [#1763](https://github.com/storybooks/storybook/pull/1763)
+-   Have Stories on each level of hierarchy [#1763](https://github.com/storybooks/storybook/pull/1763)
 -   Viewport Addon [#1740](https://github.com/storybooks/storybook/pull/1740)
 -   Generate snapshot per story file [#1584](https://github.com/storybooks/storybook/pull/1584)
 -   addon-links: add `LinkTo` component, and `hrefTo` function [#1829](https://github.com/storybooks/storybook/pull/1829)
 
 #### Bug Fixes
 
--   Addon(info) - wrap prop values in braces [#1915](https://github.com/storybooks/storybook/pull/1915)
--   Add polyfills to fix addon-actions in IE11 [#1917](https://github.com/storybooks/storybook/pull/1917)
--   Gracefully handle fatal webpack errors. [#1918](https://github.com/storybooks/storybook/pull/1918)
--   Fix polyfills loading order [#1905](https://github.com/storybooks/storybook/pull/1905)
 -   CLI: Use actions in sample stories for vue + fix them in SFC_VUE template [#1867](https://github.com/storybooks/storybook/pull/1867)
 -   Improve rendering of 'types' in addon-actions [#1887](https://github.com/storybooks/storybook/pull/1887)
 -   Circular json can possibly hang [#1881](https://github.com/storybooks/storybook/pull/1881)
 -   Use HtmlWebpackPlugin to import all assets (importing chunks in order) [#1775](https://github.com/storybooks/storybook/pull/1775)
 -   Fix preview scrolling [#1782](https://github.com/storybooks/storybook/pull/1782)
 -   Search box: make found options selectable with click [#1697](https://github.com/storybooks/storybook/pull/1697)
+-   Fix Docgen in static builds for Info [#1725](https://github.com/storybooks/storybook/pull/1725)
+-   Return empty array when Array knob is empty [#1811](https://github.com/storybooks/storybook/pull/1811)
+
+#### Documentation
+
+-   Make dependencies more deterministic [#1703](https://github.com/storybooks/storybook/pull/1703)
+-   Synced changes from new-docs to CONTRIBUTING.md [#1911](https://github.com/storybooks/storybook/pull/1911)
 -   Fix incorrect yarn command in docs [#1758](https://github.com/storybooks/storybook/pull/1758)
--   Fix Docgen in static builds for Info [#1725](https://github.com/storybooks/storybook/pull/1725)
-
-#### Documentation
-
--   React-native docs: clarify left pane [#1901](https://github.com/storybooks/storybook/pull/1901)
--   Make dependencies more deterministic [#1703](https://github.com/storybooks/storybook/pull/1703)
 
 #### Maintenance
 
-<details>
-<summary>
-19 PRs
-</summary>
-
--   Use dependencies.io for dependencies management [#1920](https://github.com/storybooks/storybook/pull/1920)
--   Use yarn workspaces on master [#1916](https://github.com/storybooks/storybook/pull/1916)
 -   Drop "Install latest yarn version" step on CI [#1910](https://github.com/storybooks/storybook/pull/1910)
--   Run `eslint --fix` on master [#1909](https://github.com/storybooks/storybook/pull/1909)
 -   CLI: A more human-friendly message for undetected project types [#1825](https://github.com/storybooks/storybook/pull/1825)
 -   CLI: handle promise rejections [#1826](https://github.com/storybooks/storybook/pull/1826)
 -   Add tests for CLI [#1767](https://github.com/storybooks/storybook/pull/1767)
 -   Yarn workspaces [#1810](https://github.com/storybooks/storybook/pull/1810)
 -   Knobs: allow arrays in object knob proptypes [#1701](https://github.com/storybooks/storybook/pull/1701)
 -   Deprecate confusing option names [#1692](https://github.com/storybooks/storybook/pull/1692)
--   Add config for dependencies.io [#1770](https://github.com/storybooks/storybook/pull/1770)
 -   A CLI for running specific tests suites, like bootstrap CLI [#1752](https://github.com/storybooks/storybook/pull/1752)
 -   Remove check for sender on channel. [#1407](https://github.com/storybooks/storybook/pull/1407)
+-   Exit with code 1 if `start-storybook --smoke-test` fails [#1851](https://github.com/storybooks/storybook/pull/1851)
 -   Refactor CLI [#1840](https://github.com/storybooks/storybook/pull/1840)
 -   Refactor knobs - no longer include all runtimes [#1832](https://github.com/storybooks/storybook/pull/1832)
--   Remove open collective notice from storybook install [#1940](https://github.com/storybooks/storybook/pull/1940)
--   Run bootstrap before linting on CI [#1934](https://github.com/storybooks/storybook/pull/1934)
 -   Added addon-knobs to crna and vanilla react native. [#1636](https://github.com/storybooks/storybook/pull/1636)
--   Exit with code 1 if `start-storybook --smoke-test` fails [#1851](https://github.com/storybooks/storybook/pull/1851)
-
-</details>
 
 #### Dependency Upgrades
 
-=======
+-   Add config for dependencies.io [#1770](https://github.com/storybooks/storybook/pull/1770)
+
+# 3.3.0-alpha.0
+
+2017-September-06
+
+#### Features
+
+-   Viewport addon: simulate device sizes in preview window [#1753](https://github.com/storybooks/storybook/pull/1753)
+-   CLI: Add codemod for deprecated addon-links and addon-actions from app [#1368](https://github.com/storybooks/storybook/pull/1368)
+-   Info addon: More detailed props table [#1485](https://github.com/storybooks/storybook/pull/1485)
+-   React native: Add accessibility labels to OnDeviceUI [#1780](https://github.com/storybooks/storybook/pull/1780)
+-   Stories panel: Stories on each hierarchy level [#1763](https://github.com/storybooks/storybook/pull/1763)
+-   Storyshots: Generate snapshot per story file [#1584](https://github.com/storybooks/storybook/pull/1584)
+-   CLI: Add support for Vue projects using Nuxt [#1794](https://github.com/storybooks/storybook/pull/1794)
+
+#### Bug Fixes
+
+-   Import chunks/assets in correct order using HtmlWebpackPlugin [#1775](https://github.com/storybooks/storybook/pull/1775)
+-   Fix preview scrolling [#1782](https://github.com/storybooks/storybook/pull/1782)
+-   Height aligned 2 buttons in manager's header [#1769](https://github.com/storybooks/storybook/pull/1769)
+-   Search box: make found options selectable with click [#1697](https://github.com/storybooks/storybook/pull/1697)
+-   Info addon: Fix Docgen in static builds [#1725](https://github.com/storybooks/storybook/pull/1725)
+-   Knobs: allow arrays in object knob proptypes [#1701](https://github.com/storybooks/storybook/pull/1701)
+
+#### Documentation
+
+-   Improve linkTo documentation [#1793](https://github.com/storybooks/storybook/pull/1793)
+-   Add carbon to examples page [#1764](https://github.com/storybooks/storybook/pull/1764)
+-   Minor grammar fixes and clarification to Vue documentation [#1756](https://github.com/storybooks/storybook/pull/1756)
+-   Fix incorrect yarn command in docs [#1758](https://github.com/storybooks/storybook/pull/1758)
+-   Add storybook-chrome-screenshot to addon gallery [#1761](https://github.com/storybooks/storybook/pull/1761)
+-   Fixing typo on VueJS withNotes Example [#1787](https://github.com/storybooks/storybook/pull/1787)
+
+#### Maintenance
+
+-   Deprecate confusing option names [#1692](https://github.com/storybooks/storybook/pull/1692)
+-   A CLI for running specific tests suites, like bootstrap CLI [#1752](https://github.com/storybooks/storybook/pull/1752)
+-   Remove check for sender on channel. [#1407](https://github.com/storybooks/storybook/pull/1407)
+-   Use yarn instead of NPM [#1703](https://github.com/storybooks/storybook/pull/1703)
+-   Add config for dependencies.io [#1770](https://github.com/storybooks/storybook/pull/1770)
+-   Added addon-knobs to crna and vanilla react native. [#1636](https://github.com/storybooks/storybook/pull/1636)
+-   Fixed Jest warnings [#1744](https://github.com/storybooks/storybook/pull/1744)
+-   Smoke test master [#1801](https://github.com/storybooks/storybook/pull/1801)
+
+#### Dependency Upgrades
+
+-   Upgrade root dependencies and sync with packages [#1802](https://github.com/storybooks/storybook/pull/1802)
+-   Update jest to the latest version 🚀 [#1799](https://github.com/storybooks/storybook/pull/1799)
+-   Update eslint-plugin-jest to the latest version 🚀 [#1795](https://github.com/storybooks/storybook/pull/1795)
+-   Update lerna to the latest version 🚀 [#1768](https://github.com/storybooks/storybook/pull/1768)
+
 # 3.2.12
 
 2017-October-02
@@ -96,7 +130,6 @@
 </summary>
 
 -   Update raf from 3.3.2 to 3.4.0 in / [#1939](https://github.com/storybooks/storybook/pull/1939)
->>>>>>> bc2b7ce6
 -   Update graphql from 0.7.2 to 0.11.6 in addons/graphql [#1930](https://github.com/storybooks/storybook/pull/1930)
 -   Update react-typography from 0.15.10 to 0.16.5 [#1927](https://github.com/storybooks/storybook/pull/1927)
 -   Update react-render-html from 0.1.6 to 0.5.2 in addons/comments [#1933](https://github.com/storybooks/storybook/pull/1933)
@@ -108,65 +141,10 @@
 -   Update react-motion from 0.1.0 to 0.5.1 [#1924](https://github.com/storybooks/storybook/pull/1924)
 -   Update eslint from 4.7.2 to 4.8.0 in / [#1923](https://github.com/storybooks/storybook/pull/1923)
 -   Update chroma-js from 0.7.2 to 0.7.8 [#1922](https://github.com/storybooks/storybook/pull/1922)
-<<<<<<< HEAD
--   Upgrade react & friends && UPGRADE other dependencies [#1908](https://github.com/storybooks/storybook/pull/1908)
--   Update raf from 3.3.2 to 3.4.0 in / [#1939](https://github.com/storybooks/storybook/pull/1939)
-
-# 3.3.0-alpha.0
-
-2017-September-06
-
-#### Features
-
--   Viewport addon: simulate device sizes in preview window [#1753](https://github.com/storybooks/storybook/pull/1753)
--   CLI: Add codemod for deprecated addon-links and addon-actions from app [#1368](https://github.com/storybooks/storybook/pull/1368)
--   Info addon: More detailed props table [#1485](https://github.com/storybooks/storybook/pull/1485)
--   React native: Add accessibility labels to OnDeviceUI [#1780](https://github.com/storybooks/storybook/pull/1780)
--   Stories panel: Stories on each hierarchy level [#1763](https://github.com/storybooks/storybook/pull/1763)
--   Storyshots: Generate snapshot per story file [#1584](https://github.com/storybooks/storybook/pull/1584)
--   CLI: Add support for Vue projects using Nuxt [#1794](https://github.com/storybooks/storybook/pull/1794)
-
-#### Bug Fixes
-
--   Import chunks/assets in correct order using HtmlWebpackPlugin [#1775](https://github.com/storybooks/storybook/pull/1775)
--   Fix preview scrolling [#1782](https://github.com/storybooks/storybook/pull/1782)
--   Height aligned 2 buttons in manager's header [#1769](https://github.com/storybooks/storybook/pull/1769)
--   Search box: make found options selectable with click [#1697](https://github.com/storybooks/storybook/pull/1697)
--   Info addon: Fix Docgen in static builds [#1725](https://github.com/storybooks/storybook/pull/1725)
--   Knobs: allow arrays in object knob proptypes [#1701](https://github.com/storybooks/storybook/pull/1701)
-
-#### Documentation
-
--   Improve linkTo documentation [#1793](https://github.com/storybooks/storybook/pull/1793)
--   Add carbon to examples page [#1764](https://github.com/storybooks/storybook/pull/1764)
--   Minor grammar fixes and clarification to Vue documentation [#1756](https://github.com/storybooks/storybook/pull/1756)
--   Fix incorrect yarn command in docs [#1758](https://github.com/storybooks/storybook/pull/1758)
--   Add storybook-chrome-screenshot to addon gallery [#1761](https://github.com/storybooks/storybook/pull/1761)
--   Fixing typo on VueJS withNotes Example [#1787](https://github.com/storybooks/storybook/pull/1787)
-
-#### Maintenance
-
--   Deprecate confusing option names [#1692](https://github.com/storybooks/storybook/pull/1692)
--   A CLI for running specific tests suites, like bootstrap CLI [#1752](https://github.com/storybooks/storybook/pull/1752)
--   Remove check for sender on channel. [#1407](https://github.com/storybooks/storybook/pull/1407)
--   Use yarn instead of NPM [#1703](https://github.com/storybooks/storybook/pull/1703)
--   Add config for dependencies.io [#1770](https://github.com/storybooks/storybook/pull/1770)
--   Added addon-knobs to crna and vanilla react native. [#1636](https://github.com/storybooks/storybook/pull/1636)
--   Fixed Jest warnings [#1744](https://github.com/storybooks/storybook/pull/1744)
--   Smoke test master [#1801](https://github.com/storybooks/storybook/pull/1801)
-
-#### Dependency Upgrades
-
--   Upgrade root dependencies and sync with packages [#1802](https://github.com/storybooks/storybook/pull/1802)
--   Update jest to the latest version 🚀 [#1799](https://github.com/storybooks/storybook/pull/1799)
--   Update eslint-plugin-jest to the latest version 🚀 [#1795](https://github.com/storybooks/storybook/pull/1795)
--   Update lerna to the latest version 🚀 [#1768](https://github.com/storybooks/storybook/pull/1768)
-=======
 -   Use dependencies.io for dependencies management [#1920](https://github.com/storybooks/storybook/pull/1920)
 -   UPGRADE react & friends && UPGRADE other dependencies [#1908](https://github.com/storybooks/storybook/pull/1908)
 
 </details>
->>>>>>> bc2b7ce6
 
 # 3.2.11
 
