--- conflicted
+++ resolved
@@ -184,13 +184,8 @@
       };
 
       const stateUpdates = clientStore.updateCallback(state);
-<<<<<<< HEAD
-      expect(stateUpdates).toEqual({
-        uiOptions: { bbc: 50, abc: 10 }
-=======
-      expect(stateUpdates).to.deep.equal({
+      expect(stateUpdates).toEqual({
         uiOptions: { bbc: 50, abc: 10 },
->>>>>>> 2df4be72
       });
     });
 
@@ -203,13 +198,8 @@
       };
 
       const stateUpdates = clientStore.updateCallback(state);
-<<<<<<< HEAD
-      expect(stateUpdates).toEqual({
-        uiOptions: { bbc: 50, abc: 10 }
-=======
-      expect(stateUpdates).to.deep.equal({
+      expect(stateUpdates).toEqual({
         uiOptions: { bbc: 50, abc: 10 },
->>>>>>> 2df4be72
       });
     });
   });
@@ -224,13 +214,8 @@
       };
 
       const stateUpdates = clientStore.updateCallback(state);
-<<<<<<< HEAD
-      expect(stateUpdates).toEqual({
-        customQueryParams: { bbc: 'bbb', abc: 'aaa', cnn: 'ccc' }
-=======
-      expect(stateUpdates).to.deep.equal({
+      expect(stateUpdates).toEqual({
         customQueryParams: { bbc: 'bbb', abc: 'aaa', cnn: 'ccc' },
->>>>>>> 2df4be72
       });
     });
 
@@ -243,13 +228,8 @@
       };
 
       const stateUpdates = clientStore.updateCallback(state);
-<<<<<<< HEAD
-      expect(stateUpdates).toEqual({
-        customQueryParams: { bbc: 'ccc' }
-=======
-      expect(stateUpdates).to.deep.equal({
+      expect(stateUpdates).toEqual({
         customQueryParams: { bbc: 'ccc' },
->>>>>>> 2df4be72
       });
     });
   });
