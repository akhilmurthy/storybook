--- conflicted
+++ resolved
@@ -1,39 +1,35 @@
-{
-  "name": "@kadira/react-storybook-addon-info",
-  "version": "3.4.0",
-  "description": "A React Storybook addon to show additional information for your stories.",
-  "repository": {
-    "type": "git",
-    "url": "https://github.com/kadirahq/react-storybook-addon-info.git"
-  },
-  "license": "MIT",
-  "scripts": {
-    "prepublish": "node ../../scripts/prepublish.js",
-    "storybook": "start-storybook -p 9010",
-    "publish-storybook": "bash .scripts/publish_storybook.sh"
-  },
-  "devDependencies": {
-    "@kadira/storybook": "*",
-    "git-url-parse": "^6.2.2",
-    "react": "^15.5.4",
-    "react-dom": "^15.5.4",
-    "react-storybook-addon-backgrounds": "0.0.7",
-    "react-test-renderer": "^15.5.4"
-  },
-  "peerDependencies": {
-    "react": "*",
-    "react-dom": "*"
-  },
-  "dependencies": {
-<<<<<<< HEAD
-    "babel-runtime": "^6.5.0",
-    "global": "^4.3.2",
-=======
-    "babel-runtime": "^6.23.0",
->>>>>>> e9311fef
-    "markdown-to-react-components": "^0.2.1",
-    "prop-types": "^15.5.8",
-    "react-addons-create-fragment": "^15.5.3"
-  },
-  "main": "dist/index.js"
-}
+{
+  "name": "@kadira/react-storybook-addon-info",
+  "version": "3.4.0",
+  "description": "A React Storybook addon to show additional information for your stories.",
+  "repository": {
+    "type": "git",
+    "url": "https://github.com/kadirahq/react-storybook-addon-info.git"
+  },
+  "license": "MIT",
+  "scripts": {
+    "prepublish": "node ../../scripts/prepublish.js",
+    "storybook": "start-storybook -p 9010",
+    "publish-storybook": "bash .scripts/publish_storybook.sh"
+  },
+  "devDependencies": {
+    "@kadira/storybook": "*",
+    "git-url-parse": "^6.2.2",
+    "react": "^15.5.4",
+    "react-dom": "^15.5.4",
+    "react-storybook-addon-backgrounds": "0.0.7",
+    "react-test-renderer": "^15.5.4"
+  },
+  "peerDependencies": {
+    "react": "*",
+    "react-dom": "*"
+  },
+  "dependencies": {
+    "babel-runtime": "^6.23.0",
+    "global": "^4.3.2",
+    "markdown-to-react-components": "^0.2.1",
+    "prop-types": "^15.5.8",
+    "react-addons-create-fragment": "^15.5.3"
+  },
+  "main": "dist/index.js"
+}