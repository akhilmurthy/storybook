--- conflicted
+++ resolved
@@ -117,17 +117,10 @@
 
 | Addons                                                                    |                                                                            |
 | ------------------------------------------------------------------------- | -------------------------------------------------------------------------- |
-<<<<<<< HEAD
-| [a11y](addons/a11y/)                                                      | Test components for user accessibility in Storybook                        |
-| [actions](addons/actions/)                                                | Log actions as users interact with components in the Storybook UI          |
-| [backgrounds](addons/backgrounds/)                                        | Let users choose backgrounds in the Storybook UI                           |
-| [cssresources](https://github.com/storybookjs/addon-cssresources)         | Dynamically add/remove CSS resources to the component iframe               |
-=======
 | [a11y](code/addons/a11y/)                                                 | Test components for user accessibility in Storybook                        |
 | [actions](code/addons/actions/)                                           | Log actions as users interact with components in the Storybook UI          |
 | [backgrounds](code/addons/backgrounds/)                                   | Let users choose backgrounds in the Storybook UI                           |
-| [cssresources](https://github.com/storybookjs/addon-cssresources)         | Dynamically add/remove css resources to the component iframe               |
->>>>>>> 8f6d23a2
+| [cssresources](https://github.com/storybookjs/addon-cssresources)         | Dynamically add/remove CSS resources to the component iframe               |
 | [design assets](https://github.com/storybookjs/addon-design-assets)       | View images, videos, weblinks alongside your story                         |
 | [docs](code/addons/docs/)                                                 | Add high quality documentation to your components                          |
 | [events](https://github.com/storybookjs/addon-events)                     | Interactively fire events to components that respond to EventEmitter       |
@@ -138,17 +131,9 @@
 | [measure](code/addons/measure/)                                           | Visually inspect the layout and box model within the Storybook UI          |
 | [outline](code/addons/outline/)                                           | Visually debug the CSS layout and alignment within the Storybook UI        |
 | [query params](https://github.com/storybookjs/addon-queryparams)          | Mock query params                                                          |
-<<<<<<< HEAD
-| [storyshots](addons/storyshots/)                                          | Snapshot testing for components in Storybook                               |
-| [storysource](addons/storysource/)                                        | View the code of your stories within the Storybook UI                      |
-| [viewport](addons/viewport/)                                              | Change display sizes and layouts for responsive components using Storybook |
-| [outline](addons/outline/)                                                | Visually debug the CSS layout and alignment within the Storybook UI       |
-| [measure](addons/measure/)                                                | Visually inspect the layout and box model within the Storybook UI          |
-=======
 | [storyshots](code/addons/storyshots/)                                     | Snapshot testing for components in Storybook                               |
 | [storysource](code/addons/storysource/)                                   | View the code of your stories within the Storybook UI                      |
 | [viewport](code/addons/viewport/)                                         | Change display sizes and layouts for responsive components using Storybook |
->>>>>>> 8f6d23a2
 
 See [Addon / Framework Support Table](https://storybook.js.org/docs/react/api/frameworks-feature-support)
 
