--- conflicted
+++ resolved
@@ -67,15 +67,11 @@
         propTables: options.propTables,
         propTablesExclude: options.propTablesExclude,
         styles: typeof options.styles === 'function' ? options.styles : s => s,
-<<<<<<< HEAD
-        mtrcConf,
+        marksyConf,
         maxPropObjectKeys: options.maxPropObjectKeys,
         maxPropArrayLength: options.maxPropArrayLength,
         maxPropsIntoLine: options.maxPropsIntoLine,
         maxPropStringLength: options.maxPropStringLength,
-=======
-        marksyConf,
->>>>>>> 15f5a793
       };
 
       return (
