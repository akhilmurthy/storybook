{
  "name": "@storybook/addon-controls",
  "version": "6.2.0-beta.11",
  "description": "Interact with component inputs dynamically in the Storybook UI",
  "keywords": [
    "addon",
    "storybook",
    "knobs",
    "controls",
    "properties",
    "essentials",
    "data-state"
  ],
  "homepage": "https://github.com/storybookjs/storybook/tree/next/addons/controls",
  "bugs": {
    "url": "https://github.com/storybookjs/storybook/issues"
  },
  "repository": {
    "type": "git",
    "url": "https://github.com/storybookjs/storybook.git",
    "directory": "addons/controls"
  },
  "license": "MIT",
  "main": "dist/cjs/register.js",
  "module": "dist/esm/register.js",
  "types": "dist/ts3.9/index.d.ts",
  "typesVersions": {
    "<3.8": {
      "*": [
        "dist/ts3.4/*"
      ]
    }
  },
  "files": [
    "dist/**/*",
    "README.md",
    "*.js",
    "*.d.ts"
  ],
  "scripts": {
    "prepare": "node ../../scripts/prepare.js"
  },
  "dependencies": {
<<<<<<< HEAD
    "@storybook/addons": "6.2.0-beta.10",
    "@storybook/api": "6.2.0-beta.10",
    "@storybook/client-api": "6.2.0-beta.10",
    "@storybook/components": "6.2.0-beta.10",
    "@storybook/node-logger": "6.2.0-beta.10",
    "@storybook/theming": "6.2.0-beta.10",
=======
    "@storybook/addons": "6.2.0-beta.11",
    "@storybook/api": "6.2.0-beta.11",
    "@storybook/client-api": "6.2.0-beta.11",
    "@storybook/client-logger": "6.2.0-beta.11",
    "@storybook/components": "6.2.0-beta.11",
    "@storybook/node-logger": "6.2.0-beta.11",
    "@storybook/theming": "6.2.0-beta.11",
>>>>>>> a6e74ff2
    "core-js": "^3.8.2",
    "ts-dedent": "^2.0.0"
  },
  "peerDependencies": {
    "react": "^16.8.0 || ^17.0.0",
    "react-dom": "^16.8.0 || ^17.0.0"
  },
  "peerDependenciesMeta": {
    "react": {
      "optional": true
    },
    "react-dom": {
      "optional": true
    }
  },
  "publishConfig": {
    "access": "public"
  },
  "gitHead": "8a25609d3080e5d1ba14d8e7111626d4770d5740",
  "storybook": {
    "displayName": "Controls",
    "icon": "https://user-images.githubusercontent.com/263385/101991669-479cc600-3c7c-11eb-93d9-38b67e8371f2.png",
    "supportedFrameworks": [
      "react",
      "vue",
      "angular",
      "web-components",
      "ember"
    ]
  }
}<|MERGE_RESOLUTION|>--- conflicted
+++ resolved
@@ -41,22 +41,12 @@
     "prepare": "node ../../scripts/prepare.js"
   },
   "dependencies": {
-<<<<<<< HEAD
-    "@storybook/addons": "6.2.0-beta.10",
-    "@storybook/api": "6.2.0-beta.10",
-    "@storybook/client-api": "6.2.0-beta.10",
-    "@storybook/components": "6.2.0-beta.10",
-    "@storybook/node-logger": "6.2.0-beta.10",
-    "@storybook/theming": "6.2.0-beta.10",
-=======
     "@storybook/addons": "6.2.0-beta.11",
     "@storybook/api": "6.2.0-beta.11",
     "@storybook/client-api": "6.2.0-beta.11",
-    "@storybook/client-logger": "6.2.0-beta.11",
     "@storybook/components": "6.2.0-beta.11",
     "@storybook/node-logger": "6.2.0-beta.11",
     "@storybook/theming": "6.2.0-beta.11",
->>>>>>> a6e74ff2
     "core-js": "^3.8.2",
     "ts-dedent": "^2.0.0"
   },
