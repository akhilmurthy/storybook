{
  "name": "@storybook/addon-storyshots-puppeteer",
  "version": "6.1.0-alpha.35",
  "description": "Image snapshots addition to StoryShots based on puppeteer",
  "keywords": [
    "addon",
    "storybook"
  ],
  "homepage": "https://github.com/storybookjs/storybook/tree/master/addons/storyshots/storyshots-puppeteer",
  "bugs": {
    "url": "https://github.com/storybookjs/storybook/issues"
  },
  "repository": {
    "type": "git",
    "url": "https://github.com/storybookjs/storybook.git",
    "directory": "addons/storyshots/storyshots-puppeteer"
  },
  "license": "MIT",
  "main": "dist/index.js",
  "types": "dist/index.d.ts",
  "files": [
    "dist/**/*",
    "README.md",
    "*.js",
    "*.d.ts",
    "ts3.4/**/*"
  ],
  "scripts": {
    "prepare": "node ../../../scripts/prepare.js"
  },
  "dependencies": {
    "@storybook/csf": "0.0.1",
    "@storybook/node-logger": "6.1.0-alpha.35",
    "@types/jest-image-snapshot": "^2.8.0",
    "@wordpress/jest-puppeteer-axe": "^1.5.0",
<<<<<<< HEAD
    "core-js": "^3.6.5",
    "jest-image-snapshot": "^3.0.1",
=======
    "core-js": "^3.0.1",
    "jest-image-snapshot": "^4.0.2",
>>>>>>> 3775f570
    "regenerator-runtime": "^0.13.7"
  },
  "devDependencies": {
    "@storybook/csf": "0.0.1",
    "@types/puppeteer": "^2.0.0"
  },
  "peerDependencies": {
    "@storybook/addon-storyshots": "6.1.0-alpha.35",
    "puppeteer": "^2.0.0 || ^3.0.0"
  },
  "peerDependenciesMeta": {
    "puppeteer": {
      "optional": true
    }
  },
  "publishConfig": {
    "access": "public"
  },
  "gitHead": "76bb5211363a4259b9962590a3a5e62a00921b91",
  "typesVersions": {
    "<3.8": {
      "*": [
        "ts3.4/*"
      ]
    }
  }
}<|MERGE_RESOLUTION|>--- conflicted
+++ resolved
@@ -33,13 +33,8 @@
     "@storybook/node-logger": "6.1.0-alpha.35",
     "@types/jest-image-snapshot": "^2.8.0",
     "@wordpress/jest-puppeteer-axe": "^1.5.0",
-<<<<<<< HEAD
-    "core-js": "^3.6.5",
-    "jest-image-snapshot": "^3.0.1",
-=======
     "core-js": "^3.0.1",
     "jest-image-snapshot": "^4.0.2",
->>>>>>> 3775f570
     "regenerator-runtime": "^0.13.7"
   },
   "devDependencies": {
