{
  "name": "@storybook/addon-storyshots-puppeteer",
  "version": "5.2.0-alpha.23",
  "description": "Image snappshots addition to StoryShots base on puppeteer",
  "keywords": [
    "addon",
    "storybook"
  ],
  "homepage": "https://github.com/storybookjs/storybook/tree/master/addons/storyshots/storyshots-puppeteer",
  "bugs": {
    "url": "https://github.com/storybookjs/storybook/issues"
  },
  "repository": {
    "type": "git",
    "url": "https://github.com/storybookjs/storybook.git",
    "directory": "addons/storyshots/storyshots-puppeteer"
  },
  "license": "MIT",
  "main": "dist/index.js",
  "jsnext:main": "src/index.js",
  "scripts": {
    "prepare": "node ../../../scripts/prepare.js"
  },
  "dependencies": {
    "@storybook/node-logger": "5.2.0-alpha.23",
    "@storybook/router": "5.2.0-alpha.23",
    "core-js": "^3.0.1",
    "jest-image-snapshot": "^2.8.2",
    "regenerator-runtime": "^0.12.1"
  },
  "optionalDependencies": {
    "puppeteer": "^1.12.2"
  },
  "peerDependencies": {
<<<<<<< HEAD
    "@storybook/addon-storyshots": "5.1.0-rc.0",
    "puppeteer": "^1.12.2"
=======
    "@storybook/addon-storyshots": "5.2.0-alpha.23"
>>>>>>> 2ba2ae74
  },
  "publishConfig": {
    "access": "public"
  }
}<|MERGE_RESOLUTION|>--- conflicted
+++ resolved
@@ -32,12 +32,8 @@
     "puppeteer": "^1.12.2"
   },
   "peerDependencies": {
-<<<<<<< HEAD
-    "@storybook/addon-storyshots": "5.1.0-rc.0",
+    "@storybook/addon-storyshots": "5.2.0-alpha.23",
     "puppeteer": "^1.12.2"
-=======
-    "@storybook/addon-storyshots": "5.2.0-alpha.23"
->>>>>>> 2ba2ae74
   },
   "publishConfig": {
     "access": "public"
