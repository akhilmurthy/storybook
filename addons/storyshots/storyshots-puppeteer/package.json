{
  "name": "@storybook/addon-storyshots-puppeteer",
  "version": "7.0.0-alpha.8",
  "description": "Image snapshots addition to StoryShots based on puppeteer",
  "keywords": [
    "addon",
    "storybook"
  ],
  "homepage": "https://github.com/storybookjs/storybook/tree/main/addons/storyshots/storyshots-puppeteer",
  "bugs": {
    "url": "https://github.com/storybookjs/storybook/issues"
  },
  "repository": {
    "type": "git",
    "url": "https://github.com/storybookjs/storybook.git",
    "directory": "addons/storyshots/storyshots-puppeteer"
  },
  "funding": {
    "type": "opencollective",
    "url": "https://opencollective.com/storybook"
  },
  "license": "MIT",
  "main": "dist/types/index.js",
  "module": "dist/types/index.js",
  "types": "dist/types/index.d.ts",
  "files": [
    "dist/**/*",
    "README.md",
    "*.js",
    "*.d.ts"
  ],
  "scripts": {
    "prepare": "node ../../../scripts/prepare.js"
  },
  "dependencies": {
    "@axe-core/puppeteer": "^4.2.0",
    "@storybook/csf": "0.0.2--canary.4566f4d.1",
    "@storybook/node-logger": "7.0.0-alpha.8",
    "@types/jest-image-snapshot": "^4.1.3",
    "core-js": "^3.8.2",
    "jest-image-snapshot": "^4.3.0"
  },
  "devDependencies": {
    "@storybook/csf": "0.0.2--canary.4566f4d.1",
    "@types/puppeteer": "^5.4.0",
<<<<<<< HEAD
    "puppeteer": "^2.0.0 || ^3.0.0"
=======
    "typescript": "~4.6.3"
>>>>>>> afaf9879
  },
  "peerDependencies": {
    "@storybook/addon-storyshots": "7.0.0-alpha.8",
    "puppeteer": ">=2.0.0"
  },
  "peerDependenciesMeta": {
    "puppeteer": {
      "optional": true
    }
  },
  "publishConfig": {
    "access": "public"
  },
  "gitHead": "24725501c32a073cebc6bf2674a47357136fbe3a"
}<|MERGE_RESOLUTION|>--- conflicted
+++ resolved
@@ -43,11 +43,8 @@
   "devDependencies": {
     "@storybook/csf": "0.0.2--canary.4566f4d.1",
     "@types/puppeteer": "^5.4.0",
-<<<<<<< HEAD
-    "puppeteer": "^2.0.0 || ^3.0.0"
-=======
+    "puppeteer": "^2.0.0 || ^3.0.0",
     "typescript": "~4.6.3"
->>>>>>> afaf9879
   },
   "peerDependencies": {
     "@storybook/addon-storyshots": "7.0.0-alpha.8",
