{
  "name": "@storybook/addon-storyshots",
  "version": "4.1.0-alpha.8",
  "description": "StoryShots is a Jest Snapshot Testing Addon for Storybook.",
  "keywords": [
    "addon",
    "storybook"
  ],
  "homepage": "https://github.com/storybooks/storybook/tree/master/addons/storyshorts/storyshots-core",
  "publishConfig": {
    "access": "public"
  },
  "bugs": {
    "url": "https://github.com/storybooks/storybook/issues"
  },
  "repository": {
    "type": "git",
    "url": "https://github.com/storybooks/storybook.git"
  },
  "license": "MIT",
  "main": "dist/index.js",
  "jsnext:main": "src/index.js",
  "scripts": {
    "build-storybook": "build-storybook",
    "example": "jest storyshot.test",
    "prepare": "node ../../../scripts/prepare.js",
    "storybook": "start-storybook -p 6006"
  },
  "dependencies": {
    "@babel/runtime": "^7.1.2",
    "@storybook/addons": "4.1.0-alpha.8",
    "glob": "^7.1.3",
    "global": "^4.3.2",
    "jest-specific-snapshot": "^1.0.0",
    "read-pkg-up": "^4.0.0"
  },
  "devDependencies": {
<<<<<<< HEAD
    "@storybook/addon-actions": "4.1.0-alpha.3",
    "@storybook/addon-links": "4.1.0-alpha.3",
    "@storybook/addons": "4.1.0-alpha.3",
    "@storybook/react": "4.1.0-alpha.3",
=======
    "@storybook/addon-actions": "4.1.0-alpha.8",
    "@storybook/addon-links": "4.1.0-alpha.8",
    "@storybook/addons": "4.1.0-alpha.1",
    "@storybook/react": "4.1.0-alpha.8",
>>>>>>> 4dd81aac
    "enzyme-to-json": "^3.3.4",
    "react": "^16.6.0"
  }
}<|MERGE_RESOLUTION|>--- conflicted
+++ resolved
@@ -35,17 +35,10 @@
     "read-pkg-up": "^4.0.0"
   },
   "devDependencies": {
-<<<<<<< HEAD
-    "@storybook/addon-actions": "4.1.0-alpha.3",
-    "@storybook/addon-links": "4.1.0-alpha.3",
-    "@storybook/addons": "4.1.0-alpha.3",
-    "@storybook/react": "4.1.0-alpha.3",
-=======
     "@storybook/addon-actions": "4.1.0-alpha.8",
     "@storybook/addon-links": "4.1.0-alpha.8",
-    "@storybook/addons": "4.1.0-alpha.1",
+    "@storybook/addons": "4.1.0-alpha.8",
     "@storybook/react": "4.1.0-alpha.8",
->>>>>>> 4dd81aac
     "enzyme-to-json": "^3.3.4",
     "react": "^16.6.0"
   }
