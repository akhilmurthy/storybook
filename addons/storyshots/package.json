--- conflicted
+++ resolved
@@ -41,12 +41,8 @@
     "react-dom": "^16.1.0"
   },
   "peerDependencies": {
-<<<<<<< HEAD
-    "@storybook/addons": "^3.3.0-rc.0",
-    "@angular/core": ">=4.0.0",
-=======
+	"@angular/core": ">=4.0.0",
     "@storybook/addons": "^3.3.2",
->>>>>>> 587d74f7
     "babel-core": "^6.26.0 | ^7.0.0-0",
     "react": "*",
     "react-test-renderer": "*"
