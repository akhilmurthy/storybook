{
  "name": "@storybook/addon-actions",
  "version": "4.1.0-alpha.11",
  "description": "Action Logger addon for storybook",
  "keywords": [
    "storybook"
  ],
  "homepage": "https://github.com/storybooks/storybook/tree/master/addons/actions",
  "bugs": {
    "url": "https://github.com/storybooks/storybook/issues"
  },
  "repository": {
    "type": "git",
    "url": "https://github.com/storybooks/storybook.git"
  },
  "license": "MIT",
  "main": "dist/index.js",
  "jsnext:main": "src/index.js",
  "scripts": {
    "prepare": "node ../../scripts/prepare.js"
  },
  "dependencies": {
    "@emotion/core": "^0.13.1",
    "@emotion/provider": "^0.11.2",
    "@emotion/styled": "^0.10.6",
<<<<<<< HEAD
    "@storybook/addons": "4.1.0-alpha.9",
    "@storybook/components": "4.1.0-alpha.9",
    "@storybook/core-events": "4.1.0-alpha.9",
    "fast-deep-equal": "^2.0.1",
=======
    "@storybook/addons": "4.1.0-alpha.11",
    "@storybook/components": "4.1.0-alpha.11",
    "@storybook/core-events": "4.1.0-alpha.11",
    "deep-equal": "^1.0.1",
>>>>>>> e42c6473
    "global": "^4.3.2",
    "lodash": "^4.17.11",
    "make-error": "^1.3.5",
    "prop-types": "^15.6.2",
    "react": "^16.7.0-alpha.2",
    "react-inspector": "^2.3.0",
    "uuid": "^3.3.2"
<<<<<<< HEAD
=======
  },
  "peerDependencies": {
    "react": "*"
  },
  "publishConfig": {
    "access": "public"
>>>>>>> e42c6473
  }
}<|MERGE_RESOLUTION|>--- conflicted
+++ resolved
@@ -23,17 +23,10 @@
     "@emotion/core": "^0.13.1",
     "@emotion/provider": "^0.11.2",
     "@emotion/styled": "^0.10.6",
-<<<<<<< HEAD
-    "@storybook/addons": "4.1.0-alpha.9",
-    "@storybook/components": "4.1.0-alpha.9",
-    "@storybook/core-events": "4.1.0-alpha.9",
-    "fast-deep-equal": "^2.0.1",
-=======
     "@storybook/addons": "4.1.0-alpha.11",
     "@storybook/components": "4.1.0-alpha.11",
     "@storybook/core-events": "4.1.0-alpha.11",
-    "deep-equal": "^1.0.1",
->>>>>>> e42c6473
+    "fast-deep-equal": "^2.0.1",
     "global": "^4.3.2",
     "lodash": "^4.17.11",
     "make-error": "^1.3.5",
@@ -41,14 +34,11 @@
     "react": "^16.7.0-alpha.2",
     "react-inspector": "^2.3.0",
     "uuid": "^3.3.2"
-<<<<<<< HEAD
-=======
   },
   "peerDependencies": {
     "react": "*"
   },
   "publishConfig": {
     "access": "public"
->>>>>>> e42c6473
   }
 }