{
  "name": "@storybook/addon-storysource",
<<<<<<< HEAD
  "version": "6.2.0-alpha.20",
=======
  "version": "6.2.0-alpha.24",
>>>>>>> 013f2658
  "description": "View a story’s source code to see how it works and paste into your app",
  "keywords": [
    "addon",
    "storybook"
  ],
  "homepage": "https://github.com/storybookjs/storybook/tree/master/addons/storysource",
  "bugs": {
    "url": "https://github.com/storybookjs/storybook/issues"
  },
  "repository": {
    "type": "git",
    "url": "https://github.com/storybookjs/storybook.git",
    "directory": "addons/storysource"
  },
  "license": "MIT",
  "main": "dist/cjs/index.js",
  "module": "dist/esm/index.js",
  "types": "dist/ts3.9/index.d.ts",
  "typesVersions": {
    "<3.8": {
      "*": [
        "dist/ts3.4/*"
      ]
    }
  },
  "files": [
    "dist/**/*",
    "README.md",
    "*.js",
    "*.d.ts"
  ],
  "scripts": {
    "prepare": "node ../../scripts/prepare.js"
  },
  "dependencies": {
<<<<<<< HEAD
    "@storybook/addons": "6.2.0-alpha.20",
    "@storybook/api": "6.2.0-alpha.20",
    "@storybook/client-logger": "6.2.0-alpha.20",
    "@storybook/components": "6.2.0-alpha.20",
    "@storybook/router": "6.2.0-alpha.20",
    "@storybook/source-loader": "6.2.0-alpha.20",
    "@storybook/theming": "6.2.0-alpha.20",
    "core-js": "^3.8.2",
    "estraverse": "^5.2.0",
=======
    "@storybook/addons": "6.2.0-alpha.24",
    "@storybook/api": "6.2.0-alpha.24",
    "@storybook/client-logger": "6.2.0-alpha.24",
    "@storybook/components": "6.2.0-alpha.24",
    "@storybook/router": "6.2.0-alpha.24",
    "@storybook/source-loader": "6.2.0-alpha.24",
    "@storybook/theming": "6.2.0-alpha.24",
    "core-js": "^3.8.2",
    "estraverse": "^4.3.0",
>>>>>>> 013f2658
    "loader-utils": "^2.0.0",
    "prettier": "~2.2.1",
    "prop-types": "^15.7.2",
    "react-syntax-highlighter": "^13.5.3",
    "regenerator-runtime": "^0.13.7"
  },
  "devDependencies": {
    "@types/react": "^16.14.2",
    "@types/react-syntax-highlighter": "^11.0.5"
  },
  "peerDependencies": {
    "react": "^16.8.0 || ^17.0.0",
    "react-dom": "^16.8.0 || ^17.0.0"
  },
  "peerDependenciesMeta": {
    "react": {
      "optional": true
    },
    "react-dom": {
      "optional": true
    }
  },
  "publishConfig": {
    "access": "public"
  },
<<<<<<< HEAD
  "gitHead": "20db16edcd0c76c54f0d80970a288ec94ebd19e6"
=======
  "gitHead": "8001ec00b1023170e0a57f53edad61f3afe1b111"
>>>>>>> 013f2658
}<|MERGE_RESOLUTION|>--- conflicted
+++ resolved
@@ -1,10 +1,6 @@
 {
   "name": "@storybook/addon-storysource",
-<<<<<<< HEAD
-  "version": "6.2.0-alpha.20",
-=======
   "version": "6.2.0-alpha.24",
->>>>>>> 013f2658
   "description": "View a story’s source code to see how it works and paste into your app",
   "keywords": [
     "addon",
@@ -40,17 +36,6 @@
     "prepare": "node ../../scripts/prepare.js"
   },
   "dependencies": {
-<<<<<<< HEAD
-    "@storybook/addons": "6.2.0-alpha.20",
-    "@storybook/api": "6.2.0-alpha.20",
-    "@storybook/client-logger": "6.2.0-alpha.20",
-    "@storybook/components": "6.2.0-alpha.20",
-    "@storybook/router": "6.2.0-alpha.20",
-    "@storybook/source-loader": "6.2.0-alpha.20",
-    "@storybook/theming": "6.2.0-alpha.20",
-    "core-js": "^3.8.2",
-    "estraverse": "^5.2.0",
-=======
     "@storybook/addons": "6.2.0-alpha.24",
     "@storybook/api": "6.2.0-alpha.24",
     "@storybook/client-logger": "6.2.0-alpha.24",
@@ -59,8 +44,7 @@
     "@storybook/source-loader": "6.2.0-alpha.24",
     "@storybook/theming": "6.2.0-alpha.24",
     "core-js": "^3.8.2",
-    "estraverse": "^4.3.0",
->>>>>>> 013f2658
+    "estraverse": "^5.2.0",
     "loader-utils": "^2.0.0",
     "prettier": "~2.2.1",
     "prop-types": "^15.7.2",
@@ -86,9 +70,5 @@
   "publishConfig": {
     "access": "public"
   },
-<<<<<<< HEAD
   "gitHead": "20db16edcd0c76c54f0d80970a288ec94ebd19e6"
-=======
-  "gitHead": "8001ec00b1023170e0a57f53edad61f3afe1b111"
->>>>>>> 013f2658
 }