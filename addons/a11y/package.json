--- conflicted
+++ resolved
@@ -25,13 +25,8 @@
     "prepare": "node ../../scripts/prepare.js"
   },
   "dependencies": {
-<<<<<<< HEAD
-    "@storybook/components": "^3.3.3",
+    "@storybook/components": "^3.3.4",
     "axe-core": "^2.6.1",
-=======
-    "@storybook/components": "^3.3.4",
-    "axe-core": "^2.6.0",
->>>>>>> 44ce41c8
     "prop-types": "^15.6.0"
   },
   "peerDependencies": {
