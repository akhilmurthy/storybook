--- conflicted
+++ resolved
@@ -80,12 +80,7 @@
   "publishConfig": {
     "access": "public"
   },
-<<<<<<< HEAD
-  "gitHead": "85bcae3041a0664d7c0ee4756241e29ad1063a9a",
-=======
   "gitHead": "55247a8e36da7061bfced80c588a539d3fda3f04",
-  "sbmodern": "dist/modern/index.js",
->>>>>>> ce6c5815
   "storybook": {
     "displayName": "Accessibility",
     "icon": "https://user-images.githubusercontent.com/263385/101991665-47042f80-3c7c-11eb-8f00-64b5a18f498a.png",
