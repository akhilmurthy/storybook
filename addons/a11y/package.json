{
  "name": "@storybook/addon-a11y",
  "version": "6.1.0-alpha.0",
  "description": "a11y addon for storybook",
  "keywords": [
    "a11y",
    "accessibility",
    "addon",
    "storybook",
    "valid",
    "verify"
  ],
  "homepage": "https://github.com/storybookjs/storybook#readme",
  "bugs": {
    "url": "https://github.com/storybookjs/storybook/issues"
  },
  "repository": {
    "type": "git",
    "url": "git+https://github.com/storybookjs/storybook.git",
    "directory": "addons/a11y"
  },
  "license": "MIT",
  "main": "dist/index.js",
  "types": "dist/index.d.ts",
  "files": [
    "dist/**/*",
    "README.md",
    "*.js",
    "*.d.ts",
    "ts3.5/**/*"
  ],
  "scripts": {
    "prepare": "node ../../scripts/prepare.js"
  },
  "dependencies": {
<<<<<<< HEAD
    "@storybook/addons": "6.0.21",
    "@storybook/api": "6.0.21",
    "@storybook/channels": "6.0.21",
    "@storybook/client-api": "6.0.21",
    "@storybook/client-logger": "6.0.21",
    "@storybook/components": "6.0.21",
    "@storybook/core-events": "6.0.21",
    "@storybook/theming": "6.0.21",
    "axe-core": "^4.0.1",
=======
    "@storybook/addons": "6.1.0-alpha.0",
    "@storybook/api": "6.1.0-alpha.0",
    "@storybook/channels": "6.1.0-alpha.0",
    "@storybook/client-api": "6.1.0-alpha.0",
    "@storybook/client-logger": "6.1.0-alpha.0",
    "@storybook/components": "6.1.0-alpha.0",
    "@storybook/core-events": "6.1.0-alpha.0",
    "@storybook/theming": "6.1.0-alpha.0",
    "axe-core": "^3.5.2",
>>>>>>> cd7c0692
    "core-js": "^3.0.1",
    "global": "^4.3.2",
    "lodash": "^4.17.15",
    "react-sizeme": "^2.5.2",
    "regenerator-runtime": "^0.13.3",
    "ts-dedent": "^1.1.1",
    "util-deprecate": "^1.0.2"
  },
  "devDependencies": {
    "@testing-library/react": "^10.0.4",
    "@types/webpack-env": "^1.15.2",
    "react": "^16.13.1",
    "react-dom": "^16.13.1"
  },
  "peerDependencies": {
    "react": "*",
    "react-dom": "*"
  },
  "publishConfig": {
    "access": "public"
  },
  "gitHead": "9049027832d9c84267cd720f2df8cda33192ebf8",
  "typesVersions": {
    "<=3.5": {
      "*": [
        "ts3.5/*"
      ]
    }
  }
}<|MERGE_RESOLUTION|>--- conflicted
+++ resolved
@@ -33,17 +33,6 @@
     "prepare": "node ../../scripts/prepare.js"
   },
   "dependencies": {
-<<<<<<< HEAD
-    "@storybook/addons": "6.0.21",
-    "@storybook/api": "6.0.21",
-    "@storybook/channels": "6.0.21",
-    "@storybook/client-api": "6.0.21",
-    "@storybook/client-logger": "6.0.21",
-    "@storybook/components": "6.0.21",
-    "@storybook/core-events": "6.0.21",
-    "@storybook/theming": "6.0.21",
-    "axe-core": "^4.0.1",
-=======
     "@storybook/addons": "6.1.0-alpha.0",
     "@storybook/api": "6.1.0-alpha.0",
     "@storybook/channels": "6.1.0-alpha.0",
@@ -52,8 +41,7 @@
     "@storybook/components": "6.1.0-alpha.0",
     "@storybook/core-events": "6.1.0-alpha.0",
     "@storybook/theming": "6.1.0-alpha.0",
-    "axe-core": "^3.5.2",
->>>>>>> cd7c0692
+    "axe-core": "^4.0.1",
     "core-js": "^3.0.1",
     "global": "^4.3.2",
     "lodash": "^4.17.15",
