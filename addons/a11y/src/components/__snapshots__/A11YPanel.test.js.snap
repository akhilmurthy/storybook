// Jest Snapshot v1, https://goo.gl/fbAQLP

exports[`A11YPanel should render loader when it's running 1`] = `
@keyframes animation-0 {
  from {
    -webkit-transform: rotate(0deg);
    -ms-transform: rotate(0deg);
    transform: rotate(0deg);
  }

  to {
    -webkit-transform: rotate(360deg);
    -ms-transform: rotate(360deg);
    transform: rotate(360deg);
  }
}

.emotion-4 {
  display: -webkit-box;
  display: -webkit-flex;
  display: -ms-flexbox;
  display: flex;
  -webkit-align-items: center;
  -webkit-box-align: center;
  -ms-flex-align: center;
  align-items: center;
  -webkit-box-pack: center;
  -webkit-justify-content: center;
  -ms-flex-pack: center;
  justify-content: center;
  height: 100%;
}

.emotion-2 {
  height: 12px;
  width: 12px;
  margin-right: 4px;
  -webkit-animation: animation-0 1s linear infinite;
  animation: animation-0 1s linear infinite;
}

.emotion-1 {
  shape-rendering: inherit;
  -webkit-transform: translate3d(0,0,0);
  -ms-transform: translate3d(0,0,0);
  transform: translate3d(0,0,0);
  display: inline-block;
  height: 12px;
  width: 12px;
  margin-right: 4px;
  -webkit-animation: animation-0 1s linear infinite;
  animation: animation-0 1s linear infinite;
}

.emotion-0 {
  fill: currentColor;
}

<Loader>
  <Component
    className="emotion-4"
  >
    <div
      className="emotion-4"
    >
      <Styled(Icons)
        icon="sync"
        inline={true}
        status="running"
      >
        <Icons
          className="emotion-2"
          icon="sync"
          inline={true}
          status="running"
        >
          <Svg
            className="emotion-2"
            inline={true}
            status="running"
            viewBox="0 0 1024 1024"
          >
            <svg
              className="emotion-1"
              viewBox="0 0 1024 1024"
            >
              <Styled(path)
                d="M998.786 474.516l-91 90.988c-8.028 8.036-18.624 11.902-29.152 11.676-10.536 0.234-21.144-3.632-29.184-11.676l-92.3-92.296c-15.624-15.622-15.624-40.95 0-56.57 15.622-15.622 40.95-15.624 56.57 0l26.146 26.148c-13.774-61.416-44.624-117.806-90.216-163.394-63.46-63.464-147.84-98.414-237.586-98.414-89.75 0-174.128 34.95-237.59 98.414-27.012 27.012-48.836 57.824-65.024 91.214l-0.008-0.004c-6.722 12.632-20.008 21.242-35.32 21.242-22.090 0-40-17.906-40-40 0-5.464 1.102-10.668 3.086-15.414l-0.004-0.004c0.016-0.032 0.024-0.058 0.040-0.090 0.036-0.078 0.070-0.156 0.106-0.234 0.73-1.632 0.208-0.718 5.004-9.996 69.18-133.726 208.766-225.128 369.71-225.128 203.224 0 372.374 145.734 408.728 338.392l21.424-21.424c15.618-15.622 40.946-15.622 56.566 0s15.624 40.948 0.004 56.57zM889.992 682.11c0 5.464-1.106 10.672-3.090 15.414l0.008 0.004c-0.016 0.036-0.028 0.058-0.040 0.090-0.036 0.078-0.074 0.156-0.106 0.234-0.73 1.636-0.208 0.718-5.008 10-69.176 133.722-208.762 225.124-369.708 225.124-205.2 0-375.668-148.578-409.76-344.022l-19.478 19.478c-15.622 15.622-40.95 15.622-56.57 0-15.618-15.622-15.622-40.95 0-56.57l90.996-90.992c8.032-8.032 18.628-11.902 29.152-11.672 10.536-0.238 21.144 3.632 29.188 11.672l92.296 92.3c15.624 15.618 15.624 40.946 0 56.566-15.618 15.622-40.946 15.624-56.566 0.004l-29.292-29.292c12.466 65.568 44.214 125.882 92.448 174.116 63.46 63.46 147.84 98.41 237.586 98.41 89.75 0 174.124-34.95 237.59-98.41 27.012-27.012 48.836-57.824 65.020-91.218l0.008 0.004c6.726-12.632 20.012-21.242 35.324-21.242 22.092 0.002 40.002 17.912 40.002 40.002zM145.83 545.416l1.4 0.248-0.824-0.824-0.576 0.576z"
              >
                <path
                  className="emotion-0"
                  d="M998.786 474.516l-91 90.988c-8.028 8.036-18.624 11.902-29.152 11.676-10.536 0.234-21.144-3.632-29.184-11.676l-92.3-92.296c-15.624-15.622-15.624-40.95 0-56.57 15.622-15.622 40.95-15.624 56.57 0l26.146 26.148c-13.774-61.416-44.624-117.806-90.216-163.394-63.46-63.464-147.84-98.414-237.586-98.414-89.75 0-174.128 34.95-237.59 98.414-27.012 27.012-48.836 57.824-65.024 91.214l-0.008-0.004c-6.722 12.632-20.008 21.242-35.32 21.242-22.090 0-40-17.906-40-40 0-5.464 1.102-10.668 3.086-15.414l-0.004-0.004c0.016-0.032 0.024-0.058 0.040-0.090 0.036-0.078 0.070-0.156 0.106-0.234 0.73-1.632 0.208-0.718 5.004-9.996 69.18-133.726 208.766-225.128 369.71-225.128 203.224 0 372.374 145.734 408.728 338.392l21.424-21.424c15.618-15.622 40.946-15.622 56.566 0s15.624 40.948 0.004 56.57zM889.992 682.11c0 5.464-1.106 10.672-3.090 15.414l0.008 0.004c-0.016 0.036-0.028 0.058-0.040 0.090-0.036 0.078-0.074 0.156-0.106 0.234-0.73 1.636-0.208 0.718-5.008 10-69.176 133.722-208.762 225.124-369.708 225.124-205.2 0-375.668-148.578-409.76-344.022l-19.478 19.478c-15.622 15.622-40.95 15.622-56.57 0-15.618-15.622-15.622-40.95 0-56.57l90.996-90.992c8.032-8.032 18.628-11.902 29.152-11.672 10.536-0.238 21.144 3.632 29.188 11.672l92.296 92.3c15.624 15.618 15.624 40.946 0 56.566-15.618 15.622-40.946 15.624-56.566 0.004l-29.292-29.292c12.466 65.568 44.214 125.882 92.448 174.116 63.46 63.46 147.84 98.41 237.586 98.41 89.75 0 174.124-34.95 237.59-98.41 27.012-27.012 48.836-57.824 65.020-91.218l0.008 0.004c6.726-12.632 20.012-21.242 35.324-21.242 22.092 0.002 40.002 17.912 40.002 40.002zM145.83 545.416l1.4 0.248-0.824-0.824-0.576 0.576z"
                />
              </Styled(path)>
            </svg>
          </Svg>
        </Icons>
      </Styled(Icons)>
       Please wait while the accessibility scan is running ...
    </div>
  </Component>
</Loader>
`;

exports[`A11YPanel should render report 1`] = `
.emotion-0 {
  overflow-y: auto;
  height: 100%;
  overflow-x: auto;
<<<<<<< HEAD
=======
  width: 100%;
>>>>>>> de90d224
}

.emotion-4 {
  position: absolute;
  bottom: 0;
  right: 0;
  max-width: 100%;
  display: -webkit-box;
  display: -webkit-flex;
  display: -ms-flexbox;
  display: flex;
  background: #FFFFFF;
}

.emotion-3 {
  border: 0 none;
  padding: 4px 10px;
  cursor: pointer;
  display: -webkit-box;
  display: -webkit-flex;
  display: -ms-flexbox;
  display: flex;
  -webkit-align-items: center;
  -webkit-box-align: center;
  -ms-flex-align: center;
  align-items: center;
  color: #333333;
  background: #FFFFFF;
  font-size: 12px;
  line-height: 16px;
  font-weight: 700;
  border-top: 1px solid rgba(0,0,0,.1);
  border-left: 1px solid rgba(0,0,0,.1);
  margin-left: -1px;
  border-radius: 4px 0 0 0;
}

.emotion-3:not(:last-child) {
  border-right: 1px solid rgba(0,0,0,.1);
}

.emotion-3 + * {
  border-left: 1px solid rgba(0,0,0,.1);
  border-radius: 0;
}

.emotion-3:focus {
  box-shadow: #1EA7FD 0 -3px 0 0 inset;
  outline: 0 none;
}

<A11YPanel
  active={true}
  api={
    Object {
      "emit": [MockFunction],
      "off": [MockFunction],
      "on": [MockFunction] {
        "calls": Array [
          Array [
            "storyRendered",
            [Function],
          ],
          Array [
            "storybook/a11y/result",
            [Function],
          ],
        ],
        "results": Array [
          Object {
            "type": "return",
            "value": undefined,
          },
          Object {
            "type": "return",
            "value": undefined,
          },
        ],
      },
    }
  }
>
  <Provider
    store={
      Object {
        "dispatch": [Function],
        "getState": [Function],
        "replaceReducer": [Function],
        "subscribe": [Function],
        Symbol(observable): [Function],
      }
    }
  >
    <ScrollArea
      horizontal={true}
      vertical={true}
    >
      <ForwardRef(render)
        styles={[Function]}
      >
        <InnerGlobal
          cache={
            Object {
              "insert": [Function],
              "inserted": Object {
                "0": true,
                "110qmus": true,
                "1551xjo": true,
                "15paq49": true,
<<<<<<< HEAD
                "176o2y5": true,
=======
>>>>>>> de90d224
                "1977chw": true,
                "19mcg9j": true,
                "1ez3l8h": true,
                "1kbt4a0": true,
                "1l7fvsg": true,
                "1myfomu": true,
                "1vwgrhn": true,
                "4ryd4s": true,
                "6hqipu": true,
                "6z0ulf": true,
                "animation-u07e3c": true,
                "aq4p19": true,
                "fg630j": true,
                "iau1th": true,
                "jb2puo": true,
                "kqzqgg": true,
                "l0u0ek": true,
                "qacwg0": true,
                "qb28": true,
                "snh8f7": true,
                "tkevr6": true,
                "vdhlfv": true,
              },
              "key": "css",
              "nonce": undefined,
              "registered": Object {
<<<<<<< HEAD
                "emotion-0": "overflow-y:auto;overflow-x:auto;",
=======
>>>>>>> de90d224
                "css-1977chw": "height:10px;width:10px;min-width:10px;color:#999999;margin-right:10px;transition:transform 0.1s ease-in-out;align-self:center;display:inline-flex;",
                "css-1l7fvsg": "height:12px;width:12px;margin-right:4px;",
                "emotion-0": "overflow-y:auto;height:100%;overflow-x:auto;width:100%;",
                "css-jb2puo": "height:12px;width:12px;margin-right:4px;animation:animation-u07e3c 1s linear infinite;;",
                "css-tkevr6": "display:flex;align-items:center;justify-content:center;height:100%;",
              },
              "sheet": StyleSheet {
                "before": null,
                "container": <head>
                  <style
                    data-emotion="css-global"
                  >
                    
                    [data-simplebar]{position:relative;-webkit-flex-direction:column;-ms-flex-direction:column;flex-direction:column;-webkit-flex-wrap:wrap;-ms-flex-wrap:wrap;flex-wrap:wrap;-webkit-box-pack:start;-webkit-justify-content:flex-start;-ms-flex-pack:start;justify-content:flex-start;-webkit-align-content:flex-start;-ms-flex-line-pack:start;align-content:flex-start;-webkit-align-items:flex-start;-webkit-box-align:flex-start;-ms-flex-align:flex-start;align-items:flex-start;}
                  </style>
                  <style
                    data-emotion="css-global"
                  >
                    
                    .simplebar-wrapper{overflow:hidden;width:inherit;height:inherit;max-width:inherit;max-height:inherit;}
                  </style>
                  <style
                    data-emotion="css-global"
                  >
                    
                    .simplebar-mask{direction:inherit;position:absolute;overflow:hidden;padding:0;margin:0;left:0;top:0;bottom:0;right:0;width:auto !important;height:auto !important;z-index:0;}
                  </style>
                  <style
                    data-emotion="css-global"
                  >
                    
                    .simplebar-offset{direction:inherit !important;resize:none !important;position:absolute;top:0;left:0;bottom:0;right:0;padding:0;margin:0;-webkit-overflow-scrolling:touch;}
                  </style>
                  <style
                    data-emotion="css-global"
                  >
                    
                    .simplebar-content-wrapper{direction:inherit;position:relative;display:block;visibility:visible;}
                  </style>
                  <style
                    data-emotion="css-global"
                  >
                    
                    .simplebar-placeholder{max-height:100%;max-width:100%;width:100%;pointer-events:none;}
                  </style>
                  <style
                    data-emotion="css-global"
                  >
                    
                    .simplebar-height-auto-observer-wrapper{height:100%;width:inherit;max-width:1px;position:relative;float:left;max-height:1px;overflow:hidden;z-index:-1;padding:0;margin:0;pointer-events:none;-webkit-box-flex:inherit;-webkit-flex-grow:inherit;-ms-flex-positive:inherit;flex-grow:inherit;-webkit-flex-shrink:0;-ms-flex-negative:0;flex-shrink:0;-webkit-flex-basis:0;-ms-flex-preferred-size:0;flex-basis:0;}
                  </style>
                  <style
                    data-emotion="css-global"
                  >
                    
                    .simplebar-height-auto-observer{display:block;opacity:0;position:absolute;top:0;left:0;height:1000%;width:1000%;min-height:1px;min-width:1px;overflow:hidden;pointer-events:none;z-index:-1;}
                  </style>
                  <style
                    data-emotion="css-global"
                  >
                    
                    .simplebar-track{z-index:1;position:absolute;right:0;bottom:0;pointer-events:none;overflow:hidden;}
                  </style>
                  <style
                    data-emotion="css-global"
                  >
                    
                    [data-simplebar].simplebar-dragging .simplebar-track{pointer-events:all;}
                  </style>
                  <style
                    data-emotion="css-global"
                  >
                    
                    .simplebar-scrollbar{position:absolute;right:2px;width:7px;min-height:10px;}
                  </style>
                  <style
                    data-emotion="css-global"
                  >
                    
                    .simplebar-scrollbar:before{position:absolute;content:"";border-radius:7px;left:0;right:0;opacity:0;-webkit-transition:opacity 0.2s linear;transition:opacity 0.2s linear;background:#333333;}
                  </style>
                  <style
                    data-emotion="css-global"
                  >
                    
                    .simplebar-track .simplebar-scrollbar.simplebar-visible:before{opacity:0.5;-webkit-transition:opacity 0s linear;transition:opacity 0s linear;}
                  </style>
                  <style
                    data-emotion="css-global"
                  >
                    
                    .simplebar-track.simplebar-vertical{top:0;width:11px;}
                  </style>
                  <style
                    data-emotion="css-global"
                  >
                    
                    .simplebar-track.simplebar-vertical .simplebar-scrollbar:before{top:2px;bottom:2px;}
                  </style>
                  <style
                    data-emotion="css-global"
                  >
                    
                    .simplebar-track.simplebar-horizontal{left:0;height:11px;}
                  </style>
                  <style
                    data-emotion="css-global"
                  >
                    
                    .simplebar-track.simplebar-horizontal .simplebar-scrollbar:before{height:100%;left:2px;right:2px;}
                  </style>
                  <style
                    data-emotion="css-global"
                  >
                    
                    .simplebar-track.simplebar-horizontal .simplebar-scrollbar{right:auto;left:0;top:2px;height:7px;min-height:0;min-width:10px;width:auto;}
                  </style>
                  <style
                    data-emotion="css-global"
                  >
                    
                    [data-simplebar-direction="rtl"] .simplebar-track.simplebar-vertical{right:auto;left:0;}
                  </style>
                  <style
                    data-emotion="css-global"
                  >
                    
                    [data-simplebar]{position:relative;-webkit-flex-direction:column;-ms-flex-direction:column;flex-direction:column;-webkit-flex-wrap:wrap;-ms-flex-wrap:wrap;flex-wrap:wrap;-webkit-box-pack:start;-webkit-justify-content:flex-start;-ms-flex-pack:start;justify-content:flex-start;-webkit-align-content:flex-start;-ms-flex-line-pack:start;align-content:flex-start;-webkit-align-items:flex-start;-webkit-box-align:flex-start;-ms-flex-align:flex-start;align-items:flex-start;}
                  </style>
                  <style
                    data-emotion="css-global"
                  >
                    
                    .simplebar-wrapper{overflow:hidden;width:inherit;height:inherit;max-width:inherit;max-height:inherit;}
                  </style>
                  <style
                    data-emotion="css-global"
                  >
                    
                    .simplebar-mask{direction:inherit;position:absolute;overflow:hidden;padding:0;margin:0;left:0;top:0;bottom:0;right:0;width:auto !important;height:auto !important;z-index:0;}
                  </style>
                  <style
                    data-emotion="css-global"
                  >
                    
                    .simplebar-offset{direction:inherit !important;resize:none !important;position:absolute;top:0;left:0;bottom:0;right:0;padding:0;margin:0;-webkit-overflow-scrolling:touch;}
                  </style>
                  <style
                    data-emotion="css-global"
                  >
                    
                    .simplebar-content-wrapper{direction:inherit;position:relative;display:block;visibility:visible;}
                  </style>
                  <style
                    data-emotion="css-global"
                  >
                    
                    .simplebar-placeholder{max-height:100%;max-width:100%;width:100%;pointer-events:none;}
                  </style>
                  <style
                    data-emotion="css-global"
                  >
                    
                    .simplebar-height-auto-observer-wrapper{height:100%;width:inherit;max-width:1px;position:relative;float:left;max-height:1px;overflow:hidden;z-index:-1;padding:0;margin:0;pointer-events:none;-webkit-box-flex:inherit;-webkit-flex-grow:inherit;-ms-flex-positive:inherit;flex-grow:inherit;-webkit-flex-shrink:0;-ms-flex-negative:0;flex-shrink:0;-webkit-flex-basis:0;-ms-flex-preferred-size:0;flex-basis:0;}
                  </style>
                  <style
                    data-emotion="css-global"
                  >
                    
                    .simplebar-height-auto-observer{display:block;opacity:0;position:absolute;top:0;left:0;height:1000%;width:1000%;min-height:1px;min-width:1px;overflow:hidden;pointer-events:none;z-index:-1;}
                  </style>
                  <style
                    data-emotion="css-global"
                  >
                    
                    .simplebar-track{z-index:1;position:absolute;right:0;bottom:0;pointer-events:none;overflow:hidden;}
                  </style>
                  <style
                    data-emotion="css-global"
                  >
                    
                    [data-simplebar].simplebar-dragging .simplebar-track{pointer-events:all;}
                  </style>
                  <style
                    data-emotion="css-global"
                  >
                    
                    .simplebar-scrollbar{position:absolute;right:2px;width:7px;min-height:10px;}
                  </style>
                  <style
                    data-emotion="css-global"
                  >
                    
                    .simplebar-scrollbar:before{position:absolute;content:"";border-radius:7px;left:0;right:0;opacity:0;-webkit-transition:opacity 0.2s linear;transition:opacity 0.2s linear;background:#333333;}
                  </style>
                  <style
                    data-emotion="css-global"
                  >
                    
                    .simplebar-track .simplebar-scrollbar.simplebar-visible:before{opacity:0.5;-webkit-transition:opacity 0s linear;transition:opacity 0s linear;}
                  </style>
                  <style
                    data-emotion="css-global"
                  >
                    
                    .simplebar-track.simplebar-vertical{top:0;width:11px;}
                  </style>
                  <style
                    data-emotion="css-global"
                  >
                    
                    .simplebar-track.simplebar-vertical .simplebar-scrollbar:before{top:2px;bottom:2px;}
                  </style>
                  <style
                    data-emotion="css-global"
                  >
                    
                    .simplebar-track.simplebar-horizontal{left:0;height:11px;}
                  </style>
                  <style
                    data-emotion="css-global"
                  >
                    
                    .simplebar-track.simplebar-horizontal .simplebar-scrollbar:before{height:100%;left:2px;right:2px;}
                  </style>
                  <style
                    data-emotion="css-global"
                  >
                    
                    .simplebar-track.simplebar-horizontal .simplebar-scrollbar{right:auto;left:0;top:2px;height:7px;min-height:0;min-width:10px;width:auto;}
                  </style>
                  <style
                    data-emotion="css-global"
                  >
                    
<<<<<<< HEAD
                    .hs-dummy-scrollbar-size{direction:rtl;position:fixed;opacity:0;visibility:hidden;height:500px;width:500px;overflow-y:hidden;overflow-x:scroll;}
=======
                    [data-simplebar-direction="rtl"] .simplebar-track.simplebar-vertical{right:auto;left:0;}
>>>>>>> de90d224
                  </style>
                  <style
                    data-emotion="css"
                  >
                    
<<<<<<< HEAD
                    .emotion-0{overflow-y:auto;overflow-x:auto;}
=======
                    .emotion-0{overflow-y:auto;height:100%;overflow-x:auto;width:100%;}
                  </style>
                  <style
                    data-emotion="css"
                  >
                    
                    .emotion-4{position:absolute;bottom:0;right:0;max-width:100%;display:-webkit-box;display:-webkit-flex;display:-ms-flexbox;display:flex;background:#FFFFFF;}
>>>>>>> de90d224
                  </style>
                  <style
                    data-emotion="css"
                  >
                    
<<<<<<< HEAD
                    .emotion-4{position:absolute;bottom:0;right:0;max-width:100%;display:-webkit-box;display:-webkit-flex;display:-ms-flexbox;display:flex;background:#FFFFFF;}
=======
                    .emotion-3{border:0 none;padding:4px 10px;cursor:pointer;display:-webkit-box;display:-webkit-flex;display:-ms-flexbox;display:flex;-webkit-align-items:center;-webkit-box-align:center;-ms-flex-align:center;align-items:center;color:#333333;background:#FFFFFF;font-size:12px;line-height:16px;font-weight:700;border-top:1px solid rgba(0,0,0,.1);border-left:1px solid rgba(0,0,0,.1);margin-left:-1px;border-radius:4px 0 0 0;}
>>>>>>> de90d224
                  </style>
                  <style
                    data-emotion="css"
                  >
                    
<<<<<<< HEAD
                    .emotion-3{border:0 none;padding:4px 10px;cursor:pointer;display:-webkit-box;display:-webkit-flex;display:-ms-flexbox;display:flex;-webkit-align-items:center;-webkit-box-align:center;-ms-flex-align:center;align-items:center;color:#333333;background:#FFFFFF;font-size:12px;line-height:16px;font-weight:700;border-top:1px solid rgba(0,0,0,.1);border-left:1px solid rgba(0,0,0,.1);margin-left:-1px;border-radius:4px 0 0 0;}
=======
                    .emotion-3:not(:last-child){border-right:1px solid rgba(0,0,0,.1);}
>>>>>>> de90d224
                  </style>
                  <style
                    data-emotion="css"
                  >
                    
<<<<<<< HEAD
                    .emotion-3:not(:last-child){border-right:1px solid rgba(0,0,0,.1);}
=======
                    .emotion-3 + *{border-left:1px solid rgba(0,0,0,.1);border-radius:0;}
>>>>>>> de90d224
                  </style>
                  <style
                    data-emotion="css"
                  >
                    
<<<<<<< HEAD
                    .emotion-3 + *{border-left:1px solid rgba(0,0,0,.1);border-radius:0;}
=======
                    .emotion-3:focus{box-shadow:#1EA7FD 0 -3px 0 0 inset;outline:0 none;}
>>>>>>> de90d224
                  </style>
                  <style
                    data-emotion="css"
                  >
                    
<<<<<<< HEAD
                    .emotion-3:focus{box-shadow:#1EA7FD 0 -3px 0 0 inset;outline:0 none;}
=======
                    .css-tkevr6{display:-webkit-box;display:-webkit-flex;display:-ms-flexbox;display:flex;-webkit-align-items:center;-webkit-box-align:center;-ms-flex-align:center;align-items:center;-webkit-box-pack:center;-webkit-justify-content:center;-ms-flex-pack:center;justify-content:center;height:100%;}
>>>>>>> de90d224
                  </style>
                  <style
                    data-emotion="css"
                  >
                    
<<<<<<< HEAD
                    .css-tkevr6{display:-webkit-box;display:-webkit-flex;display:-ms-flexbox;display:flex;-webkit-align-items:center;-webkit-box-align:center;-ms-flex-align:center;align-items:center;-webkit-box-pack:center;-webkit-justify-content:center;-ms-flex-pack:center;justify-content:center;height:100%;}
=======
                    .css-jb2puo{height:12px;width:12px;margin-right:4px;-webkit-animation:animation-u07e3c 1s linear infinite;animation:animation-u07e3c 1s linear infinite;}
>>>>>>> de90d224
                  </style>
                  <style
                    data-emotion="css"
                  >
                    
<<<<<<< HEAD
                    .css-jb2puo{height:12px;width:12px;margin-right:4px;-webkit-animation:animation-u07e3c 1s linear infinite;animation:animation-u07e3c 1s linear infinite;}
=======
                    @-webkit-keyframes animation-u07e3c{from{-webkit-transform:rotate(0deg);-ms-transform:rotate(0deg);transform:rotate(0deg);}to{-webkit-transform:rotate(360deg);-ms-transform:rotate(360deg);transform:rotate(360deg);}}
>>>>>>> de90d224
                  </style>
                  <style
                    data-emotion="css"
                  >
                    
<<<<<<< HEAD
                    @-webkit-keyframes animation-u07e3c{from{-webkit-transform:rotate(0deg);-ms-transform:rotate(0deg);transform:rotate(0deg);}to{-webkit-transform:rotate(360deg);-ms-transform:rotate(360deg);transform:rotate(360deg);}}
=======
                    @keyframes animation-u07e3c{from{-webkit-transform:rotate(0deg);-ms-transform:rotate(0deg);transform:rotate(0deg);}to{-webkit-transform:rotate(360deg);-ms-transform:rotate(360deg);transform:rotate(360deg);}}
>>>>>>> de90d224
                  </style>
                  <style
                    data-emotion="css"
                  >
                    
<<<<<<< HEAD
                    @keyframes animation-u07e3c{from{-webkit-transform:rotate(0deg);-ms-transform:rotate(0deg);transform:rotate(0deg);}to{-webkit-transform:rotate(360deg);-ms-transform:rotate(360deg);transform:rotate(360deg);}}
=======
                    .css-l0u0ek{shape-rendering:inherit;-webkit-transform:translate3d(0,0,0);-ms-transform:translate3d(0,0,0);transform:translate3d(0,0,0);display:inline-block;height:12px;width:12px;margin-right:4px;-webkit-animation:animation-u07e3c 1s linear infinite;animation:animation-u07e3c 1s linear infinite;}
>>>>>>> de90d224
                  </style>
                  <style
                    data-emotion="css"
                  >
                    
<<<<<<< HEAD
                    .css-l0u0ek{shape-rendering:inherit;-webkit-transform:translate3d(0,0,0);-ms-transform:translate3d(0,0,0);transform:translate3d(0,0,0);display:inline-block;height:12px;width:12px;margin-right:4px;-webkit-animation:animation-u07e3c 1s linear infinite;animation:animation-u07e3c 1s linear infinite;}
=======
                    .css-kqzqgg{fill:currentColor;}
>>>>>>> de90d224
                  </style>
                  <style
                    data-emotion="css"
                  >
                    
<<<<<<< HEAD
                    .css-kqzqgg{fill:currentColor;}
=======
                    .css-snh8f7{width:100%;position:relative;min-height:100%;}
>>>>>>> de90d224
                  </style>
                  <style
                    data-emotion="css"
                  >
                    
<<<<<<< HEAD
                    .css-snh8f7{width:100%;position:relative;min-height:100%;}
=======
                    .css-15paq49{box-shadow:rgba(0,0,0,.1) 0 -1px 0 0 inset;background:rgba(0,0,0,.05);display:-webkit-box;display:-webkit-flex;display:-ms-flexbox;display:flex;-webkit-box-pack:justify;-webkit-justify-content:space-between;-ms-flex-pack:justify;justify-content:space-between;white-space:nowrap;}
>>>>>>> de90d224
                  </style>
                  <style
                    data-emotion="css"
                  >
                    
<<<<<<< HEAD
                    .css-15paq49{box-shadow:rgba(0,0,0,.1) 0 -1px 0 0 inset;background:rgba(0,0,0,.05);display:-webkit-box;display:-webkit-flex;display:-ms-flexbox;display:flex;-webkit-box-pack:justify;-webkit-justify-content:space-between;-ms-flex-pack:justify;justify-content:space-between;white-space:nowrap;}
=======
                    .css-1551xjo{-webkit-text-decoration:none;text-decoration:none;padding:10px 15px;cursor:pointer;font-weight:700;font-size:13px;line-height:1;height:40px;border:none;border-top:3px solid transparent;border-bottom:3px solid transparent;background:transparent;opacity:1;border-bottom:3px solid #1EA7FD;}
>>>>>>> de90d224
                  </style>
                  <style
                    data-emotion="css"
                  >
                    
<<<<<<< HEAD
                    .css-1551xjo{-webkit-text-decoration:none;text-decoration:none;padding:10px 15px;cursor:pointer;font-weight:700;font-size:13px;line-height:1;height:40px;border:none;border-top:3px solid transparent;border-bottom:3px solid transparent;background:transparent;opacity:1;border-bottom:3px solid #1EA7FD;}
=======
                    .css-1551xjo:focus{outline:0 none;border-bottom:3px solid #1EA7FD;}
>>>>>>> de90d224
                  </style>
                  <style
                    data-emotion="css"
                  >
                    
<<<<<<< HEAD
                    .css-1551xjo:focus{outline:0 none;border-bottom:3px solid #1EA7FD;}
=======
                    .css-qacwg0{color:#FF4400;}
>>>>>>> de90d224
                  </style>
                  <style
                    data-emotion="css"
                  >
                    
<<<<<<< HEAD
                    .css-qacwg0{color:#FF4400;}
=======
                    .css-qb28{-webkit-text-decoration:none;text-decoration:none;padding:10px 15px;cursor:pointer;font-weight:700;font-size:13px;line-height:1;height:40px;border:none;border-top:3px solid transparent;border-bottom:3px solid transparent;background:transparent;}
>>>>>>> de90d224
                  </style>
                  <style
                    data-emotion="css"
                  >
                    
<<<<<<< HEAD
                    .css-qb28{-webkit-text-decoration:none;text-decoration:none;padding:10px 15px;cursor:pointer;font-weight:700;font-size:13px;line-height:1;height:40px;border:none;border-top:3px solid transparent;border-bottom:3px solid transparent;background:transparent;}
=======
                    .css-qb28:focus{outline:0 none;border-bottom:3px solid #1EA7FD;}
>>>>>>> de90d224
                  </style>
                  <style
                    data-emotion="css"
                  >
                    
<<<<<<< HEAD
                    .css-qb28:focus{outline:0 none;border-bottom:3px solid #1EA7FD;}
=======
                    .css-fg630j{color:#66BF3C;}
>>>>>>> de90d224
                  </style>
                  <style
                    data-emotion="css"
                  >
                    
<<<<<<< HEAD
                    .css-fg630j{color:#66BF3C;}
=======
                    .css-iau1th{color:#E69D00;}
>>>>>>> de90d224
                  </style>
                  <style
                    data-emotion="css"
                  >
                    
<<<<<<< HEAD
                    .css-iau1th{color:#E69D00;}
=======
                    .css-1ez3l8h{cursor:pointer;font-size:14px;padding:12px 0px 3px 12px;height:40px;border:none;margin-top:0px;float:left;display:block;-webkit-align-items:center;-webkit-box-align:center;-ms-flex-align:center;align-items:center;width:100%;border-bottom:1px solid rgba(0,0,0,.1);}
>>>>>>> de90d224
                  </style>
                  <style
                    data-emotion="css"
                  >
                    
<<<<<<< HEAD
                    .css-1ez3l8h{cursor:pointer;font-size:14px;padding:12px 0px 3px 12px;height:40px;border:none;margin-top:0px;float:left;display:block;-webkit-align-items:center;-webkit-box-align:center;-ms-flex-align:center;align-items:center;width:100%;border-bottom:1px solid rgba(0,0,0,.1);}
=======
                    .css-1ez3l8h input{margin-left:10;margin-right:0;margin-top:0;margin-bottom:0;}
>>>>>>> de90d224
                  </style>
                  <style
                    data-emotion="css"
                  >
                    
<<<<<<< HEAD
                    .css-1ez3l8h input{margin-left:10;margin-right:0;margin-top:0;margin-bottom:0;}
=======
                    .css-1kbt4a0{cursor:pointer;-webkit-user-select:none;-moz-user-select:none;-ms-user-select:none;user-select:none;margin-bottom:3px;margin-right:3px;color:#666666;}
>>>>>>> de90d224
                  </style>
                  <style
                    data-emotion="css"
                  >
                    
<<<<<<< HEAD
                    .css-1kbt4a0{cursor:pointer;-webkit-user-select:none;-moz-user-select:none;-ms-user-select:none;user-select:none;margin-bottom:3px;margin-right:3px;color:#666666;}
=======
                    .css-vdhlfv{cursor:not-allowed;}
>>>>>>> de90d224
                  </style>
                  <style
                    data-emotion="css"
                  >
                    
<<<<<<< HEAD
                    .css-vdhlfv{cursor:not-allowed;}
=======
                    .css-aq4p19{display:-webkit-box;display:-webkit-flex;display:-ms-flexbox;display:flex;width:100%;border-bottom:1px solid rgba(0,0,0,.1);}
>>>>>>> de90d224
                  </style>
                  <style
                    data-emotion="css"
                  >
                    
<<<<<<< HEAD
                    .css-aq4p19{display:-webkit-box;display:-webkit-flex;display:-ms-flexbox;display:flex;width:100%;border-bottom:1px solid rgba(0,0,0,.1);}
                  </style>
                  <style
                    data-emotion="css"
                  >
                    
=======
>>>>>>> de90d224
                    .css-aq4p19:hover{background:rgba(0,0,0,.05);}
                  </style>
                  <style
                    data-emotion="css"
                  >
                    
                    .css-4ryd4s{padding:10px;padding-left:7px;background:none;color:inherit;text-align:left;cursor:pointer;border-left:3px solid transparent;width:100%;}
                  </style>
                  <style
                    data-emotion="css"
                  >
                    
                    .css-4ryd4s:focus{outline:0 none;border-left:3px solid #1EA7FD;}
                  </style>
                  <style
                    data-emotion="css"
                  >
                    
                    .css-1977chw{height:10px;width:10px;min-width:10px;color:#999999;margin-right:10px;-webkit-transition:-webkit-transform 0.1s ease-in-out;-webkit-transition:transform 0.1s ease-in-out;transition:transform 0.1s ease-in-out;-webkit-align-self:center;-ms-flex-item-align:center;align-self:center;display:-webkit-inline-box;display:-webkit-inline-flex;display:-ms-inline-flexbox;display:inline-flex;}
                  </style>
                  <style
                    data-emotion="css"
                  >
                    
                    .css-1vwgrhn{shape-rendering:inherit;-webkit-transform:translate3d(0,0,0);-ms-transform:translate3d(0,0,0);transform:translate3d(0,0,0);display:block;height:10px;width:10px;min-width:10px;color:#999999;margin-right:10px;-webkit-transition:-webkit-transform 0.1s ease-in-out;-webkit-transition:transform 0.1s ease-in-out;transition:transform 0.1s ease-in-out;-webkit-align-self:center;-ms-flex-item-align:center;align-self:center;display:-webkit-inline-box;display:-webkit-inline-flex;display:-ms-inline-flexbox;display:inline-flex;}
                  </style>
                  <style
                    data-emotion="css"
                  >
                    
                    .css-19mcg9j{font-weight:normal;float:right;margin-right:15px;-webkit-align-self:center;-ms-flex-item-align:center;align-self:center;}
                  </style>
                  <style
                    data-emotion="css"
                  >
                    
                    .css-19mcg9j input{margin:0;}
                  </style>
                  <style
                    data-emotion="css"
                  >
                    
                    .css-1l7fvsg{height:12px;width:12px;margin-right:4px;}
                  </style>
                  <style
                    data-emotion="css"
                  >
                    
                    .css-6hqipu{shape-rendering:inherit;-webkit-transform:translate3d(0,0,0);-ms-transform:translate3d(0,0,0);transform:translate3d(0,0,0);display:inline-block;height:12px;width:12px;margin-right:4px;}
                  </style>
                  <style
                    id="erd_scroll_detection_scrollbar_style"
                  >
                    /* Created by the element-resize-detector library. */
.erd_scroll_detection_container &gt; div::-webkit-scrollbar { display: none; }

.erd_scroll_detection_container_animation_active { -webkit-animation-duration: 0.1s; animation-duration: 0.1s; -webkit-animation-name: erd_scroll_detection_container_animation; animation-name: erd_scroll_detection_container_animation; }
@-webkit-keyframes erd_scroll_detection_container_animation { 0% { opacity: 1; } 50% { opacity: 0; } 100% { opacity: 1; } }
@keyframes erd_scroll_detection_container_animation { 0% { opacity: 1; } 50% { opacity: 0; } 100% { opacity: 1; } }
                  </style>
                </head>,
                "ctr": 35,
                "isSpeedy": false,
                "key": "css",
                "nonce": undefined,
                "tags": Array [
                  <style
                    data-emotion="css"
                  >
                    
<<<<<<< HEAD
                    .emotion-0{overflow-y:auto;overflow-x:auto;}
=======
                    .emotion-0{overflow-y:auto;height:100%;overflow-x:auto;width:100%;}
>>>>>>> de90d224
                  </style>,
                  <style
                    data-emotion="css"
                  >
                    
                    .emotion-4{position:absolute;bottom:0;right:0;max-width:100%;display:-webkit-box;display:-webkit-flex;display:-ms-flexbox;display:flex;background:#FFFFFF;}
                  </style>,
                  <style
                    data-emotion="css"
                  >
                    
                    .emotion-3{border:0 none;padding:4px 10px;cursor:pointer;display:-webkit-box;display:-webkit-flex;display:-ms-flexbox;display:flex;-webkit-align-items:center;-webkit-box-align:center;-ms-flex-align:center;align-items:center;color:#333333;background:#FFFFFF;font-size:12px;line-height:16px;font-weight:700;border-top:1px solid rgba(0,0,0,.1);border-left:1px solid rgba(0,0,0,.1);margin-left:-1px;border-radius:4px 0 0 0;}
                  </style>,
                  <style
                    data-emotion="css"
                  >
                    
                    .emotion-3:not(:last-child){border-right:1px solid rgba(0,0,0,.1);}
                  </style>,
                  <style
                    data-emotion="css"
                  >
                    
                    .emotion-3 + *{border-left:1px solid rgba(0,0,0,.1);border-radius:0;}
                  </style>,
                  <style
                    data-emotion="css"
                  >
                    
                    .emotion-3:focus{box-shadow:#1EA7FD 0 -3px 0 0 inset;outline:0 none;}
                  </style>,
                  <style
                    data-emotion="css"
                  >
                    
                    .css-tkevr6{display:-webkit-box;display:-webkit-flex;display:-ms-flexbox;display:flex;-webkit-align-items:center;-webkit-box-align:center;-ms-flex-align:center;align-items:center;-webkit-box-pack:center;-webkit-justify-content:center;-ms-flex-pack:center;justify-content:center;height:100%;}
                  </style>,
                  <style
                    data-emotion="css"
                  >
                    
                    .css-jb2puo{height:12px;width:12px;margin-right:4px;-webkit-animation:animation-u07e3c 1s linear infinite;animation:animation-u07e3c 1s linear infinite;}
                  </style>,
                  <style
                    data-emotion="css"
                  >
                    
                    @-webkit-keyframes animation-u07e3c{from{-webkit-transform:rotate(0deg);-ms-transform:rotate(0deg);transform:rotate(0deg);}to{-webkit-transform:rotate(360deg);-ms-transform:rotate(360deg);transform:rotate(360deg);}}
                  </style>,
                  <style
                    data-emotion="css"
                  >
                    
                    @keyframes animation-u07e3c{from{-webkit-transform:rotate(0deg);-ms-transform:rotate(0deg);transform:rotate(0deg);}to{-webkit-transform:rotate(360deg);-ms-transform:rotate(360deg);transform:rotate(360deg);}}
                  </style>,
                  <style
                    data-emotion="css"
                  >
                    
                    .css-l0u0ek{shape-rendering:inherit;-webkit-transform:translate3d(0,0,0);-ms-transform:translate3d(0,0,0);transform:translate3d(0,0,0);display:inline-block;height:12px;width:12px;margin-right:4px;-webkit-animation:animation-u07e3c 1s linear infinite;animation:animation-u07e3c 1s linear infinite;}
                  </style>,
                  <style
                    data-emotion="css"
                  >
                    
                    .css-kqzqgg{fill:currentColor;}
                  </style>,
                  <style
                    data-emotion="css"
                  >
                    
                    .css-snh8f7{width:100%;position:relative;min-height:100%;}
                  </style>,
                  <style
                    data-emotion="css"
                  >
                    
                    .css-15paq49{box-shadow:rgba(0,0,0,.1) 0 -1px 0 0 inset;background:rgba(0,0,0,.05);display:-webkit-box;display:-webkit-flex;display:-ms-flexbox;display:flex;-webkit-box-pack:justify;-webkit-justify-content:space-between;-ms-flex-pack:justify;justify-content:space-between;white-space:nowrap;}
                  </style>,
                  <style
                    data-emotion="css"
                  >
                    
                    .css-1551xjo{-webkit-text-decoration:none;text-decoration:none;padding:10px 15px;cursor:pointer;font-weight:700;font-size:13px;line-height:1;height:40px;border:none;border-top:3px solid transparent;border-bottom:3px solid transparent;background:transparent;opacity:1;border-bottom:3px solid #1EA7FD;}
                  </style>,
                  <style
                    data-emotion="css"
                  >
                    
                    .css-1551xjo:focus{outline:0 none;border-bottom:3px solid #1EA7FD;}
                  </style>,
                  <style
                    data-emotion="css"
                  >
                    
                    .css-qacwg0{color:#FF4400;}
                  </style>,
                  <style
                    data-emotion="css"
                  >
                    
                    .css-qb28{-webkit-text-decoration:none;text-decoration:none;padding:10px 15px;cursor:pointer;font-weight:700;font-size:13px;line-height:1;height:40px;border:none;border-top:3px solid transparent;border-bottom:3px solid transparent;background:transparent;}
                  </style>,
                  <style
                    data-emotion="css"
                  >
                    
                    .css-qb28:focus{outline:0 none;border-bottom:3px solid #1EA7FD;}
                  </style>,
                  <style
                    data-emotion="css"
                  >
                    
                    .css-fg630j{color:#66BF3C;}
                  </style>,
                  <style
                    data-emotion="css"
                  >
                    
                    .css-iau1th{color:#E69D00;}
                  </style>,
                  <style
                    data-emotion="css"
                  >
                    
                    .css-1ez3l8h{cursor:pointer;font-size:14px;padding:12px 0px 3px 12px;height:40px;border:none;margin-top:0px;float:left;display:block;-webkit-align-items:center;-webkit-box-align:center;-ms-flex-align:center;align-items:center;width:100%;border-bottom:1px solid rgba(0,0,0,.1);}
                  </style>,
                  <style
                    data-emotion="css"
                  >
                    
                    .css-1ez3l8h input{margin-left:10;margin-right:0;margin-top:0;margin-bottom:0;}
                  </style>,
                  <style
                    data-emotion="css"
                  >
                    
                    .css-1kbt4a0{cursor:pointer;-webkit-user-select:none;-moz-user-select:none;-ms-user-select:none;user-select:none;margin-bottom:3px;margin-right:3px;color:#666666;}
                  </style>,
                  <style
                    data-emotion="css"
                  >
                    
                    .css-vdhlfv{cursor:not-allowed;}
                  </style>,
                  <style
                    data-emotion="css"
                  >
                    
                    .css-aq4p19{display:-webkit-box;display:-webkit-flex;display:-ms-flexbox;display:flex;width:100%;border-bottom:1px solid rgba(0,0,0,.1);}
                  </style>,
                  <style
                    data-emotion="css"
                  >
                    
                    .css-aq4p19:hover{background:rgba(0,0,0,.05);}
                  </style>,
                  <style
                    data-emotion="css"
                  >
                    
                    .css-4ryd4s{padding:10px;padding-left:7px;background:none;color:inherit;text-align:left;cursor:pointer;border-left:3px solid transparent;width:100%;}
                  </style>,
                  <style
                    data-emotion="css"
                  >
                    
                    .css-4ryd4s:focus{outline:0 none;border-left:3px solid #1EA7FD;}
                  </style>,
                  <style
                    data-emotion="css"
                  >
                    
                    .css-1977chw{height:10px;width:10px;min-width:10px;color:#999999;margin-right:10px;-webkit-transition:-webkit-transform 0.1s ease-in-out;-webkit-transition:transform 0.1s ease-in-out;transition:transform 0.1s ease-in-out;-webkit-align-self:center;-ms-flex-item-align:center;align-self:center;display:-webkit-inline-box;display:-webkit-inline-flex;display:-ms-inline-flexbox;display:inline-flex;}
                  </style>,
                  <style
                    data-emotion="css"
                  >
                    
                    .css-1vwgrhn{shape-rendering:inherit;-webkit-transform:translate3d(0,0,0);-ms-transform:translate3d(0,0,0);transform:translate3d(0,0,0);display:block;height:10px;width:10px;min-width:10px;color:#999999;margin-right:10px;-webkit-transition:-webkit-transform 0.1s ease-in-out;-webkit-transition:transform 0.1s ease-in-out;transition:transform 0.1s ease-in-out;-webkit-align-self:center;-ms-flex-item-align:center;align-self:center;display:-webkit-inline-box;display:-webkit-inline-flex;display:-ms-inline-flexbox;display:inline-flex;}
                  </style>,
                  <style
                    data-emotion="css"
                  >
                    
                    .css-19mcg9j{font-weight:normal;float:right;margin-right:15px;-webkit-align-self:center;-ms-flex-item-align:center;align-self:center;}
                  </style>,
                  <style
                    data-emotion="css"
                  >
                    
                    .css-19mcg9j input{margin:0;}
                  </style>,
                  <style
                    data-emotion="css"
                  >
                    
                    .css-1l7fvsg{height:12px;width:12px;margin-right:4px;}
                  </style>,
                  <style
                    data-emotion="css"
                  >
                    
                    .css-6hqipu{shape-rendering:inherit;-webkit-transform:translate3d(0,0,0);-ms-transform:translate3d(0,0,0);transform:translate3d(0,0,0);display:inline-block;height:12px;width:12px;margin-right:4px;}
                  </style>,
                ],
              },
            }
          }
          serialized={
            Object {
              "map": undefined,
              "name": "nh5djz",
              "next": undefined,
              "styles": "[data-simplebar]{position:relative;flex-direction:column;flex-wrap:wrap;justify-content:flex-start;align-content:flex-start;align-items:flex-start;}.simplebar-wrapper{overflow:hidden;width:inherit;height:inherit;max-width:inherit;max-height:inherit;}.simplebar-mask{direction:inherit;position:absolute;overflow:hidden;padding:0;margin:0;left:0;top:0;bottom:0;right:0;width:auto !important;height:auto !important;z-index:0;}.simplebar-offset{direction:inherit !important;resize:none !important;position:absolute;top:0;left:0;bottom:0;right:0;padding:0;margin:0;-webkit-overflow-scrolling:touch;}.simplebar-content-wrapper{direction:inherit;position:relative;display:block;visibility:visible;}.simplebar-placeholder{max-height:100%;max-width:100%;width:100%;pointer-events:none;}.simplebar-height-auto-observer-wrapper{height:100%;width:inherit;max-width:1px;position:relative;float:left;max-height:1px;overflow:hidden;z-index:-1;padding:0;margin:0;pointer-events:none;flex-grow:inherit;flex-shrink:0;flex-basis:0;}.simplebar-height-auto-observer{display:block;opacity:0;position:absolute;top:0;left:0;height:1000%;width:1000%;min-height:1px;min-width:1px;overflow:hidden;pointer-events:none;z-index:-1;}.simplebar-track{z-index:1;position:absolute;right:0;bottom:0;pointer-events:none;overflow:hidden;}[data-simplebar].simplebar-dragging .simplebar-track{pointer-events:all;}.simplebar-scrollbar{position:absolute;right:2px;width:7px;min-height:10px;}.simplebar-scrollbar:before{position:absolute;content:\\"\\";border-radius:7px;left:0;right:0;opacity:0;transition:opacity 0.2s linear;background:#333333;}.simplebar-track .simplebar-scrollbar.simplebar-visible:before{opacity:0.5;transition:opacity 0s linear;}.simplebar-track.simplebar-vertical{top:0;width:11px;}.simplebar-track.simplebar-vertical .simplebar-scrollbar:before{top:2px;bottom:2px;}.simplebar-track.simplebar-horizontal{left:0;height:11px;}.simplebar-track.simplebar-horizontal .simplebar-scrollbar:before{height:100%;left:2px;right:2px;}.simplebar-track.simplebar-horizontal .simplebar-scrollbar{right:auto;left:0;top:2px;height:7px;min-height:0;min-width:10px;width:auto;}[data-simplebar-direction=\\"rtl\\"] .simplebar-track.simplebar-vertical{right:auto;left:0;}",
            }
          }
        />
      </ForwardRef(render)>
      <Styled(Component)
        horizontal={true}
        vertical={true}
      >
        <Component
          className="emotion-0"
          horizontal={true}
          vertical={true}
        >
          <l
            className="emotion-0"
          >
            <div
              className="emotion-0"
              data-simplebar={true}
            >
              <div
                className="simplebar-wrapper"
              >
                <div
                  className="simplebar-height-auto-observer-wrapper"
                >
                  <div
                    className="simplebar-height-auto-observer"
                  />
                </div>
                <div
                  className="simplebar-mask"
                >
                  <div
                    className="simplebar-offset"
                  >
                    <div
                      className="simplebar-content-wrapper"
                    >
                      <div
                        className="simplebar-content"
                      >
                        <Tabs
                          key="tabs"
                          tabs={
                            Array [
                              Object {
                                "items": Array [],
                                "label": <ForwardRef(render)>
                                  0
                                   Violations
                                </ForwardRef(render)>,
                                "panel": <Report
                                  empty="No accessibility violations found."
                                  items={Array []}
                                  type={0}
                                />,
                                "type": 0,
                              },
                              Object {
                                "items": Array [],
                                "label": <ForwardRef(render)>
                                  0
                                   Passes
                                </ForwardRef(render)>,
                                "panel": <Report
                                  empty="No accessibility checks passed."
                                  items={Array []}
                                  type={1}
                                />,
                                "type": 1,
                              },
                              Object {
                                "items": Array [],
                                "label": <ForwardRef(render)>
                                  0
                                   Incomplete
                                </ForwardRef(render)>,
                                "panel": <Report
                                  empty="No accessibility checks incomplete."
                                  items={Array []}
                                  type={2}
                                />,
                                "type": 2,
                              },
                            ]
                          }
                        >
                          <SizeMe
                            refreshMode="debounce"
                          >
                            <SizeMe(Component)
                              onSize={[Function]}
                            >
                              <SizeMeRenderer(Component)
                                disablePlaceholder={false}
                                explicitRef={[Function]}
                                onSize={[Function]}
                                size={
                                  Object {
                                    "height": undefined,
                                    "position": undefined,
                                    "width": undefined,
                                  }
                                }
                              >
                                <SizeMeReferenceWrapper>
                                  <SizeMePlaceholder>
                                    <div
                                      style={
                                        Object {
                                          "height": "100%",
                                          "width": "100%",
                                        }
                                      }
                                    />
                                  </SizeMePlaceholder>
                                </SizeMeReferenceWrapper>
                              </SizeMeRenderer(Component)>
                            </SizeMe(Component)>
                          </SizeMe>
                        </Tabs>
                      </div>
                    </div>
                  </div>
                </div>
                <div
                  className="simplebar-placeholder"
                />
              </div>
              <div
                className="simplebar-track simplebar-horizontal"
              >
                <div
                  className="simplebar-scrollbar"
                />
              </div>
              <div
                className="simplebar-track simplebar-vertical"
              >
                <div
                  className="simplebar-scrollbar"
                />
              </div>
            </div>
          </l>
        </Component>
      </Styled(Component)>
    </ScrollArea>
    <ActionBar
      actionItems={
        Array [
          Object {
            "onClick": [Function],
            "title": "Rerun tests",
          },
        ]
      }
      key="actionbar"
    >
      <Styled(div)>
        <div
          className="emotion-4"
        >
          <ActionButton
            key="0"
            onClick={[Function]}
          >
            <button
              className="emotion-3"
              onClick={[Function]}
            >
              Rerun tests
            </button>
          </ActionButton>
        </div>
      </Styled(div)>
    </ActionBar>
  </Provider>
</A11YPanel>
`;<|MERGE_RESOLUTION|>--- conflicted
+++ resolved
@@ -107,10 +107,7 @@
   overflow-y: auto;
   height: 100%;
   overflow-x: auto;
-<<<<<<< HEAD
-=======
   width: 100%;
->>>>>>> de90d224
 }
 
 .emotion-4 {
@@ -220,10 +217,6 @@
                 "110qmus": true,
                 "1551xjo": true,
                 "15paq49": true,
-<<<<<<< HEAD
-                "176o2y5": true,
-=======
->>>>>>> de90d224
                 "1977chw": true,
                 "19mcg9j": true,
                 "1ez3l8h": true,
@@ -250,10 +243,6 @@
               "key": "css",
               "nonce": undefined,
               "registered": Object {
-<<<<<<< HEAD
-                "emotion-0": "overflow-y:auto;overflow-x:auto;",
-=======
->>>>>>> de90d224
                 "css-1977chw": "height:10px;width:10px;min-width:10px;color:#999999;margin-right:10px;transition:transform 0.1s ease-in-out;align-self:center;display:inline-flex;",
                 "css-1l7fvsg": "height:12px;width:12px;margin-right:4px;",
                 "emotion-0": "overflow-y:auto;height:100%;overflow-x:auto;width:100%;",
@@ -489,19 +478,12 @@
                     data-emotion="css-global"
                   >
                     
-<<<<<<< HEAD
-                    .hs-dummy-scrollbar-size{direction:rtl;position:fixed;opacity:0;visibility:hidden;height:500px;width:500px;overflow-y:hidden;overflow-x:scroll;}
-=======
                     [data-simplebar-direction="rtl"] .simplebar-track.simplebar-vertical{right:auto;left:0;}
->>>>>>> de90d224
-                  </style>
-                  <style
-                    data-emotion="css"
-                  >
-                    
-<<<<<<< HEAD
-                    .emotion-0{overflow-y:auto;overflow-x:auto;}
-=======
+                  </style>
+                  <style
+                    data-emotion="css"
+                  >
+                    
                     .emotion-0{overflow-y:auto;height:100%;overflow-x:auto;width:100%;}
                   </style>
                   <style
@@ -509,261 +491,155 @@
                   >
                     
                     .emotion-4{position:absolute;bottom:0;right:0;max-width:100%;display:-webkit-box;display:-webkit-flex;display:-ms-flexbox;display:flex;background:#FFFFFF;}
->>>>>>> de90d224
-                  </style>
-                  <style
-                    data-emotion="css"
-                  >
-                    
-<<<<<<< HEAD
-                    .emotion-4{position:absolute;bottom:0;right:0;max-width:100%;display:-webkit-box;display:-webkit-flex;display:-ms-flexbox;display:flex;background:#FFFFFF;}
-=======
+                  </style>
+                  <style
+                    data-emotion="css"
+                  >
+                    
                     .emotion-3{border:0 none;padding:4px 10px;cursor:pointer;display:-webkit-box;display:-webkit-flex;display:-ms-flexbox;display:flex;-webkit-align-items:center;-webkit-box-align:center;-ms-flex-align:center;align-items:center;color:#333333;background:#FFFFFF;font-size:12px;line-height:16px;font-weight:700;border-top:1px solid rgba(0,0,0,.1);border-left:1px solid rgba(0,0,0,.1);margin-left:-1px;border-radius:4px 0 0 0;}
->>>>>>> de90d224
-                  </style>
-                  <style
-                    data-emotion="css"
-                  >
-                    
-<<<<<<< HEAD
-                    .emotion-3{border:0 none;padding:4px 10px;cursor:pointer;display:-webkit-box;display:-webkit-flex;display:-ms-flexbox;display:flex;-webkit-align-items:center;-webkit-box-align:center;-ms-flex-align:center;align-items:center;color:#333333;background:#FFFFFF;font-size:12px;line-height:16px;font-weight:700;border-top:1px solid rgba(0,0,0,.1);border-left:1px solid rgba(0,0,0,.1);margin-left:-1px;border-radius:4px 0 0 0;}
-=======
+                  </style>
+                  <style
+                    data-emotion="css"
+                  >
+                    
                     .emotion-3:not(:last-child){border-right:1px solid rgba(0,0,0,.1);}
->>>>>>> de90d224
-                  </style>
-                  <style
-                    data-emotion="css"
-                  >
-                    
-<<<<<<< HEAD
-                    .emotion-3:not(:last-child){border-right:1px solid rgba(0,0,0,.1);}
-=======
+                  </style>
+                  <style
+                    data-emotion="css"
+                  >
+                    
                     .emotion-3 + *{border-left:1px solid rgba(0,0,0,.1);border-radius:0;}
->>>>>>> de90d224
-                  </style>
-                  <style
-                    data-emotion="css"
-                  >
-                    
-<<<<<<< HEAD
-                    .emotion-3 + *{border-left:1px solid rgba(0,0,0,.1);border-radius:0;}
-=======
+                  </style>
+                  <style
+                    data-emotion="css"
+                  >
+                    
                     .emotion-3:focus{box-shadow:#1EA7FD 0 -3px 0 0 inset;outline:0 none;}
->>>>>>> de90d224
-                  </style>
-                  <style
-                    data-emotion="css"
-                  >
-                    
-<<<<<<< HEAD
-                    .emotion-3:focus{box-shadow:#1EA7FD 0 -3px 0 0 inset;outline:0 none;}
-=======
+                  </style>
+                  <style
+                    data-emotion="css"
+                  >
+                    
                     .css-tkevr6{display:-webkit-box;display:-webkit-flex;display:-ms-flexbox;display:flex;-webkit-align-items:center;-webkit-box-align:center;-ms-flex-align:center;align-items:center;-webkit-box-pack:center;-webkit-justify-content:center;-ms-flex-pack:center;justify-content:center;height:100%;}
->>>>>>> de90d224
-                  </style>
-                  <style
-                    data-emotion="css"
-                  >
-                    
-<<<<<<< HEAD
-                    .css-tkevr6{display:-webkit-box;display:-webkit-flex;display:-ms-flexbox;display:flex;-webkit-align-items:center;-webkit-box-align:center;-ms-flex-align:center;align-items:center;-webkit-box-pack:center;-webkit-justify-content:center;-ms-flex-pack:center;justify-content:center;height:100%;}
-=======
+                  </style>
+                  <style
+                    data-emotion="css"
+                  >
+                    
                     .css-jb2puo{height:12px;width:12px;margin-right:4px;-webkit-animation:animation-u07e3c 1s linear infinite;animation:animation-u07e3c 1s linear infinite;}
->>>>>>> de90d224
-                  </style>
-                  <style
-                    data-emotion="css"
-                  >
-                    
-<<<<<<< HEAD
-                    .css-jb2puo{height:12px;width:12px;margin-right:4px;-webkit-animation:animation-u07e3c 1s linear infinite;animation:animation-u07e3c 1s linear infinite;}
-=======
+                  </style>
+                  <style
+                    data-emotion="css"
+                  >
+                    
                     @-webkit-keyframes animation-u07e3c{from{-webkit-transform:rotate(0deg);-ms-transform:rotate(0deg);transform:rotate(0deg);}to{-webkit-transform:rotate(360deg);-ms-transform:rotate(360deg);transform:rotate(360deg);}}
->>>>>>> de90d224
-                  </style>
-                  <style
-                    data-emotion="css"
-                  >
-                    
-<<<<<<< HEAD
-                    @-webkit-keyframes animation-u07e3c{from{-webkit-transform:rotate(0deg);-ms-transform:rotate(0deg);transform:rotate(0deg);}to{-webkit-transform:rotate(360deg);-ms-transform:rotate(360deg);transform:rotate(360deg);}}
-=======
+                  </style>
+                  <style
+                    data-emotion="css"
+                  >
+                    
                     @keyframes animation-u07e3c{from{-webkit-transform:rotate(0deg);-ms-transform:rotate(0deg);transform:rotate(0deg);}to{-webkit-transform:rotate(360deg);-ms-transform:rotate(360deg);transform:rotate(360deg);}}
->>>>>>> de90d224
-                  </style>
-                  <style
-                    data-emotion="css"
-                  >
-                    
-<<<<<<< HEAD
-                    @keyframes animation-u07e3c{from{-webkit-transform:rotate(0deg);-ms-transform:rotate(0deg);transform:rotate(0deg);}to{-webkit-transform:rotate(360deg);-ms-transform:rotate(360deg);transform:rotate(360deg);}}
-=======
+                  </style>
+                  <style
+                    data-emotion="css"
+                  >
+                    
                     .css-l0u0ek{shape-rendering:inherit;-webkit-transform:translate3d(0,0,0);-ms-transform:translate3d(0,0,0);transform:translate3d(0,0,0);display:inline-block;height:12px;width:12px;margin-right:4px;-webkit-animation:animation-u07e3c 1s linear infinite;animation:animation-u07e3c 1s linear infinite;}
->>>>>>> de90d224
-                  </style>
-                  <style
-                    data-emotion="css"
-                  >
-                    
-<<<<<<< HEAD
-                    .css-l0u0ek{shape-rendering:inherit;-webkit-transform:translate3d(0,0,0);-ms-transform:translate3d(0,0,0);transform:translate3d(0,0,0);display:inline-block;height:12px;width:12px;margin-right:4px;-webkit-animation:animation-u07e3c 1s linear infinite;animation:animation-u07e3c 1s linear infinite;}
-=======
+                  </style>
+                  <style
+                    data-emotion="css"
+                  >
+                    
                     .css-kqzqgg{fill:currentColor;}
->>>>>>> de90d224
-                  </style>
-                  <style
-                    data-emotion="css"
-                  >
-                    
-<<<<<<< HEAD
-                    .css-kqzqgg{fill:currentColor;}
-=======
+                  </style>
+                  <style
+                    data-emotion="css"
+                  >
+                    
                     .css-snh8f7{width:100%;position:relative;min-height:100%;}
->>>>>>> de90d224
-                  </style>
-                  <style
-                    data-emotion="css"
-                  >
-                    
-<<<<<<< HEAD
-                    .css-snh8f7{width:100%;position:relative;min-height:100%;}
-=======
+                  </style>
+                  <style
+                    data-emotion="css"
+                  >
+                    
                     .css-15paq49{box-shadow:rgba(0,0,0,.1) 0 -1px 0 0 inset;background:rgba(0,0,0,.05);display:-webkit-box;display:-webkit-flex;display:-ms-flexbox;display:flex;-webkit-box-pack:justify;-webkit-justify-content:space-between;-ms-flex-pack:justify;justify-content:space-between;white-space:nowrap;}
->>>>>>> de90d224
-                  </style>
-                  <style
-                    data-emotion="css"
-                  >
-                    
-<<<<<<< HEAD
-                    .css-15paq49{box-shadow:rgba(0,0,0,.1) 0 -1px 0 0 inset;background:rgba(0,0,0,.05);display:-webkit-box;display:-webkit-flex;display:-ms-flexbox;display:flex;-webkit-box-pack:justify;-webkit-justify-content:space-between;-ms-flex-pack:justify;justify-content:space-between;white-space:nowrap;}
-=======
+                  </style>
+                  <style
+                    data-emotion="css"
+                  >
+                    
                     .css-1551xjo{-webkit-text-decoration:none;text-decoration:none;padding:10px 15px;cursor:pointer;font-weight:700;font-size:13px;line-height:1;height:40px;border:none;border-top:3px solid transparent;border-bottom:3px solid transparent;background:transparent;opacity:1;border-bottom:3px solid #1EA7FD;}
->>>>>>> de90d224
-                  </style>
-                  <style
-                    data-emotion="css"
-                  >
-                    
-<<<<<<< HEAD
-                    .css-1551xjo{-webkit-text-decoration:none;text-decoration:none;padding:10px 15px;cursor:pointer;font-weight:700;font-size:13px;line-height:1;height:40px;border:none;border-top:3px solid transparent;border-bottom:3px solid transparent;background:transparent;opacity:1;border-bottom:3px solid #1EA7FD;}
-=======
+                  </style>
+                  <style
+                    data-emotion="css"
+                  >
+                    
                     .css-1551xjo:focus{outline:0 none;border-bottom:3px solid #1EA7FD;}
->>>>>>> de90d224
-                  </style>
-                  <style
-                    data-emotion="css"
-                  >
-                    
-<<<<<<< HEAD
-                    .css-1551xjo:focus{outline:0 none;border-bottom:3px solid #1EA7FD;}
-=======
+                  </style>
+                  <style
+                    data-emotion="css"
+                  >
+                    
                     .css-qacwg0{color:#FF4400;}
->>>>>>> de90d224
-                  </style>
-                  <style
-                    data-emotion="css"
-                  >
-                    
-<<<<<<< HEAD
-                    .css-qacwg0{color:#FF4400;}
-=======
+                  </style>
+                  <style
+                    data-emotion="css"
+                  >
+                    
                     .css-qb28{-webkit-text-decoration:none;text-decoration:none;padding:10px 15px;cursor:pointer;font-weight:700;font-size:13px;line-height:1;height:40px;border:none;border-top:3px solid transparent;border-bottom:3px solid transparent;background:transparent;}
->>>>>>> de90d224
-                  </style>
-                  <style
-                    data-emotion="css"
-                  >
-                    
-<<<<<<< HEAD
-                    .css-qb28{-webkit-text-decoration:none;text-decoration:none;padding:10px 15px;cursor:pointer;font-weight:700;font-size:13px;line-height:1;height:40px;border:none;border-top:3px solid transparent;border-bottom:3px solid transparent;background:transparent;}
-=======
+                  </style>
+                  <style
+                    data-emotion="css"
+                  >
+                    
                     .css-qb28:focus{outline:0 none;border-bottom:3px solid #1EA7FD;}
->>>>>>> de90d224
-                  </style>
-                  <style
-                    data-emotion="css"
-                  >
-                    
-<<<<<<< HEAD
-                    .css-qb28:focus{outline:0 none;border-bottom:3px solid #1EA7FD;}
-=======
+                  </style>
+                  <style
+                    data-emotion="css"
+                  >
+                    
                     .css-fg630j{color:#66BF3C;}
->>>>>>> de90d224
-                  </style>
-                  <style
-                    data-emotion="css"
-                  >
-                    
-<<<<<<< HEAD
-                    .css-fg630j{color:#66BF3C;}
-=======
+                  </style>
+                  <style
+                    data-emotion="css"
+                  >
+                    
                     .css-iau1th{color:#E69D00;}
->>>>>>> de90d224
-                  </style>
-                  <style
-                    data-emotion="css"
-                  >
-                    
-<<<<<<< HEAD
-                    .css-iau1th{color:#E69D00;}
-=======
+                  </style>
+                  <style
+                    data-emotion="css"
+                  >
+                    
                     .css-1ez3l8h{cursor:pointer;font-size:14px;padding:12px 0px 3px 12px;height:40px;border:none;margin-top:0px;float:left;display:block;-webkit-align-items:center;-webkit-box-align:center;-ms-flex-align:center;align-items:center;width:100%;border-bottom:1px solid rgba(0,0,0,.1);}
->>>>>>> de90d224
-                  </style>
-                  <style
-                    data-emotion="css"
-                  >
-                    
-<<<<<<< HEAD
-                    .css-1ez3l8h{cursor:pointer;font-size:14px;padding:12px 0px 3px 12px;height:40px;border:none;margin-top:0px;float:left;display:block;-webkit-align-items:center;-webkit-box-align:center;-ms-flex-align:center;align-items:center;width:100%;border-bottom:1px solid rgba(0,0,0,.1);}
-=======
+                  </style>
+                  <style
+                    data-emotion="css"
+                  >
+                    
                     .css-1ez3l8h input{margin-left:10;margin-right:0;margin-top:0;margin-bottom:0;}
->>>>>>> de90d224
-                  </style>
-                  <style
-                    data-emotion="css"
-                  >
-                    
-<<<<<<< HEAD
-                    .css-1ez3l8h input{margin-left:10;margin-right:0;margin-top:0;margin-bottom:0;}
-=======
+                  </style>
+                  <style
+                    data-emotion="css"
+                  >
+                    
                     .css-1kbt4a0{cursor:pointer;-webkit-user-select:none;-moz-user-select:none;-ms-user-select:none;user-select:none;margin-bottom:3px;margin-right:3px;color:#666666;}
->>>>>>> de90d224
-                  </style>
-                  <style
-                    data-emotion="css"
-                  >
-                    
-<<<<<<< HEAD
-                    .css-1kbt4a0{cursor:pointer;-webkit-user-select:none;-moz-user-select:none;-ms-user-select:none;user-select:none;margin-bottom:3px;margin-right:3px;color:#666666;}
-=======
+                  </style>
+                  <style
+                    data-emotion="css"
+                  >
+                    
                     .css-vdhlfv{cursor:not-allowed;}
->>>>>>> de90d224
-                  </style>
-                  <style
-                    data-emotion="css"
-                  >
-                    
-<<<<<<< HEAD
-                    .css-vdhlfv{cursor:not-allowed;}
-=======
+                  </style>
+                  <style
+                    data-emotion="css"
+                  >
+                    
                     .css-aq4p19{display:-webkit-box;display:-webkit-flex;display:-ms-flexbox;display:flex;width:100%;border-bottom:1px solid rgba(0,0,0,.1);}
->>>>>>> de90d224
-                  </style>
-                  <style
-                    data-emotion="css"
-                  >
-                    
-<<<<<<< HEAD
-                    .css-aq4p19{display:-webkit-box;display:-webkit-flex;display:-ms-flexbox;display:flex;width:100%;border-bottom:1px solid rgba(0,0,0,.1);}
-                  </style>
-                  <style
-                    data-emotion="css"
-                  >
-                    
-=======
->>>>>>> de90d224
+                  </style>
+                  <style
+                    data-emotion="css"
+                  >
+                    
                     .css-aq4p19:hover{background:rgba(0,0,0,.05);}
                   </style>
                   <style
@@ -834,11 +710,7 @@
                     data-emotion="css"
                   >
                     
-<<<<<<< HEAD
-                    .emotion-0{overflow-y:auto;overflow-x:auto;}
-=======
                     .emotion-0{overflow-y:auto;height:100%;overflow-x:auto;width:100%;}
->>>>>>> de90d224
                   </style>,
                   <style
                     data-emotion="css"
