--- conflicted
+++ resolved
@@ -3,12 +3,8 @@
 import { Result } from 'axe-core';
 import { useChannel, useAddonState, useStorybookApi } from '@storybook/api';
 import { STORY_CHANGED, STORY_RENDERED } from '@storybook/core-events';
-<<<<<<< HEAD
 import { HIGHLIGHT } from '@storybook/addon-highlight';
-import { EVENTS } from '../constants';
-=======
 import { ADDON_ID, EVENTS } from '../constants';
->>>>>>> d27c8267
 
 export interface Results {
   passes: Result[];
