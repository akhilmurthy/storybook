--- conflicted
+++ resolved
@@ -1,10 +1,10 @@
-<<<<<<< HEAD
-import addons, { Parameters, StoryFn } from '@storybook/addons';
-=======
 import addons, { Parameters } from '@storybook/addons';
->>>>>>> d4027f01
 import { normalize, sep } from 'upath';
 import { ADD_TESTS } from './shared';
+
+interface AddonParameters extends Parameters {
+  jest?: string | string[] | { disable: true };
+}
 
 const findTestResults = (
   testFiles: string[],
