--- conflicted
+++ resolved
@@ -22,19 +22,11 @@
     "prepare": "node ../../scripts/prepare.js"
   },
   "dependencies": {
-<<<<<<< HEAD
-    "@storybook/addons": "^5.1.0-alpha.33",
-    "@storybook/client-api": "^5.1.0-alpha.33",
-    "@storybook/components": "^5.1.0-alpha.33",
-    "@storybook/core-events": "^5.1.0-alpha.33",
-    "@storybook/theming": "^5.1.0-alpha.33",
-=======
     "@storybook/addons": "5.1.0-alpha.34",
     "@storybook/client-api": "5.1.0-alpha.34",
     "@storybook/components": "5.1.0-alpha.34",
     "@storybook/core-events": "5.1.0-alpha.34",
     "@storybook/theming": "5.1.0-alpha.34",
->>>>>>> a83f1fa7
     "copy-to-clipboard": "^3.0.8",
     "core-js": "^2.6.5",
     "escape-html": "^1.0.3",
