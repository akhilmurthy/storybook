--- conflicted
+++ resolved
@@ -28,16 +28,6 @@
     "util-deprecate": "^1.0.2"
   },
   "devDependencies": {
-<<<<<<< HEAD
-    "@types/node": "~6.0.60",
-    "@types/react": "^15.0.21",
-    "git-url-parse": "^6.2.2",
-    "raw-loader": "^0.5.1",
-    "react": "^15.6.1",
-    "react-dom": "^15.6.1",
-    "style-loader": "^0.17.0",
-    "typescript": "^2.4.0",
-=======
     "@types/node": "^7.0.12",
     "@types/react": "^16.0.9",
     "git-url-parse": "^6.2.2",
@@ -45,8 +35,7 @@
     "react": "^16.0.0",
     "react-dom": "^16.0.0",
     "style-loader": "^0.19.0",
-    "typescript": "^2.2.2",
->>>>>>> 5c3fc6ce
+    "typescript": "^2.4.0",
     "typescript-definition-tester": "^0.0.5",
     "vue": "^2.4.2"
   },
