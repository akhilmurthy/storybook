--- conflicted
+++ resolved
@@ -16,21 +16,6 @@
     expect(onChange).toHaveBeenCalledWith(['Fhishing', 'Skiing', 'Dancing']);
   });
 
-<<<<<<< HEAD
-  it('deserializes an Array to an Array', () => {
-    const array = ['a', 'b', 'c'];
-    const deserialized = ArrayType.deserialize(array);
-
-    expect(deserialized).toEqual(['a', 'b', 'c']);
-  });
-
-  it('deserializes an Object to an Array', () => {
-    const object = { 1: 'one', 0: 'zero', 2: 'two' };
-
-    const deserialized = ArrayType.deserialize(object);
-
-    expect(deserialized).toEqual(['zero', 'one', 'two']);
-=======
   it('should change to an empty array when emptied', () => {
     const onChange = jest.fn();
     const wrapper = shallow(
@@ -42,6 +27,5 @@
 
     wrapper.simulate('change', { target: { value: '' } });
     expect(onChange).toHaveBeenCalledWith([]);
->>>>>>> d997c572
   });
 });