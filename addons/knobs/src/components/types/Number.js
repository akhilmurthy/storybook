import PropTypes from 'prop-types';
import React from 'react';

import styled from 'react-emotion';

import { Input } from '@storybook/components';

const base = {
  boxSizing: 'border-box',
  height: '25px',
  outline: 'none',
  border: '1px solid #f7f4f4',
  borderRadius: 2,
  fontSize: 11,
  padding: '5px',
  color: '#444',
};

const RangeInput = styled('input')(base, {
  display: 'table-cell',
  flexGrow: 1,
});
const RangeLabel = styled('span')({
  paddingLeft: 5,
  paddingRight: 5,
  fontSize: 12,
  whiteSpace: 'nowrap',
});
const RangeWrapper = styled('div')({
  display: 'flex',
  alignItems: 'center',
  width: '100%',
});

class NumberType extends React.Component {
<<<<<<< HEAD
  static getDerivedStateFromProps(props, state) {
    if (!state || props.knob.value !== state.value) {
      return { value: props.knob.value };
    }
    return null;
=======
  constructor(props) {
    super(props);
    let { value } = props.knob;
    if (value === null || value === undefined) {
      value = '';
    }
    this.state = { value };

    this.onChange = debounce(props.onChange, 400);
  }

  componentWillUnmount() {
    this.onChange.cancel();
>>>>>>> 8757938b
  }

  handleChange = event => {
    const { value } = event.target;

    this.setState({ value });

    let parsedValue = Number(value);

    if (Number.isNaN(parsedValue) || value === '') {
      parsedValue = null;
    }

    this.props.onChange(parsedValue);
  };

  render() {
    const { knob } = this.props;
    const { value } = this.state;

    return knob.range ? (
      <RangeWrapper>
        <RangeLabel>{knob.min}</RangeLabel>
        <RangeInput
          value={value}
          type="range"
          min={knob.min}
          max={knob.max}
          step={knob.step}
          onChange={this.handleChange}
        />
        <RangeLabel>{`${value} / ${knob.max}`}</RangeLabel>
      </RangeWrapper>
    ) : (
      <Input
        value={value}
        type="number"
        min={knob.min}
        max={knob.max}
        step={knob.step}
        onChange={this.handleChange}
        size="flex"
      />
    );
  }
}

NumberType.propTypes = {
  knob: PropTypes.shape({
    name: PropTypes.string,
    value: PropTypes.number,
  }).isRequired,
  onChange: PropTypes.func.isRequired,
};

NumberType.serialize = value => (value === null || value === undefined ? '' : String(value));
NumberType.deserialize = value => (value === '' ? null : parseFloat(value));

export default NumberType;<|MERGE_RESOLUTION|>--- conflicted
+++ resolved
@@ -33,27 +33,11 @@
 });
 
 class NumberType extends React.Component {
-<<<<<<< HEAD
   static getDerivedStateFromProps(props, state) {
     if (!state || props.knob.value !== state.value) {
       return { value: props.knob.value };
     }
     return null;
-=======
-  constructor(props) {
-    super(props);
-    let { value } = props.knob;
-    if (value === null || value === undefined) {
-      value = '';
-    }
-    this.state = { value };
-
-    this.onChange = debounce(props.onChange, 400);
-  }
-
-  componentWillUnmount() {
-    this.onChange.cancel();
->>>>>>> 8757938b
   }
 
   handleChange = event => {
