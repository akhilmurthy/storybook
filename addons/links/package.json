--- conflicted
+++ resolved
@@ -21,17 +21,11 @@
     "prepare": "node ../../scripts/prepare.js"
   },
   "dependencies": {
-<<<<<<< HEAD
-    "@storybook/addons": "4.1.0-alpha.11",
-    "@storybook/components": "4.1.0-alpha.11",
-    "@storybook/core-events": "4.1.0-alpha.11",
-    "common-tags": "^1.8.0",
-=======
     "@storybook/addons": "4.2.0-alpha.1",
     "@storybook/components": "4.2.0-alpha.1",
     "@storybook/core-events": "4.2.0-alpha.1",
+    "common-tags": "^1.8.0",
     "core-js": "^2.5.7",
->>>>>>> 9d23c3dc
     "global": "^4.3.2",
     "prop-types": "^15.6.2",
     "qs": "^6.5.2"
