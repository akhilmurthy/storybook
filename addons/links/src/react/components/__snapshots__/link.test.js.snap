--- conflicted
+++ resolved
@@ -1,11 +1,7 @@
 // Jest Snapshot v1, https://goo.gl/fbAQLP
 
 exports[`LinkTo render should render a link 1`] = `
-<<<<<<< HEAD
-<RoutedLink
-=======
 <a
->>>>>>> 44856ff2
   href="http://localhost/?id=foo-bar"
   onClick={[Function]}
 />
