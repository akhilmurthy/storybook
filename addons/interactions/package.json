{
  "name": "@storybook/addon-interactions",
  "version": "7.0.0-alpha.6",
  "description": "Automate, test and debug user interactions",
  "keywords": [
    "storybook-addons",
    "data-state",
    "test"
  ],
  "homepage": "https://github.com/storybookjs/storybook/tree/main/addons/interactions",
  "bugs": {
    "url": "https://github.com/storybookjs/storybook/issues"
  },
  "repository": {
    "type": "git",
    "url": "https://github.com/storybookjs/storybook.git",
    "directory": "addons/interactions"
  },
  "funding": {
    "type": "opencollective",
    "url": "https://opencollective.com/storybook"
  },
  "license": "MIT",
  "main": "dist/cjs/index.js",
  "module": "dist/esm/index.js",
  "types": "dist/types/index.d.ts",
  "files": [
    "dist/**/*",
    "README.md",
    "*.js",
    "*.d.ts"
  ],
  "scripts": {
    "prepare": "node ../../scripts/prepare.js"
  },
  "dependencies": {
    "@devtools-ds/object-inspector": "^1.1.2",
    "@storybook/addons": "7.0.0-alpha.6",
    "@storybook/api": "7.0.0-alpha.6",
    "@storybook/client-logger": "7.0.0-alpha.6",
    "@storybook/components": "7.0.0-alpha.6",
    "@storybook/core-common": "7.0.0-alpha.6",
    "@storybook/core-events": "7.0.0-alpha.6",
    "@storybook/csf": "0.0.2--canary.4566f4d.1",
    "@storybook/instrumenter": "7.0.0-alpha.6",
    "@storybook/theming": "7.0.0-alpha.6",
    "core-js": "^3.8.2",
    "global": "^4.4.0",
    "jest-mock": "^27.0.6",
    "polished": "^4.2.2",
    "ts-dedent": "^2.2.0"
  },
  "devDependencies": {
    "@storybook/jest": "^0.0.5",
<<<<<<< HEAD
    "@storybook/testing-library": "^0.0.12",
=======
    "@storybook/testing-library": "0.0.14-next.0",
>>>>>>> 008b5425
    "formik": "^2.2.9"
  },
  "peerDependencies": {
    "react": "^16.8.0 || ^17.0.0 || ^18.0.0",
    "react-dom": "^16.8.0 || ^17.0.0 || ^18.0.0"
  },
  "peerDependenciesMeta": {
    "react": {
      "optional": true
    },
    "react-dom": {
      "optional": true
    }
  },
  "publishConfig": {
    "access": "public"
  },
  "gitHead": "a88dcca40ba169a373bad33dd76e9a4bd4f1f5ec",
  "storybook": {
    "displayName": "Interactions",
    "unsupportedFrameworks": [
      "react-native"
    ],
    "icon": "https://user-images.githubusercontent.com/263385/101991666-479cc600-3c7c-11eb-837b-be4e5ffa1bb8.png"
  }
}<|MERGE_RESOLUTION|>--- conflicted
+++ resolved
@@ -52,11 +52,7 @@
   },
   "devDependencies": {
     "@storybook/jest": "^0.0.5",
-<<<<<<< HEAD
-    "@storybook/testing-library": "^0.0.12",
-=======
     "@storybook/testing-library": "0.0.14-next.0",
->>>>>>> 008b5425
     "formik": "^2.2.9"
   },
   "peerDependencies": {
