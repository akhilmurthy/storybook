{
  "name": "@storybook/addon-interactions",
  "version": "6.5.0-alpha.48",
  "description": "Automate, test and debug user interactions",
  "keywords": [
    "storybook-addons",
    "data-state",
    "test"
  ],
  "homepage": "https://github.com/storybookjs/storybook/tree/main/addons/interactions",
  "bugs": {
    "url": "https://github.com/storybookjs/storybook/issues"
  },
  "repository": {
    "type": "git",
    "url": "https://github.com/storybookjs/storybook.git",
    "directory": "addons/interactions"
  },
  "funding": {
    "type": "opencollective",
    "url": "https://opencollective.com/storybook"
  },
  "license": "MIT",
  "main": "dist/cjs/register.js",
  "module": "dist/esm/register.js",
  "types": "dist/ts3.9/index.d.ts",
  "typesVersions": {
    "<3.8": {
      "dist/ts3.9/*": [
        "dist/ts3.4/*"
      ]
    }
  },
  "files": [
    "dist/**/*",
    "README.md",
    "*.js",
    "*.d.ts"
  ],
  "scripts": {
    "prepare": "node ../../scripts/prepare.js"
  },
  "dependencies": {
<<<<<<< HEAD
    "@storybook/addons": "6.5.0-alpha.42",
    "@storybook/api": "6.5.0-alpha.42",
    "@storybook/components": "6.5.0-alpha.42",
    "@storybook/core-common": "6.5.0-alpha.42",
    "@storybook/core-events": "6.5.0-alpha.42",
    "@storybook/csf": "0.0.2--canary.507502b.0",
    "@storybook/instrumenter": "6.5.0-alpha.42",
    "@storybook/theming": "6.5.0-alpha.42",
=======
    "@storybook/addons": "6.5.0-alpha.48",
    "@storybook/api": "6.5.0-alpha.48",
    "@storybook/components": "6.5.0-alpha.48",
    "@storybook/core-common": "6.5.0-alpha.48",
    "@storybook/core-events": "6.5.0-alpha.48",
    "@storybook/csf": "0.0.2--canary.87bc651.0",
    "@storybook/instrumenter": "6.5.0-alpha.48",
    "@storybook/theming": "6.5.0-alpha.48",
>>>>>>> 1aa3d7c9
    "core-js": "^3.8.2",
    "global": "^4.4.0",
    "jest-mock": "^27.0.6",
    "polished": "^4.0.5",
    "ts-dedent": "^2.2.0"
  },
  "devDependencies": {
    "@storybook/jest": "^0.0.5",
    "@storybook/testing-library": "^0.0.7",
    "formik": "^2.2.9"
  },
  "peerDependencies": {
    "react": "^16.8.0 || ^17.0.0",
    "react-dom": "^16.8.0 || ^17.0.0"
  },
  "peerDependenciesMeta": {
    "react": {
      "optional": true
    },
    "react-dom": {
      "optional": true
    }
  },
  "publishConfig": {
    "access": "public"
  },
  "gitHead": "5f3afb8cf4389c16be11a6e5099e902d16a82762",
  "sbmodern": "dist/modern/index.js",
  "storybook": {
    "displayName": "Interactions",
    "unsupportedFrameworks": [
      "react-native"
    ],
    "icon": "https://user-images.githubusercontent.com/263385/101991666-479cc600-3c7c-11eb-837b-be4e5ffa1bb8.png"
  }
}<|MERGE_RESOLUTION|>--- conflicted
+++ resolved
@@ -41,25 +41,14 @@
     "prepare": "node ../../scripts/prepare.js"
   },
   "dependencies": {
-<<<<<<< HEAD
-    "@storybook/addons": "6.5.0-alpha.42",
-    "@storybook/api": "6.5.0-alpha.42",
-    "@storybook/components": "6.5.0-alpha.42",
-    "@storybook/core-common": "6.5.0-alpha.42",
-    "@storybook/core-events": "6.5.0-alpha.42",
-    "@storybook/csf": "0.0.2--canary.507502b.0",
-    "@storybook/instrumenter": "6.5.0-alpha.42",
-    "@storybook/theming": "6.5.0-alpha.42",
-=======
     "@storybook/addons": "6.5.0-alpha.48",
     "@storybook/api": "6.5.0-alpha.48",
     "@storybook/components": "6.5.0-alpha.48",
     "@storybook/core-common": "6.5.0-alpha.48",
     "@storybook/core-events": "6.5.0-alpha.48",
-    "@storybook/csf": "0.0.2--canary.87bc651.0",
+    "@storybook/csf": "0.0.2--canary.507502b.0",
     "@storybook/instrumenter": "6.5.0-alpha.48",
     "@storybook/theming": "6.5.0-alpha.48",
->>>>>>> 1aa3d7c9
     "core-js": "^3.8.2",
     "global": "^4.4.0",
     "jest-mock": "^27.0.6",
