--- conflicted
+++ resolved
@@ -32,18 +32,11 @@
     "prepare": "node ../../scripts/prepare.js"
   },
   "dependencies": {
-<<<<<<< HEAD
-    "@storybook/addons": "5.3.0",
-    "@storybook/api": "5.3.0",
-    "@storybook/components": "5.3.0",
-    "@storybook/core-events": "5.3.0",
-    "@storybook/theming": "5.3.0",
-=======
     "@storybook/addons": "5.3.3",
     "@storybook/api": "5.3.3",
     "@storybook/components": "5.3.3",
     "@storybook/core-events": "5.3.3",
->>>>>>> 9bc1ce41
+    "@storybook/theming": "5.3.3",
     "core-js": "^3.0.1",
     "global": "^4.3.2",
     "react": "^16.8.3"
