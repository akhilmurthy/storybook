{
  "name": "crna-kitchen-sink",
  "version": "0.1.0",
  "private": true,
  "main": "node_modules/expo/AppEntry.js",
  "scripts": {
    "android": "expo start --android",
    "eject": "expo eject",
    "ios": "expo start --ios",
    "start": "expo start",
    "storybook": "BABEL_ENV=storybook node ../../app/react-native-server/bin/index",
    "test": "node node_modules/jest/bin/jest.js --watch"
  },
  "jest": {
    "preset": "jest-expo"
  },
  "dependencies": {
    "expo": "^31.0.4",
<<<<<<< HEAD
    "prop-types": "^15.6.2",
    "react": "16.5.1",
    "react-dom": "16.5.1",
    "react-native": "https://github.com/expo/react-native/archive/sdk-31.0.0.tar.gz",
=======
    "prop-types": "^15.7.2",
    "react": "^16.2.0",
    "react-native": "https://github.com/expo/react-native/archive/sdk-30.0.0.tar.gz",
>>>>>>> 00149fbc
    "whatwg-fetch": "^3.0.0"
  },
  "devDependencies": {
    "@babel/core": "^7.2.2",
    "@babel/plugin-transform-react-jsx-source": "^7.2.0",
    "@storybook/addon-actions": "file:../../packs/storybook-addon-actions.tgz",
    "@storybook/addon-knobs": "file:../../packs/storybook-addon-knobs.tgz",
    "@storybook/addon-links": "file:../../packs/storybook-addon-links.tgz",
    "@storybook/addon-options": "file:../../packs/storybook-addon-options.tgz",
    "@storybook/addons": "file:../../packs/storybook-addons.tgz",
    "@storybook/channel-postmessage": "file:../../packs/storybook-channel-postmessage.tgz",
    "@storybook/channel-websocket": "file:../../packs/storybook-channel-websocket.tgz",
    "@storybook/channels": "file:../../packs/storybook-channels.tgz",
    "@storybook/client-api": "file:../../packs/storybook-client-api.tgz",
    "@storybook/client-logger": "file:../../packs/storybook-client-logger.tgz",
    "@storybook/components": "file:../../packs/storybook-components.tgz",
    "@storybook/router": "file:../../packs/storybook-router.tgz",
    "@storybook/core": "file:../../lib/core",
    "@storybook/core-events": "file:../../packs/storybook-core-events.tgz",
    "@storybook/node-logger": "file:../../packs/storybook-node-logger.tgz",
    "@storybook/react-native": "file:../../packs/storybook-react-native.tgz",
    "@storybook/react-native-server": "file:../../app/react-native-server",
    "@storybook/addon-notes": "file:../../packs/storybook-addon-notes.tgz",
    "@storybook/addon-ondevice-backgrounds": "file:../../packs/storybook-addon-ondevice-backgrounds.tgz",
    "@storybook/addon-ondevice-knobs": "file:../../packs/storybook-addon-ondevice-knobs.tgz",
    "@storybook/addon-ondevice-notes": "file:../../packs/storybook-addon-ondevice-notes.tgz",
    "@storybook/ui": "file:../../packs/storybook-ui.tgz",
    "@storybook/theming": "file:../../packs/storybook-theming.tgz",
    "core-js": "^2.5.7",
    "babel-loader": "^8.0.4",
    "babel-preset-expo": "^5.0.0",
    "jest-expo": "^31.0.0",
    "schedule": "^0.4.0",
    "react-test-renderer": "16.5.1"
  }
}<|MERGE_RESOLUTION|>--- conflicted
+++ resolved
@@ -16,16 +16,9 @@
   },
   "dependencies": {
     "expo": "^31.0.4",
-<<<<<<< HEAD
     "prop-types": "^15.6.2",
     "react": "16.5.1",
-    "react-dom": "16.5.1",
     "react-native": "https://github.com/expo/react-native/archive/sdk-31.0.0.tar.gz",
-=======
-    "prop-types": "^15.7.2",
-    "react": "^16.2.0",
-    "react-native": "https://github.com/expo/react-native/archive/sdk-30.0.0.tar.gz",
->>>>>>> 00149fbc
     "whatwg-fetch": "^3.0.0"
   },
   "devDependencies": {
