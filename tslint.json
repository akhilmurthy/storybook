{
  "extends": ["tslint-plugin-prettier", "tslint-config-prettier"],
  "rulesDirectory": ["node_modules/codelyzer"],
  "rules": {
    "prettier": {
      "severity": "warning",
      "options": {
        "printWidth": 100,
        "tabWidth": 2,
        "bracketSpacing": true,
        "trailingComma": "es5",
        "singleQuote": true
      }
    },
    "arrow-return-shorthand": true,
    "callable-types": true,
    "class-name": true,
    "comment-format": [true, "check-space"],
    "curly": true,
    "eofline": true,
    "forin": true,
    "import-blacklist": [true, "rxjs"],
    "import-spacing": true,
    "indent": [true, "spaces", 2],
    "interface-over-type-literal": true,
    "label-position": true,
    "max-line-length": [true, 140],
    "member-access": false,
    "member-ordering": [
      true,
      {
        "order": ["static-field", "instance-field", "static-method", "instance-method"]
      }
    ],
    "no-arg": true,
    "no-bitwise": true,
    "no-console": [true, "debug", "info", "time", "timeEnd", "trace"],
    "no-construct": true,
    "no-debugger": true,
    "no-duplicate-super": true,
    "no-empty": false,
    "no-empty-interface": true,
    "no-eval": true,
    "no-inferrable-types": [true, "ignore-params"],
    "no-misused-new": true,
    "no-non-null-assertion": true,
    "no-shadowed-variable": true,
    "no-string-literal": false,
    "no-string-throw": true,
    "no-switch-case-fall-through": true,
    "no-trailing-whitespace": true,
    "no-unnecessary-initializer": true,
    "no-unused-expression": true,
    "no-use-before-declare": true,
    "no-var-keyword": true,
    "object-literal-sort-keys": false,
    "one-line": [true, "check-open-brace", "check-catch", "check-else", "check-whitespace"],
    "prefer-const": true,
<<<<<<< HEAD
    "quotemark": [
      true,
      "single",
      "jsx-double"
    ],
=======
    "quotemark": [true, "single"],
>>>>>>> 75d45d3d
    "radix": true,
    "semicolon": [true, "always"],
    "triple-equals": [true, "allow-null-check"],
    "typedef-whitespace": [
      true,
      {
        "call-signature": "nospace",
        "index-signature": "nospace",
        "parameter": "nospace",
        "property-declaration": "nospace",
        "variable-declaration": "nospace"
      }
    ],
    "unified-signatures": true,
    "variable-name": false,
    "directive-selector": [true, "attribute", "app", "camelCase"],
    "component-selector": [true, "element", "storybook", "kebab-case"],
    "use-input-property-decorator": true,
    "use-output-property-decorator": true,
    "use-host-property-decorator": true,
    "no-input-rename": true,
    "no-output-rename": true,
    "use-life-cycle-interface": true,
    "use-pipe-transform-interface": true,
    "component-class-suffix": true,
    "directive-class-suffix": true
  },
  "linterOptions": {
    "include": ["**/*.ts"],
    "exclude": ["lib/cli/test/**", "**/node_modules/**", "**/dist/**", "**/storybook-static/**"]
  }
}<|MERGE_RESOLUTION|>--- conflicted
+++ resolved
@@ -56,15 +56,7 @@
     "object-literal-sort-keys": false,
     "one-line": [true, "check-open-brace", "check-catch", "check-else", "check-whitespace"],
     "prefer-const": true,
-<<<<<<< HEAD
-    "quotemark": [
-      true,
-      "single",
-      "jsx-double"
-    ],
-=======
-    "quotemark": [true, "single"],
->>>>>>> 75d45d3d
+    "quotemark": [true, "single", "jsx-double"],
     "radix": true,
     "semicolon": [true, "always"],
     "triple-equals": [true, "allow-null-check"],
