--- conflicted
+++ resolved
@@ -2,12 +2,7 @@
  * @jest-environment jsdom
  */
 
-<<<<<<< HEAD
-import global from 'global';
-=======
-import { jest, jest as mockJest, it, describe, beforeEach, afterEach, expect } from '@jest/globals';
 import { global } from '@storybook/global';
->>>>>>> 1156ebed
 import merge from 'lodash/merge';
 import {
   CONFIG_ERROR,
@@ -63,25 +58,15 @@
 const mockStoryIndex = jest.fn(() => storyIndex);
 
 let mockFetchResult: any;
-<<<<<<< HEAD
-jest.mock('global', () => ({
-  ...(jest.requireActual('global') as any),
-  history: { replaceState: jest.fn() },
-  document: {
-    location: {
-      pathname: 'pathname',
-      search: '?id=*',
-=======
 jest.mock('@storybook/global', () => ({
   global: {
-    ...(mockJest.requireActual('@storybook/global') as any),
-    history: { replaceState: mockJest.fn() },
+    ...(jest.requireActual('@storybook/global') as any),
+    history: { replaceState: jest.fn() },
     document: {
       location: {
         pathname: 'pathname',
         search: '?id=*',
       },
->>>>>>> 1156ebed
     },
     FEATURES: {
       storyStoreV7: true,
