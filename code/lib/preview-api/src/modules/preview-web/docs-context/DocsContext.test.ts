import { Channel } from '@storybook/channels';
import type { CSFFile, Renderer } from '@storybook/types';
import type { StoryStore } from '../../store';

import { DocsContext } from './DocsContext';
import { csfFileParts } from './test-utils';

const channel = new Channel();
const renderStoryToElement = jest.fn();

<<<<<<< HEAD
describe('resolveOf', () => {
=======
describe('referenceCSFFile', () => {
  it('deals with unattached "docsOnly" csf files', () => {
    const unattachedCsfFile = {
      stories: {
        'meta--page': {
          id: 'meta--page',
          name: 'Page',
          parameters: { docsOnly: true },
          moduleExport: {},
        },
      },
      meta: { id: 'meta', title: 'Meta' },
      moduleExports: {},
    } as CSFFile;

    const store = {
      componentStoriesFromCSFFile: () => [],
    } as unknown as StoryStore<Renderer>;
    const context = new DocsContext(channel, store, renderStoryToElement, [unattachedCsfFile]);

    expect(() => context.storyById()).toThrow(/No primary story/);
  });
});

describe('resolveModuleExport', () => {
>>>>>>> d45b15f3
  const { story, csfFile, storyExport, metaExport, moduleExports, component } = csfFileParts();

  describe('attached', () => {
    const store = {
      componentStoriesFromCSFFile: () => [story],
    } as unknown as StoryStore<Renderer>;
    const context = new DocsContext(channel, store, renderStoryToElement, [csfFile]);
    context.attachCSFFile(csfFile);

    it('works for story exports', () => {
      expect(context.resolveOf(storyExport)).toEqual({ type: 'story', story });
    });

    it('works for meta exports', () => {
      expect(context.resolveOf(metaExport)).toEqual({ type: 'meta', csfFile });
    });

    it('works for full module exports', () => {
      expect(context.resolveOf(moduleExports)).toEqual({ type: 'meta', csfFile });
    });

    it('works for components', () => {
      expect(context.resolveOf(component)).toEqual({ type: 'component', component });
    });

    it('finds primary story', () => {
      expect(context.resolveOf('story')).toEqual({ type: 'story', story });
    });

    it('finds attached CSF file', () => {
      expect(context.resolveOf('meta')).toEqual({ type: 'meta', csfFile });
    });

    it('finds attached component', () => {
      expect(context.resolveOf('component')).toEqual({ type: 'component', component });
    });

    describe('validation allowed', () => {
      it('works for story exports', () => {
        expect(context.resolveOf(storyExport, ['story'])).toEqual({ type: 'story', story });
      });

      it('works for meta exports', () => {
        expect(context.resolveOf(metaExport, ['meta'])).toEqual({ type: 'meta', csfFile });
      });

      it('works for full module exports', () => {
        expect(context.resolveOf(moduleExports, ['meta'])).toEqual({ type: 'meta', csfFile });
      });

      it('works for components', () => {
        expect(context.resolveOf(component, ['component'])).toEqual({
          type: 'component',
          component,
        });
      });

      it('finds primary story', () => {
        expect(context.resolveOf('story', ['story'])).toEqual({ type: 'story', story });
      });

      it('finds attached CSF file', () => {
        expect(context.resolveOf('meta', ['meta'])).toEqual({ type: 'meta', csfFile });
      });

      it('finds attached component', () => {
        expect(context.resolveOf('component', ['component'])).toEqual({
          type: 'component',
          component,
        });
      });
    });

    describe('validation rejected', () => {
      it('works for story exports', () => {
        expect(() => context.resolveOf(storyExport, ['meta'])).toThrow('Invalid value passed');
      });

      it('works for meta exports', () => {
        expect(() => context.resolveOf(metaExport, ['story'])).toThrow('Invalid value passed');
      });

      it('works for full module exports', () => {
        expect(() => context.resolveOf(moduleExports, ['story'])).toThrow('Invalid value passed');
      });

      it('works for components', () => {
        expect(() => context.resolveOf(component, ['story', 'meta'])).toThrow(
          'Invalid value passed'
        );
      });

      it('finds primary story', () => {
        expect(() => context.resolveOf('story', ['component'])).toThrow('Invalid value passed');
      });

      it('finds attached CSF file', () => {
        expect(() => context.resolveOf('meta', ['story'])).toThrow('Invalid value passed');
      });

      it('finds attached component', () => {
        expect(() => context.resolveOf('component', ['meta'])).toThrow('Invalid value passed');
      });
    });
  });

  describe('unattached', () => {
    const store = {
      componentStoriesFromCSFFile: () => [story],
    } as unknown as StoryStore<Renderer>;
    const context = new DocsContext(channel, store, renderStoryToElement, [csfFile]);

    it('works for story exports', () => {
      expect(context.resolveOf(storyExport)).toEqual({ type: 'story', story });
    });

    it('works for meta exports', () => {
      expect(context.resolveOf(metaExport)).toEqual({ type: 'meta', csfFile });
    });

    it('works for full module exports', () => {
      expect(context.resolveOf(moduleExports)).toEqual({ type: 'meta', csfFile });
    });

    it('works for components', () => {
      expect(context.resolveOf(component)).toEqual({ type: 'component', component });
    });

    it('throws for primary story', () => {
      expect(() => context.resolveOf('story')).toThrow('No primary story attached');
    });

    it('throws for attached CSF file', () => {
      expect(() => context.resolveOf('meta')).toThrow('No CSF file attached');
    });

    it('throws for attached component', () => {
      expect(() => context.resolveOf('component')).toThrow('No CSF file attached');
    });
  });
});<|MERGE_RESOLUTION|>--- conflicted
+++ resolved
@@ -8,9 +8,6 @@
 const channel = new Channel();
 const renderStoryToElement = jest.fn();
 
-<<<<<<< HEAD
-describe('resolveOf', () => {
-=======
 describe('referenceCSFFile', () => {
   it('deals with unattached "docsOnly" csf files', () => {
     const unattachedCsfFile = {
@@ -35,8 +32,7 @@
   });
 });
 
-describe('resolveModuleExport', () => {
->>>>>>> d45b15f3
+describe('resolveOf', () => {
   const { story, csfFile, storyExport, metaExport, moduleExports, component } = csfFileParts();
 
   describe('attached', () => {
