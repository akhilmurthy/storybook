--- conflicted
+++ resolved
@@ -1,10 +1,4 @@
-<<<<<<< HEAD
-import global from 'global';
-=======
-import { dedent } from 'ts-dedent';
-import deprecate from 'util-deprecate';
 import { global } from '@storybook/global';
->>>>>>> 67e2899e
 
 import type {
   Renderer,
