--- conflicted
+++ resolved
@@ -67,16 +67,9 @@
     "prep": "../../../scripts/prepare/bundle.ts"
   },
   "dependencies": {
-<<<<<<< HEAD
-    "@storybook/channels": "7.1.0-beta.2",
-    "@storybook/client-logger": "7.1.0-beta.2",
-    "@storybook/core-events": "7.1.0-beta.2",
-=======
-    "@storybook/channel-postmessage": "7.1.0-beta.3",
     "@storybook/channels": "7.1.0-beta.3",
     "@storybook/client-logger": "7.1.0-beta.3",
     "@storybook/core-events": "7.1.0-beta.3",
->>>>>>> 9b503c7d
     "@storybook/csf": "^0.1.0",
     "@storybook/global": "^5.0.0",
     "@storybook/types": "7.1.0-beta.3",
