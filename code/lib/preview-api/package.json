--- conflicted
+++ resolved
@@ -67,21 +67,12 @@
     "prep": "../../../scripts/prepare/bundle.ts"
   },
   "dependencies": {
-<<<<<<< HEAD
     "@storybook/channels": "workspace:*",
     "@storybook/client-logger": "workspace:*",
     "@storybook/core-events": "workspace:*",
     "@storybook/csf": "^0.1.0",
     "@storybook/global": "^5.0.0",
     "@storybook/types": "workspace:*",
-=======
-    "@storybook/channels": "7.2.0-rc.0",
-    "@storybook/client-logger": "7.2.0-rc.0",
-    "@storybook/core-events": "7.2.0-rc.0",
-    "@storybook/csf": "^0.1.0",
-    "@storybook/global": "^5.0.0",
-    "@storybook/types": "7.2.0-rc.0",
->>>>>>> 5bcced29
     "@types/qs": "^6.9.5",
     "dequal": "^2.0.2",
     "lodash": "^4.17.21",
@@ -93,11 +84,7 @@
   },
   "devDependencies": {
     "@jest/globals": "^29.5.0",
-<<<<<<< HEAD
     "@storybook/core-common": "workspace:*",
-=======
-    "@storybook/core-common": "7.2.0-rc.0",
->>>>>>> 5bcced29
     "ansi-to-html": "^0.6.11",
     "react": "^16.14.0",
     "slash": "^5.0.0"
