--- conflicted
+++ resolved
@@ -69,7 +69,6 @@
   },
   "bundler": {
     "entries": [
-<<<<<<< HEAD
       "./src/index.ts",
       "./src/addons.ts",
       "./src/client-api.ts",
@@ -78,10 +77,6 @@
       "./src/store.ts"
     ],
     "post": "./rewrite-modules.ts"
-=======
-      "./src/index.ts"
-    ]
->>>>>>> ab4e5ed5
   },
   "gitHead": "e6a7fd8a655c69780bc20b9749c2699e44beae17"
 }