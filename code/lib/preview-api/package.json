{
  "name": "@storybook/preview-api",
  "version": "7.1.0-alpha.5",
  "description": "",
  "keywords": [
    "storybook"
  ],
  "homepage": "https://github.com/storybookjs/storybook/tree/main/code/lib/preview-api",
  "bugs": {
    "url": "https://github.com/storybookjs/storybook/issues"
  },
  "repository": {
    "type": "git",
    "url": "https://github.com/storybookjs/storybook.git",
    "directory": "code/lib/preview-api"
  },
  "funding": {
    "type": "opencollective",
    "url": "https://opencollective.com/storybook"
  },
  "license": "MIT",
  "sideEffects": false,
  "exports": {
    ".": {
      "import": "./dist/index.mjs",
      "require": "./dist/index.js",
      "types": "./dist/index.d.ts"
    },
    "./dist/addons": {
      "import": "./dist/addons.mjs",
      "require": "./dist/addons.js",
      "types": "./dist/addons.d.ts"
    },
    "./dist/store": {
      "import": "./dist/store.mjs",
      "require": "./dist/store.js",
      "types": "./dist/store.d.ts"
    },
    "./dist/client-api": {
      "import": "./dist/client-api.mjs",
      "require": "./dist/client-api.js",
      "types": "./dist/client-api.d.ts"
    },
    "./dist/core-client": {
      "import": "./dist/core-client.mjs",
      "require": "./dist/core-client.js",
      "types": "./dist/core-client.d.ts"
    },
    "./dist/preview-web": {
      "import": "./dist/preview-web.mjs",
      "require": "./dist/preview-web.js",
      "types": "./dist/preview-web.d.ts"
    },
    "./package.json": "./package.json"
  },
  "main": "dist/index.js",
  "module": "dist/index.mjs",
  "types": "dist/index.d.ts",
  "files": [
    "dist/**/*",
    "README.md",
    "*.js",
    "*.d.ts"
  ],
  "scripts": {
    "check": "../../../scripts/node_modules/.bin/tsc --noEmit",
    "prep": "../../../scripts/prepare/bundle.ts"
  },
  "dependencies": {
    "@storybook/channel-postmessage": "7.1.0-alpha.5",
    "@storybook/channels": "7.1.0-alpha.5",
    "@storybook/client-logger": "7.1.0-alpha.5",
    "@storybook/core-events": "7.1.0-alpha.5",
    "@storybook/csf": "^0.1.0",
    "@storybook/global": "^5.0.0",
    "@storybook/types": "7.1.0-alpha.5",
    "@types/qs": "^6.9.5",
    "dequal": "^2.0.2",
    "lodash": "^4.17.21",
    "memoizerific": "^1.11.3",
    "qs": "^6.10.0",
    "synchronous-promise": "^2.0.15",
    "ts-dedent": "^2.0.0",
    "util-deprecate": "^1.0.2"
  },
  "devDependencies": {
    "@jest/globals": "^26.6.2",
    "@storybook/core-common": "7.1.0-alpha.5",
    "ansi-to-html": "^0.6.11",
<<<<<<< HEAD
    "react": "^18.2.0"
=======
    "react": "^16.14.0",
    "slash": "^5.0.0"
>>>>>>> 23e0e741
  },
  "publishConfig": {
    "access": "public"
  },
  "bundler": {
    "entries": [
      "./src/index.ts",
      "./src/addons.ts",
      "./src/client-api.ts",
      "./src/core-client.ts",
      "./src/preview-web.ts",
      "./src/store.ts"
    ]
  },
  "gitHead": "8e835df7a5e177b96e4e55c2fc8d4a3ac4d47ec1"
}<|MERGE_RESOLUTION|>--- conflicted
+++ resolved
@@ -87,12 +87,8 @@
     "@jest/globals": "^26.6.2",
     "@storybook/core-common": "7.1.0-alpha.5",
     "ansi-to-html": "^0.6.11",
-<<<<<<< HEAD
-    "react": "^18.2.0"
-=======
-    "react": "^16.14.0",
+    "react": "^18.2.0",
     "slash": "^5.0.0"
->>>>>>> 23e0e741
   },
   "publishConfig": {
     "access": "public"
