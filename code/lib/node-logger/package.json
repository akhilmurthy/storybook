{
  "name": "@storybook/node-logger",
  "version": "7.0.0-alpha.33",
  "description": "",
  "keywords": [
    "storybook"
  ],
  "homepage": "https://github.com/storybookjs/storybook/tree/main/lib/node-logger",
  "bugs": {
    "url": "https://github.com/storybookjs/storybook/issues"
  },
  "repository": {
    "type": "git",
    "url": "https://github.com/storybookjs/storybook.git",
    "directory": "lib/node-logger"
  },
  "funding": {
    "type": "opencollective",
    "url": "https://opencollective.com/storybook"
  },
  "license": "MIT",
  "sideEffects": false,
  "exports": {
    ".": {
      "require": "./dist/index.js",
      "import": "./dist/index.mjs",
      "types": "./dist/index.d.ts"
    },
    "./package.json": "./package.json"
  },
  "main": "dist/index.js",
  "module": "dist/index.mjs",
  "types": "dist/index.d.ts",
  "files": [
    "dist/**/*",
    "README.md",
    "*.js",
    "*.d.ts"
  ],
  "scripts": {
    "check": "tsc --noEmit",
    "prep": "../../../scripts/prepare/bundle.ts"
  },
  "dependencies": {
    "@types/npmlog": "^4.1.2",
    "chalk": "^4.1.0",
    "npmlog": "^5.0.1",
    "pretty-hrtime": "^1.0.3"
  },
  "devDependencies": {
    "@types/pretty-hrtime": "^1.0.0",
    "typescript": "~4.6.3"
  },
  "publishConfig": {
    "access": "public"
  },
<<<<<<< HEAD
  "bundler": {
    "entries": [
      "./src/index.ts"
    ]
  },
  "gitHead": "02c013c33186479017098d532a18ff8654b91f1f"
=======
  "gitHead": "5da5b0fabd04cc5cd5771e8242a960f05d03234a"
>>>>>>> f8b3929f
}<|MERGE_RESOLUTION|>--- conflicted
+++ resolved
@@ -54,14 +54,10 @@
   "publishConfig": {
     "access": "public"
   },
-<<<<<<< HEAD
   "bundler": {
     "entries": [
       "./src/index.ts"
     ]
   },
-  "gitHead": "02c013c33186479017098d532a18ff8654b91f1f"
-=======
   "gitHead": "5da5b0fabd04cc5cd5771e8242a960f05d03234a"
->>>>>>> f8b3929f
 }