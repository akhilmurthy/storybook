{
  "name": "@storybook/node-logger",
<<<<<<< HEAD
  "version": "7.1.1",
=======
  "version": "7.2.0",
>>>>>>> d61d7c0a
  "description": "",
  "keywords": [
    "storybook"
  ],
  "homepage": "https://github.com/storybookjs/storybook/tree/next/code/lib/node-logger",
  "bugs": {
    "url": "https://github.com/storybookjs/storybook/issues"
  },
  "repository": {
    "type": "git",
    "url": "https://github.com/storybookjs/storybook.git",
    "directory": "code/lib/node-logger"
  },
  "funding": {
    "type": "opencollective",
    "url": "https://opencollective.com/storybook"
  },
  "license": "MIT",
  "sideEffects": false,
  "exports": {
    ".": {
      "types": "./dist/index.d.ts",
      "node": "./dist/index.js",
      "require": "./dist/index.js"
    },
    "./package.json": "./package.json"
  },
  "main": "dist/index.js",
  "types": "dist/index.d.ts",
  "files": [
    "dist/**/*",
    "README.md",
    "*.js",
    "*.d.ts"
  ],
  "scripts": {
    "check": "../../../scripts/prepare/check.ts",
    "prep": "../../../scripts/prepare/bundle.ts"
  },
  "devDependencies": {
    "@types/npmlog": "^4.1.2",
    "@types/pretty-hrtime": "^1.0.0",
    "chalk": "^4.1.0",
    "npmlog": "^5.0.1",
    "pretty-hrtime": "^1.0.3",
    "typescript": "~4.9.3"
  },
  "publishConfig": {
    "access": "public"
  },
  "bundler": {
    "entries": [
      "./src/index.ts"
    ],
    "formats": [
      "cjs"
    ]
  },
  "gitHead": "e6a7fd8a655c69780bc20b9749c2699e44beae17"
}<|MERGE_RESOLUTION|>--- conflicted
+++ resolved
@@ -1,10 +1,6 @@
 {
   "name": "@storybook/node-logger",
-<<<<<<< HEAD
-  "version": "7.1.1",
-=======
   "version": "7.2.0",
->>>>>>> d61d7c0a
   "description": "",
   "keywords": [
     "storybook"
