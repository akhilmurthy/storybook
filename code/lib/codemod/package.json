{
  "name": "@storybook/codemod",
  "version": "7.0.0-beta.56",
  "description": "A collection of codemod scripts written with JSCodeshift",
  "keywords": [
    "storybook"
  ],
  "homepage": "https://github.com/storybookjs/storybook/tree/main/lib/codemod",
  "bugs": {
    "url": "https://github.com/storybookjs/storybook/issues"
  },
  "repository": {
    "type": "git",
    "url": "https://github.com/storybookjs/storybook.git",
    "directory": "lib/codemod"
  },
  "funding": {
    "type": "opencollective",
    "url": "https://opencollective.com/storybook"
  },
  "license": "MIT",
  "sideEffects": false,
  "exports": {
    ".": {
      "node": "./dist/index.js",
      "require": "./dist/index.js",
      "types": "./dist/index.d.ts"
    },
    "./dist/transforms/add-component-parameters.js": "./dist/transforms/add-component-parameters.js",
    "./dist/transforms/csf-2-to-3.js": "./dist/transforms/csf-2-to-3.js",
    "./dist/transforms/csf-hoist-story-annotations.js": "./dist/transforms/csf-hoist-story-annotations.js",
    "./dist/transforms/move-builtin-addons.js": "./dist/transforms/move-builtin-addons.js",
    "./dist/transforms/mdx-to-csf.js": "./dist/transforms/mdx-to-csf.js",
    "./dist/transforms/storiesof-to-csf.js": "./dist/transforms/storiesof-to-csf.js",
    "./dist/transforms/update-addon-info.js": "./dist/transforms/update-addon-info.js",
    "./dist/transforms/update-organisation-name.js": "./dist/transforms/update-organisation-name.js",
    "./dist/transforms/upgrade-deprecated-types.js": "./dist/transforms/upgrade-deprecated-types.js",
    "./dist/transforms/upgrade-hierarchy-separators.js": "./dist/transforms/upgrade-hierarchy-separators.js",
    "./package.json": "./package.json"
  },
  "main": "dist/index.js",
  "types": "dist/index.d.ts",
  "scripts": {
    "check": "../../../scripts/node_modules/.bin/tsc --noEmit",
    "prep": "../../../scripts/prepare/bundle.ts"
  },
  "dependencies": {
    "@storybook/csf": "next",
<<<<<<< HEAD
    "@storybook/csf-tools": "7.0.0-beta.55",
    "@storybook/node-logger": "7.0.0-beta.55",
    "@storybook/types": "7.0.0-beta.55"
=======
    "@storybook/csf-tools": "7.0.0-beta.56",
    "@storybook/node-logger": "7.0.0-beta.56",
    "@storybook/types": "7.0.0-beta.56",
    "cross-spawn": "^7.0.3",
    "globby": "^11.0.2",
    "jscodeshift": "^0.14.0",
    "lodash": "^4.17.21",
    "prettier": "^2.8.0",
    "recast": "^0.23.1",
    "util": "^0.12.4"
>>>>>>> fca8e25e
  },
  "devDependencies": {
    "@babel/core": "^7.21.0",
    "@babel/preset-env": "^7.20.2",
    "@babel/types": "^7.21.2",
    "@types/jscodeshift": "^0.11.6",
    "ansi-regex": "^5.0.1",
    "cross-spawn": "^7.0.3",
    "globby": "^11.0.2",
    "jest": "^29.3.1",
    "jest-specific-snapshot": "^7.0.0",
    "jscodeshift": "^0.14.0",
    "lodash": "^4.17.21",
    "mdast-util-mdx-jsx": "^2.1.2",
    "mdast-util-mdxjs-esm": "^1.3.1",
    "prettier": "^2.8.0",
    "recast": "^0.23.1",
    "remark": "^14.0.2",
    "remark-mdx": "^2.2.1",
    "ts-dedent": "^2.2.0",
    "typescript": "~4.9.3",
    "unist-util-is": "^5.2.0",
    "unist-util-select": "^4.0.3",
    "unist-util-visit": "^4.1.2",
    "util": "^0.12.4",
    "vfile": "^5.3.7"
  },
  "publishConfig": {
    "access": "public"
  },
  "bundler": {
    "entries": [
      "./src/index.js",
      "./src/transforms/add-component-parameters.js",
      "./src/transforms/csf-2-to-3.ts",
      "./src/transforms/csf-hoist-story-annotations.js",
      "./src/transforms/mdx-to-csf.ts",
      "./src/transforms/move-builtin-addons.js",
      "./src/transforms/storiesof-to-csf.js",
      "./src/transforms/update-addon-info.js",
      "./src/transforms/update-organisation-name.js",
      "./src/transforms/upgrade-deprecated-types.ts",
      "./src/transforms/upgrade-hierarchy-separators.js"
    ],
    "formats": [
      "cjs"
    ]
  },
  "gitHead": "26815b0ea07f3800cc514cccd242c8ab1f428b8c"
}<|MERGE_RESOLUTION|>--- conflicted
+++ resolved
@@ -46,22 +46,9 @@
   },
   "dependencies": {
     "@storybook/csf": "next",
-<<<<<<< HEAD
-    "@storybook/csf-tools": "7.0.0-beta.55",
-    "@storybook/node-logger": "7.0.0-beta.55",
-    "@storybook/types": "7.0.0-beta.55"
-=======
     "@storybook/csf-tools": "7.0.0-beta.56",
     "@storybook/node-logger": "7.0.0-beta.56",
-    "@storybook/types": "7.0.0-beta.56",
-    "cross-spawn": "^7.0.3",
-    "globby": "^11.0.2",
-    "jscodeshift": "^0.14.0",
-    "lodash": "^4.17.21",
-    "prettier": "^2.8.0",
-    "recast": "^0.23.1",
-    "util": "^0.12.4"
->>>>>>> fca8e25e
+    "@storybook/types": "7.0.0-beta.56"
   },
   "devDependencies": {
     "@babel/core": "^7.21.0",
