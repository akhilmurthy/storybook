{
  "name": "@storybook/channel-postmessage",
  "version": "7.0.0-alpha.35",
  "description": "",
  "keywords": [
    "storybook"
  ],
  "homepage": "https://github.com/storybookjs/storybook/tree/main/lib/channel-postmessage",
  "bugs": {
    "url": "https://github.com/storybookjs/storybook/issues"
  },
  "repository": {
    "type": "git",
    "url": "https://github.com/storybookjs/storybook.git",
    "directory": "lib/channel-postmessage"
  },
  "funding": {
    "type": "opencollective",
    "url": "https://opencollective.com/storybook"
  },
  "license": "MIT",
  "sideEffects": false,
  "main": "dist/cjs/index.js",
  "module": "dist/esm/index.js",
  "types": "dist/types/index.d.ts",
  "files": [
    "dist/**/*",
    "README.md",
    "*.js",
    "*.d.ts"
  ],
  "scripts": {
    "check": "../../../scripts/node_modules/.bin/tsc --noEmit",
    "prep": "node ../../../scripts/prepare.js"
  },
  "dependencies": {
    "@storybook/channels": "7.0.0-alpha.35",
    "@storybook/client-logger": "7.0.0-alpha.35",
    "@storybook/core-events": "7.0.0-alpha.35",
<<<<<<< HEAD
=======
    "global": "^4.4.0",
>>>>>>> a2cdd73b
    "qs": "^6.10.0",
    "telejson": "^6.0.8"
  },
  "devDependencies": {
    "typescript": "~4.6.3"
  },
  "publishConfig": {
    "access": "public"
  },
  "gitHead": "d8972df8c6c1c4716131a856751f5914acddaad1"
}<|MERGE_RESOLUTION|>--- conflicted
+++ resolved
@@ -37,10 +37,6 @@
     "@storybook/channels": "7.0.0-alpha.35",
     "@storybook/client-logger": "7.0.0-alpha.35",
     "@storybook/core-events": "7.0.0-alpha.35",
-<<<<<<< HEAD
-=======
-    "global": "^4.4.0",
->>>>>>> a2cdd73b
     "qs": "^6.10.0",
     "telejson": "^6.0.8"
   },
