import { TELEMETRY_ERROR } from '@storybook/core-events';
import { global } from '@storybook/global';
import { globalPackages, globalsNameReferenceMap } from './globals/globals';
import { globalsNameValueMap } from './globals/runtime';

<<<<<<< HEAD
import { values } from './globals/runtime';
import { Keys } from './globals/types';
=======
>>>>>>> f18bd6fc
import { prepareForTelemetry } from './utils';

// Apply all the globals
<<<<<<< HEAD
getKeys(Keys).forEach((key) => {
  (global as any)[Keys[key]] = values[key];
=======
globalPackages.forEach((key) => {
  (global as any)[globalsNameReferenceMap[key]] = globalsNameValueMap[key];
>>>>>>> f18bd6fc
});

global.sendTelemetryError = (error: any) => {
  const channel = global.__STORYBOOK_ADDONS_CHANNEL__;
  channel.emit(TELEMETRY_ERROR, prepareForTelemetry(error));
};

// handle all uncaught StorybookError at the root of the application and log to telemetry if applicable
global.addEventListener('error', (args: any) => {
  const error = args.error || args;
  if (error.fromStorybook) {
    global.sendTelemetryError(error);
  }
});
global.addEventListener('unhandledrejection', ({ reason }: any) => {
  if (reason.fromStorybook) {
    global.sendTelemetryError(reason);
  }
});<|MERGE_RESOLUTION|>--- conflicted
+++ resolved
@@ -3,21 +3,11 @@
 import { globalPackages, globalsNameReferenceMap } from './globals/globals';
 import { globalsNameValueMap } from './globals/runtime';
 
-<<<<<<< HEAD
-import { values } from './globals/runtime';
-import { Keys } from './globals/types';
-=======
->>>>>>> f18bd6fc
 import { prepareForTelemetry } from './utils';
 
 // Apply all the globals
-<<<<<<< HEAD
-getKeys(Keys).forEach((key) => {
-  (global as any)[Keys[key]] = values[key];
-=======
 globalPackages.forEach((key) => {
   (global as any)[globalsNameReferenceMap[key]] = globalsNameValueMap[key];
->>>>>>> f18bd6fc
 });
 
 global.sendTelemetryError = (error: any) => {
