{
  "name": "@storybook/channel-websocket",
  "version": "7.0.0-alpha.49",
  "description": "",
  "keywords": [
    "storybook"
  ],
  "homepage": "https://github.com/storybookjs/storybook/tree/main/lib/channel-websocket",
  "bugs": {
    "url": "https://github.com/storybookjs/storybook/issues"
  },
  "repository": {
    "type": "git",
    "url": "https://github.com/storybookjs/storybook.git",
    "directory": "lib/channel-websocket"
  },
  "funding": {
    "type": "opencollective",
    "url": "https://opencollective.com/storybook"
  },
  "license": "MIT",
  "sideEffects": false,
  "main": "dist/cjs/index.js",
  "module": "dist/esm/index.js",
  "types": "dist/types/index.d.ts",
  "files": [
    "dist/**/*",
    "README.md",
    "*.js",
    "*.d.ts"
  ],
  "scripts": {
    "check": "../../../scripts/node_modules/.bin/tsc --noEmit",
    "prep": "node ../../../scripts/prepare.js"
  },
  "dependencies": {
<<<<<<< HEAD
    "@storybook/channels": "7.0.0-alpha.35",
    "@storybook/client-logger": "7.0.0-alpha.35",
=======
    "@storybook/channels": "7.0.0-alpha.49",
    "@storybook/client-logger": "7.0.0-alpha.49",
    "global": "^4.4.0",
>>>>>>> 2283ebb2
    "telejson": "^6.0.8"
  },
  "devDependencies": {
    "typescript": "~4.6.3"
  },
  "publishConfig": {
    "access": "public"
  },
  "gitHead": "d7eb433300cac55d3c7256c8181eb6fd7a47b4c8"
}<|MERGE_RESOLUTION|>--- conflicted
+++ resolved
@@ -34,14 +34,8 @@
     "prep": "node ../../../scripts/prepare.js"
   },
   "dependencies": {
-<<<<<<< HEAD
-    "@storybook/channels": "7.0.0-alpha.35",
-    "@storybook/client-logger": "7.0.0-alpha.35",
-=======
     "@storybook/channels": "7.0.0-alpha.49",
     "@storybook/client-logger": "7.0.0-alpha.49",
-    "global": "^4.4.0",
->>>>>>> 2283ebb2
     "telejson": "^6.0.8"
   },
   "devDependencies": {
