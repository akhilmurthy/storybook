--- conflicted
+++ resolved
@@ -42,14 +42,8 @@
     "prep": "../../../scripts/prepare/bundle.ts"
   },
   "dependencies": {
-<<<<<<< HEAD
-    "@storybook/channels": "7.0.0-alpha.49",
-    "@storybook/client-logger": "7.0.0-alpha.49",
-=======
     "@storybook/channels": "7.0.0-alpha.51",
     "@storybook/client-logger": "7.0.0-alpha.51",
-    "global": "^4.4.0",
->>>>>>> bd01d58f
     "telejson": "^6.0.8"
   },
   "devDependencies": {
