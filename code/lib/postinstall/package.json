--- conflicted
+++ resolved
@@ -47,13 +47,8 @@
   "devDependencies": {
     "jest": "^29.7.0",
     "jest-specific-snapshot": "^8.0.0",
-<<<<<<< HEAD
-    "jscodeshift": "^0.14.0",
+    "jscodeshift": "^0.15.1",
     "typescript": "~5.2.2"
-=======
-    "jscodeshift": "^0.15.1",
-    "typescript": "~4.9.3"
->>>>>>> f18bd6fc
   },
   "publishConfig": {
     "access": "public"
