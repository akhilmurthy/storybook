{
  "name": "@storybook/postinstall",
  "version": "7.0.0-alpha.53",
  "description": "Storybook addons postinstall utilities",
  "keywords": [
    "api",
    "storybook"
  ],
  "homepage": "https://github.com/storybookjs/storybook/tree/main/lib/postinstall",
  "bugs": {
    "url": "https://github.com/storybookjs/storybook/issues"
  },
  "repository": {
    "type": "git",
    "url": "https://github.com/storybookjs/storybook.git",
    "directory": "lib/postinstall"
  },
  "funding": {
    "type": "opencollective",
    "url": "https://opencollective.com/storybook"
  },
  "license": "MIT",
  "sideEffects": false,
  "exports": {
    ".": {
      "require": "./dist/index.js",
      "import": "./dist/index.mjs",
      "types": "./dist/index.d.ts"
    },
    "./package.json": "./package.json"
  },
  "main": "dist/index.js",
  "module": "dist/index.mjs",
  "types": "dist/index.d.ts",
  "files": [
    "dist/**/*",
    "README.md",
    "*.js",
    "*.d.ts"
  ],
  "scripts": {
    "check": "../../../scripts/node_modules/.bin/tsc --noEmit",
    "prep": "../../../scripts/prepare/bundle.ts"
  },
  "devDependencies": {
    "jest": "^29.3.1",
    "jest-specific-snapshot": "^6.0.0",
    "jscodeshift": "^0.13.1",
<<<<<<< HEAD
    "typescript": "4.9.0-dev.20221026"
=======
    "typescript": "^4.9.3"
>>>>>>> 9cb8ba1f
  },
  "publishConfig": {
    "access": "public"
  },
  "bundler": {
    "entries": [
      "./src/index.ts"
    ]
  },
  "gitHead": "fd1cf81615a5ddac3369e7bb567a1a43081fdc23"
}<|MERGE_RESOLUTION|>--- conflicted
+++ resolved
@@ -46,11 +46,7 @@
     "jest": "^29.3.1",
     "jest-specific-snapshot": "^6.0.0",
     "jscodeshift": "^0.13.1",
-<<<<<<< HEAD
     "typescript": "4.9.0-dev.20221026"
-=======
-    "typescript": "^4.9.3"
->>>>>>> 9cb8ba1f
   },
   "publishConfig": {
     "access": "public"
