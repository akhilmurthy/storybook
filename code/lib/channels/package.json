--- conflicted
+++ resolved
@@ -1,10 +1,6 @@
 {
   "name": "@storybook/channels",
-<<<<<<< HEAD
-  "version": "7.3.2",
-=======
   "version": "7.4.0-alpha.2",
->>>>>>> aecfa179
   "description": "",
   "keywords": [
     "storybook"
@@ -65,7 +61,8 @@
     "dist/**/*",
     "README.md",
     "*.js",
-    "*.d.ts"
+    "*.d.ts",
+    "!src/**/*"
   ],
   "scripts": {
     "check": "../../../scripts/prepare/check.ts",
@@ -76,7 +73,7 @@
     "@storybook/core-events": "workspace:*",
     "@storybook/global": "^5.0.0",
     "qs": "^6.10.0",
-    "telejson": "^7.0.3",
+    "telejson": "^7.2.0",
     "tiny-invariant": "^1.3.1"
   },
   "devDependencies": {
