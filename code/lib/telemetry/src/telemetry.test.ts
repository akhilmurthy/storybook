/// <reference types="@types/jest" />;

import fetch from 'node-fetch';

import { sendTelemetry } from './telemetry';

<<<<<<< HEAD
jest.mock('isomorphic-unfetch');
=======
jest.mock('node-fetch');
>>>>>>> 51608c85
jest.mock('./event-cache', () => {
  return { set: jest.fn() };
});

jest.mock('./session-id', () => {
  return {
    getSessionId: async () => {
      return 'session-id';
    },
  };
});

const fetchMock = fetch as jest.Mock;

beforeEach(() => {
  fetchMock.mockResolvedValue({ status: 200 });
});

it('makes a fetch request with name and data', async () => {
  fetchMock.mockClear();
  await sendTelemetry({ eventType: 'dev', payload: { foo: 'bar' } });

  expect(fetch).toHaveBeenCalledTimes(1);
  const body = JSON.parse(fetchMock.mock.calls[0][1].body);
  expect(body).toMatchObject({
    eventType: 'dev',
    payload: { foo: 'bar' },
  });
});

it('retries if fetch fails with a 503', async () => {
  fetchMock.mockClear().mockResolvedValueOnce({ status: 503 });
  await sendTelemetry(
    {
      eventType: 'dev',
      payload: { foo: 'bar' },
    },
    { retryDelay: 0 }
  );

  expect(fetch).toHaveBeenCalledTimes(2);
});

it('gives up if fetch repeatedly fails', async () => {
  fetchMock.mockClear().mockResolvedValue({ status: 503 });
  await sendTelemetry(
    {
      eventType: 'dev',
      payload: { foo: 'bar' },
    },
    { retryDelay: 0 }
  );

  expect(fetch).toHaveBeenCalledTimes(4);
});

it('await all pending telemetry when passing in immediate = true', async () => {
  let numberOfResolvedTasks = 0;

  fetchMock.mockImplementation(async () => {
    // wait 10ms so that the "fetch" is still running while
    // getSessionId resolves immediately below. tricky!
    await new Promise((resolve) => {
      setTimeout(resolve, 10);
    });
    numberOfResolvedTasks += 1;
    return { status: 200 };
  });

  // when we call sendTelemetry with immediate = true
  // all pending tasks will be awaited
  // to test this we add a few telemetry tasks that will be in the 'queue'
  // we do NOT await these tasks!
  sendTelemetry({
    eventType: 'init',
    payload: { foo: 'bar' },
  });
  sendTelemetry({
    eventType: 'dev',
    payload: { foo: 'bar' },
  });

  // wait for getSessionId to finish, but not for fetches
  await new Promise((resolve) => {
    setTimeout(resolve, 0);
  });

  expect(fetch).toHaveBeenCalledTimes(2);
  expect(numberOfResolvedTasks).toBe(0);

  // here we await
  await sendTelemetry(
    {
      eventType: 'error',
      payload: { foo: 'bar' },
    },
    { retryDelay: 0, immediate: true }
  );

  expect(fetch).toHaveBeenCalledTimes(3);
  expect(numberOfResolvedTasks).toBe(3);
});<|MERGE_RESOLUTION|>--- conflicted
+++ resolved
@@ -4,11 +4,7 @@
 
 import { sendTelemetry } from './telemetry';
 
-<<<<<<< HEAD
-jest.mock('isomorphic-unfetch');
-=======
 jest.mock('node-fetch');
->>>>>>> 51608c85
 jest.mock('./event-cache', () => {
   return { set: jest.fn() };
 });
