/* eslint-disable @typescript-eslint/naming-convention */
import type { FileSystemCache } from 'file-system-cache';

import type { Options as TelejsonOptions } from 'telejson';
import type { TransformOptions } from '@babel/core';
import type { Router } from 'express';
import type { Server } from 'http';
import type { PackageJson as PackageJsonFromTypeFest } from 'type-fest';
import type { StoriesEntry, Indexer, StoryIndexer } from './indexer';

/**
 * ⚠️ This file contains internal WIP types they MUST NOT be exported outside this package for now!
 */

export type BuilderName = 'webpack5' | '@storybook/builder-webpack5' | string;
export type RendererName = string;

interface ServerChannel {
  emit(type: string, args?: any): void;
}

export interface CoreConfig {
  builder?:
    | BuilderName
    | {
        name: BuilderName;
        options?: Record<string, any>;
      };
  renderer?: RendererName;
  disableWebpackDefaults?: boolean;
  channelOptions?: Partial<TelejsonOptions>;
  /**
   * Disables the generation of project.json, a file containing Storybook metadata
   */
  disableProjectJson?: boolean;
  /**
   * Disables Storybook telemetry
   * @see https://storybook.js.org/telemetry
   */
  disableTelemetry?: boolean;

  /**
   * Disables notifications for Storybook updates.
   */
  disableWhatsNewNotifications?: boolean;
  /**
   * Enable crash reports to be sent to Storybook telemetry
   * @see https://storybook.js.org/telemetry
   */
  enableCrashReports?: boolean;
  /**
   * enable CORS headings to run document in a "secure context"
   * see: https://developer.mozilla.org/en-US/docs/Web/JavaScript/Reference/Global_Objects/SharedArrayBuffer#security_requirements
   * This enables these headers in development-mode:
   *   Cross-Origin-Opener-Policy: same-origin
   *   Cross-Origin-Embedder-Policy: require-corp
   */
  crossOriginIsolated?: boolean;
}

interface DirectoryMapping {
  from: string;
  to: string;
}

export interface Presets {
  apply(
    extension: 'typescript',
    config: TypescriptOptions,
    args?: Options
  ): Promise<TypescriptOptions>;
  apply(extension: 'framework', config?: {}, args?: any): Promise<Preset>;
  apply(extension: 'babel', config?: {}, args?: any): Promise<TransformOptions>;
  apply(extension: 'entries', config?: [], args?: any): Promise<unknown>;
  apply(extension: 'stories', config?: [], args?: any): Promise<StoriesEntry[]>;
  apply(extension: 'managerEntries', config: [], args?: any): Promise<string[]>;
  apply(extension: 'refs', config?: [], args?: any): Promise<unknown>;
  apply(extension: 'core', config?: {}, args?: any): Promise<CoreConfig>;
  apply<T>(extension: string, config?: T, args?: unknown): Promise<T>;
}

export interface LoadedPreset {
  name: string;
  preset: any;
  options: any;
}

export type PresetConfig =
  | string
  | {
      name: string;
      options?: unknown;
    };

export interface Ref {
  id: string;
  url: string;
  title: string;
  version: string;
  type?: string;
  disable?: boolean;
}

export interface VersionCheck {
  success: boolean;
  cached: boolean;
  data?: any;
  error?: any;
  time: number;
}

export interface Stats {
  toJson: () => any;
}

export interface BuilderResult {
  totalTime?: ReturnType<typeof process.hrtime>;
  stats?: Stats;
}

export type PackageJson = PackageJsonFromTypeFest & Record<string, any>;

// TODO: This could be exported to the outside world and used in `options.ts` file of each `@storybook/APP`
// like it's described in docs/api/new-frameworks.md
export interface LoadOptions {
  packageJson: PackageJson;
  outputDir?: string;
  configDir?: string;
  ignorePreview?: boolean;
  extendServer?: (server: Server) => void;
}

export interface CLIOptions {
  port?: number;
  ignorePreview?: boolean;
  previewUrl?: string;
  forceBuildPreview?: boolean;
  disableTelemetry?: boolean;
  enableCrashReports?: boolean;
  host?: string;
  initialPath?: string;
  /**
   * @deprecated Use 'staticDirs' Storybook Configuration option instead
   */
  staticDir?: string[];
  configDir?: string;
  https?: boolean;
  sslCa?: string[];
  sslCert?: string;
  sslKey?: string;
  smokeTest?: boolean;
  managerCache?: boolean;
  open?: boolean;
  ci?: boolean;
  loglevel?: string;
  quiet?: boolean;
  versionUpdates?: boolean;
  docs?: boolean;
  debugWebpack?: boolean;
  webpackStatsJson?: string | boolean;
  outputDir?: string;
}

export interface BuilderOptions {
  configType?: 'DEVELOPMENT' | 'PRODUCTION';
  ignorePreview?: boolean;
  cache?: FileSystemCache;
  configDir: string;
  docsMode?: boolean;
  features?: StorybookConfig['features'];
  versionCheck?: VersionCheck;
  disableWebpackDefaults?: boolean;
  serverChannelUrl?: string;
}

export interface StorybookConfigOptions {
  presets: Presets;
  presetsList?: LoadedPreset[];
}

export type Options = LoadOptions & StorybookConfigOptions & CLIOptions & BuilderOptions;

export interface Builder<Config, BuilderStats extends Stats = Stats> {
  getConfig: (options: Options) => Promise<Config>;
  start: (args: {
    options: Options;
    startTime: ReturnType<typeof process.hrtime>;
    router: Router;
    server: Server;
    channel: ServerChannel;
  }) => Promise<void | {
    stats?: BuilderStats;
    totalTime: ReturnType<typeof process.hrtime>;
    bail: (e?: Error) => Promise<void>;
  }>;
  build: (arg: {
    options: Options;
    startTime: ReturnType<typeof process.hrtime>;
  }) => Promise<void | BuilderStats>;
  bail: (e?: Error) => Promise<void>;
  corePresets?: string[];
  overridePresets?: string[];
}

/**
 * Options for TypeScript usage within Storybook.
 */
export interface TypescriptOptions {
  /**
   * Enables type checking within Storybook.
   *
   * @default `false`
   */
  check: boolean;
  /**
   * Disable parsing typescript files through babel.
   *
   * @default `false`
   */
  skipBabel: boolean;
}

export type Preset =
  | string
  | {
      name: string;
      options?: any;
    };

/**
 * An additional script that gets injected into the
 * preview or the manager,
 */
export type Entry = string;

type CoreCommon_StorybookRefs = Record<
  string,
  { title: string; url: string } | { disable: boolean; expanded?: boolean }
>;

export type DocsOptions = {
  /**
   * What should we call the generated docs entries?
   */
  defaultName?: string;
  /**
   * Should we generate a docs entry per CSF file?
   * Set to 'tag' (the default) to generate an entry for every CSF file with the
   * 'autodocs' tag.
   */
  autodocs?: boolean | 'tag';
  /**
   * Only show doc entries in the side bar (usually set with the `--docs` CLI flag)
   */
  docsMode?: boolean;
};

/**
 * The interface for Storybook configuration in `main.ts` files.
 */
export interface StorybookConfig {
  /**
   * Sets the addons you want to use with Storybook.
   *
   * @example `['@storybook/addon-essentials']` or `[{ name: '@storybook/addon-essentials', options: { backgrounds: false } }]`
   */
  addons?: Preset[];
  core?: CoreConfig;
  /**
   * Sets a list of directories of static files to be loaded by Storybook server
   *
   * @example `['./public']` or `[{from: './public', 'to': '/assets'}]`
   */
  staticDirs?: (DirectoryMapping | string)[];
  logLevel?: string;
  features?: {
    /**
<<<<<<< HEAD
     * Build stories.json automatically on start/build
     */
    buildStoriesJson?: boolean;

    /**
=======
>>>>>>> fc2236c0
     * Do not throw errors if using `.mdx` files in SSv7
     * (for internal use in sandboxes)
     */
    storyStoreV7MdxErrors?: boolean;

    /**
     * Filter args with a "target" on the type from the render function (EXPERIMENTAL)
     */
    argTypeTargetsV7?: boolean;

    /**
     * Warn when there is a pre-6.0 hierarchy separator ('.' / '|') in the story title.
     * Will be removed in 7.0.
     */
    warnOnLegacyHierarchySeparator?: boolean;

    /**
     * Use legacy MDX1, to help smooth migration to 7.0
     */
    legacyMdx1?: boolean;

    /**
     * Apply decorators from preview.js before decorators from addons or frameworks
     */
    legacyDecoratorFileOrder?: boolean;
  };

  /**
   * Tells Storybook where to find stories.
   *
   * @example `['./src/*.stories.@(j|t)sx?']`
   */
  stories: StoriesEntry[];

  /**
   * Framework, e.g. '@storybook/react-vite', required in v7
   */
  framework?: Preset;

  /**
   * Controls how Storybook handles TypeScript files.
   */
  typescript?: Partial<TypescriptOptions>;

  /**
   * References external Storybooks
   */
  refs?: PresetValue<CoreCommon_StorybookRefs>;

  /**
   * Modify or return babel config.
   */
  babel?: (
    config: TransformOptions,
    options: Options
  ) => TransformOptions | Promise<TransformOptions>;

  /**
   * Modify or return env config.
   */
  env?: PresetValue<Record<string, string>>;

  /**
   * Modify or return babel config.
   */
  babelDefault?: (
    config: TransformOptions,
    options: Options
  ) => TransformOptions | Promise<TransformOptions>;

  /**
   * Add additional scripts to run in the preview a la `.storybook/preview.js`
   *
   * @deprecated use `previewAnnotations` or `/preview.js` file instead
   */
  config?: PresetValue<Entry[]>;

  /**
   * Add additional scripts to run in the preview a la `.storybook/preview.js`
   */
  previewAnnotations?: PresetValue<Entry[]>;

  /**
   * Process CSF files for the story index.
   * @deprecated use {@link experimental_indexers} instead
   */
  storyIndexers?: PresetValue<StoryIndexer[]>;

  /**
   * Process CSF files for the story index.
   */
  experimental_indexers?: PresetValue<Indexer[]>;

  /**
   * Docs related features in index generation
   */
  docs?: DocsOptions;

  /**
   * Programmatically modify the preview head/body HTML.
   * The previewHead and previewBody functions accept a string,
   * which is the existing head/body, and return a modified string.
   */
  previewHead?: PresetValue<string>;

  previewBody?: PresetValue<string>;

  /**
   * Programmatically override the preview's main page template.
   * This should return a reference to a file containing an `.ejs` template
   * that will be interpolated with environment variables.
   *
   * @example '.storybook/index.ejs'
   */
  previewMainTemplate?: string;

  /**
   * Programmatically modify the preview head/body HTML.
   * The managerHead function accept a string,
   * which is the existing head content, and return a modified string.
   */
  managerHead?: PresetValue<string>;
}

export type PresetValue<T> = T | ((config: T, options: Options) => T | Promise<T>);

export type PresetProperty<K, TStorybookConfig = StorybookConfig> =
  | TStorybookConfig[K extends keyof TStorybookConfig ? K : never]
  | PresetPropertyFn<K, TStorybookConfig>;

export type PresetPropertyFn<K, TStorybookConfig = StorybookConfig, TOptions = {}> = (
  config: TStorybookConfig[K extends keyof TStorybookConfig ? K : never],
  options: Options & TOptions
) =>
  | TStorybookConfig[K extends keyof TStorybookConfig ? K : never]
  | Promise<TStorybookConfig[K extends keyof TStorybookConfig ? K : never]>;

export interface CoreCommon_ResolvedAddonPreset {
  type: 'presets';
  name: string;
}

export type PreviewAnnotation = string | { bare: string; absolute: string };

export interface CoreCommon_ResolvedAddonVirtual {
  type: 'virtual';
  name: string;
  managerEntries?: string[];
  previewAnnotations?: PreviewAnnotation[];
  presets?: (string | { name: string; options?: any })[];
}

export type CoreCommon_OptionsEntry = { name: string };
export type CoreCommon_AddonEntry = string | CoreCommon_OptionsEntry;
export type CoreCommon_AddonInfo = { name: string; inEssentials: boolean };

export interface CoreCommon_StorybookInfo {
  version: string;
  // FIXME: these are renderers for now,
  // need to update with framework OR fix
  // the calling code
  framework: string;
  frameworkPackage: string;
  renderer: string;
  rendererPackage: string;
  configDir?: string;
  mainConfig?: string;
  previewConfig?: string;
  managerConfig?: string;
}<|MERGE_RESOLUTION|>--- conflicted
+++ resolved
@@ -275,14 +275,6 @@
   logLevel?: string;
   features?: {
     /**
-<<<<<<< HEAD
-     * Build stories.json automatically on start/build
-     */
-    buildStoriesJson?: boolean;
-
-    /**
-=======
->>>>>>> fc2236c0
      * Do not throw errors if using `.mdx` files in SSv7
      * (for internal use in sandboxes)
      */
