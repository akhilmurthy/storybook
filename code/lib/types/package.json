{
  "name": "@storybook/types",
<<<<<<< HEAD
  "version": "7.1.1",
=======
  "version": "7.2.0",
>>>>>>> d61d7c0a
  "description": "Core Storybook TS Types",
  "keywords": [
    "storybook"
  ],
  "homepage": "https://github.com/storybookjs/storybook/tree/next/code/lib/types",
  "bugs": {
    "url": "https://github.com/storybookjs/storybook/issues"
  },
  "repository": {
    "type": "git",
    "url": "https://github.com/storybookjs/storybook.git",
    "directory": "code/lib/types"
  },
  "funding": {
    "type": "opencollective",
    "url": "https://opencollective.com/storybook"
  },
  "license": "MIT",
  "sideEffects": false,
  "exports": {
    ".": {
      "types": "./dist/index.d.ts",
      "node": "./dist/index.js",
      "require": "./dist/index.js",
      "import": "./dist/index.mjs"
    },
    "./package.json": "./package.json"
  },
  "main": "dist/index.js",
  "module": "dist/index.mjs",
  "types": "dist/index.d.ts",
  "files": [
    "dist/**/*",
    "README.md",
    "*.js",
    "*.d.ts"
  ],
  "scripts": {
    "check": "../../../scripts/prepare/check.ts",
    "prep": "../../../scripts/prepare/bundle.ts"
  },
  "dependencies": {
<<<<<<< HEAD
    "@storybook/channels": "7.1.1",
=======
    "@storybook/channels": "workspace:*",
>>>>>>> d61d7c0a
    "@types/babel__core": "^7.0.0",
    "@types/express": "^4.7.0",
    "file-system-cache": "2.3.0"
  },
  "devDependencies": {
    "@storybook/csf": "^0.1.0",
    "@types/node": "^16.0.0",
    "typescript": "~4.9.3"
  },
  "publishConfig": {
    "access": "public"
  },
  "bundler": {
    "entries": [
      "./src/index.ts"
    ]
  },
  "gitHead": "e6a7fd8a655c69780bc20b9749c2699e44beae17"
}<|MERGE_RESOLUTION|>--- conflicted
+++ resolved
@@ -1,10 +1,6 @@
 {
   "name": "@storybook/types",
-<<<<<<< HEAD
-  "version": "7.1.1",
-=======
   "version": "7.2.0",
->>>>>>> d61d7c0a
   "description": "Core Storybook TS Types",
   "keywords": [
     "storybook"
@@ -47,11 +43,7 @@
     "prep": "../../../scripts/prepare/bundle.ts"
   },
   "dependencies": {
-<<<<<<< HEAD
-    "@storybook/channels": "7.1.1",
-=======
     "@storybook/channels": "workspace:*",
->>>>>>> d61d7c0a
     "@types/babel__core": "^7.0.0",
     "@types/express": "^4.7.0",
     "file-system-cache": "2.3.0"
