--- conflicted
+++ resolved
@@ -48,11 +48,7 @@
   },
   "devDependencies": {
     "@storybook/csf": "next",
-<<<<<<< HEAD
     "@types/node": "^16.18.3",
-=======
-    "@types/node": "^16.0.0 || ^18.0.0",
->>>>>>> e3b045d5
     "synchronous-promise": "^2.0.15",
     "typescript": "^4.9.3"
   },
