--- conflicted
+++ resolved
@@ -1,15 +1,13 @@
 import path from 'path';
 import findUp from 'find-up';
 
-<<<<<<< HEAD
-// Try and figure out what the root folder of the project is.  This is used to generate some configuration.
-export const getProjectRoot = (): string => {
+export const getProjectRoot = () => {
+  let result;
   // Allow manual override in cases where auto-detect doesn't work
   if (process.env.STORYBOOK_PROJECT_ROOT) {
     return process.env.STORYBOOK_PROJECT_ROOT;
-=======
-export const getProjectRoot = () => {
-  let result;
+  }
+
   try {
     const found = findUp.sync('.git', { type: 'directory' });
     if (found) {
@@ -17,25 +15,15 @@
     }
   } catch (e) {
     //
->>>>>>> 1cb73d3c
   }
-
-  // Check if the working directory or a parent contains a folder that is normally only in a project root
-  const dirnames = ['.git', '.svn', '.hg', '.yarn'];
-  for (let i = 0; i < dirnames.length; i += 1) {
-    const name = dirnames[i];
-    const foundDir = findUp.sync(name, { type: 'directory' });
-    if (foundDir) {
-      return path.join(foundDir, '..');
+  try {
+    const found = findUp.sync('.svn', { type: 'directory' });
+    if (found) {
+      result = result || path.join(found, '..');
     }
+  } catch (e) {
+    //
   }
-<<<<<<< HEAD
-
-  // If a folder containing this file is named .yarn or node_modules, assume the containing folder is the project root
-  const split = __dirname.split(/[/\\](.yarn|node_modules)/);
-  if (split.length > 1) {
-    return split[0];
-=======
   try {
     const found = findUp.sync('.yarn', { type: 'directory' });
     if (found) {
@@ -48,7 +36,22 @@
     result = result || __dirname.split('node_modules')[0];
   } catch (e) {
     //
->>>>>>> 1cb73d3c
+  }
+
+  // Check if the working directory or a parent contains a folder that is normally only in a project root
+  const dirnames = ['.git', '.svn', '.hg', '.yarn'];
+  for (let i = 0; i < dirnames.length; i += 1) {
+    const name = dirnames[i];
+    const foundDir = findUp.sync(name, { type: 'directory' });
+    if (foundDir) {
+      return path.join(foundDir, '..');
+    }
+  }
+
+  // If a folder containing this file is named .yarn or node_modules, assume the containing folder is the project root
+  const split = __dirname.split(/[/\\](.yarn|node_modules)/);
+  if (split.length > 1) {
+    return split[0];
   }
 
   // If none of the above yield a result, just go with the current working directory
