{
  "name": "@storybook/core-common",
  "version": "7.0.0-beta.47",
  "description": "Storybook framework-agnostic API",
  "keywords": [
    "storybook"
  ],
  "homepage": "https://github.com/storybookjs/storybook/tree/main/lib/core-common",
  "bugs": {
    "url": "https://github.com/storybookjs/storybook/issues"
  },
  "repository": {
    "type": "git",
    "url": "https://github.com/storybookjs/storybook.git",
    "directory": "lib/core-common"
  },
  "funding": {
    "type": "opencollective",
    "url": "https://opencollective.com/storybook"
  },
  "license": "MIT",
  "exports": {
    ".": {
      "node": "./dist/index.js",
      "require": "./dist/index.js",
      "import": "./dist/index.mjs",
      "types": "./dist/index.d.ts"
    },
    "./package.json": "./package.json"
  },
  "main": "dist/index.js",
  "module": "dist/index.mjs",
  "types": "dist/index.d.ts",
  "files": [
    "dist/**/*",
    "templates/**/*",
    "README.md",
    "*.js",
    "*.d.ts"
  ],
  "scripts": {
    "check": "../../../scripts/node_modules/.bin/tsc --noEmit",
    "prep": "../../../scripts/prepare/bundle.ts"
  },
  "dependencies": {
<<<<<<< HEAD
    "@storybook/node-logger": "7.0.0-beta.44",
    "@storybook/types": "7.0.0-beta.44",
=======
    "@babel/core": "^7.20.2",
    "@storybook/node-logger": "7.0.0-beta.47",
    "@storybook/types": "7.0.0-beta.47",
    "@types/babel__core": "^7.1.20",
    "@types/express": "^4.7.0",
>>>>>>> d863378e
    "@types/node": "^16.0.0",
    "@types/pretty-hrtime": "^1.0.0",
    "chalk": "^4.1.0",
    "esbuild": "^0.16.4",
    "esbuild-register": "^3.3.3",
    "file-system-cache": "^2.0.0",
    "find-up": "^5.0.0",
    "fs-extra": "^11.1.0",
    "glob": "^8.1.0",
    "glob-promise": "^6.0.2",
    "handlebars": "^4.7.7",
    "lazy-universal-dotenv": "^4.0.0",
    "picomatch": "^2.3.0",
    "pkg-dir": "^5.0.0",
    "pretty-hrtime": "^1.0.3",
    "resolve-from": "^5.0.0",
    "slash": "^3.0.0",
    "ts-dedent": "^2.0.0"
  },
  "devDependencies": {
    "@types/mock-fs": "^4.13.1",
    "@types/picomatch": "^2.3.0",
    "mock-fs": "^5.2.0",
    "type-fest": "^2.19.0",
    "typescript": "~4.9.3"
  },
  "publishConfig": {
    "access": "public"
  },
  "bundler": {
    "entries": [
      "./src/index.ts"
    ],
    "platform": "node"
  },
  "gitHead": "a591d8eb579e68b26c277ab8ebdcafc2611530a5"
}<|MERGE_RESOLUTION|>--- conflicted
+++ resolved
@@ -43,16 +43,8 @@
     "prep": "../../../scripts/prepare/bundle.ts"
   },
   "dependencies": {
-<<<<<<< HEAD
-    "@storybook/node-logger": "7.0.0-beta.44",
-    "@storybook/types": "7.0.0-beta.44",
-=======
-    "@babel/core": "^7.20.2",
     "@storybook/node-logger": "7.0.0-beta.47",
     "@storybook/types": "7.0.0-beta.47",
-    "@types/babel__core": "^7.1.20",
-    "@types/express": "^4.7.0",
->>>>>>> d863378e
     "@types/node": "^16.0.0",
     "@types/pretty-hrtime": "^1.0.0",
     "chalk": "^4.1.0",
