--- conflicted
+++ resolved
@@ -9,12 +9,8 @@
 
 import * as traverse from '@babel/traverse';
 import { toId, isExportStory, storyNameFromExport } from '@storybook/csf';
-<<<<<<< HEAD
 import type { Tag, StoryAnnotations, ComponentAnnotations, IndexedCSFFile } from '@storybook/types';
-=======
-import type { Tag, StoryAnnotations, ComponentAnnotations } from '@storybook/types';
 import type { Options } from 'recast';
->>>>>>> dc9ac086
 import { babelParse } from './babelParse';
 import { findVarInitialization } from './findVarInitialization';
 
