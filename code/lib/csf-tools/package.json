{
  "name": "@storybook/csf-tools",
  "version": "7.2.0-rc.0",
  "description": "Parse and manipulate CSF and Storybook config files",
  "keywords": [
    "storybook"
  ],
  "homepage": "https://github.com/storybookjs/storybook/tree/next/code/lib/csf-tools",
  "bugs": {
    "url": "https://github.com/storybookjs/storybook/issues"
  },
  "repository": {
    "type": "git",
    "url": "https://github.com/storybookjs/storybook.git",
    "directory": "code/lib/csf-tools"
  },
  "funding": {
    "type": "opencollective",
    "url": "https://opencollective.com/storybook"
  },
  "license": "MIT",
  "sideEffects": false,
  "exports": {
    ".": {
      "types": "./dist/index.d.ts",
      "node": "./dist/index.js",
      "require": "./dist/index.js"
    },
    "./package.json": "./package.json"
  },
  "main": "dist/index.js",
  "types": "dist/index.d.ts",
  "files": [
    "dist/**/*",
    "README.md",
    "*.js",
    "*.d.ts"
  ],
  "scripts": {
    "check": "../../../scripts/prepare/check.ts",
    "prep": "../../../scripts/prepare/bundle.ts"
  },
  "dependencies": {
    "@babel/generator": "^7.22.9",
    "@babel/parser": "^7.22.7",
    "@babel/traverse": "^7.22.8",
    "@babel/types": "^7.22.5",
    "@storybook/csf": "^0.1.0",
<<<<<<< HEAD
    "@storybook/types": "workspace:*",
=======
    "@storybook/types": "7.2.0-rc.0",
>>>>>>> 5bcced29
    "fs-extra": "^11.1.0",
    "recast": "^0.23.1",
    "ts-dedent": "^2.0.0"
  },
  "devDependencies": {
    "@types/fs-extra": "^11.0.1",
    "@types/js-yaml": "^4.0.5",
    "js-yaml": "^4.1.0",
    "typescript": "~4.9.3"
  },
  "publishConfig": {
    "access": "public"
  },
  "bundler": {
    "entries": [
      "./src/index.ts"
    ],
    "formats": [
      "cjs"
    ]
  },
  "gitHead": "e6a7fd8a655c69780bc20b9749c2699e44beae17"
}<|MERGE_RESOLUTION|>--- conflicted
+++ resolved
@@ -46,11 +46,7 @@
     "@babel/traverse": "^7.22.8",
     "@babel/types": "^7.22.5",
     "@storybook/csf": "^0.1.0",
-<<<<<<< HEAD
     "@storybook/types": "workspace:*",
-=======
-    "@storybook/types": "7.2.0-rc.0",
->>>>>>> 5bcced29
     "fs-extra": "^11.1.0",
     "recast": "^0.23.1",
     "ts-dedent": "^2.0.0"
