--- conflicted
+++ resolved
@@ -38,13 +38,8 @@
     "*.d.ts"
   ],
   "scripts": {
-<<<<<<< HEAD
-    "check": "tsc --noEmit",
+    "check": "../../../scripts/node_modules/.bin/tsc --noEmit",
     "prep": "../../../scripts/prepare/bundle.ts"
-=======
-    "check": "../../../scripts/node_modules/.bin/tsc --noEmit",
-    "prep": "node ../../../scripts/prepare.js"
->>>>>>> eace33cb
   },
   "dependencies": {
     "@babel/generator": "^7.12.11",
@@ -63,14 +58,10 @@
   "publishConfig": {
     "access": "public"
   },
-<<<<<<< HEAD
   "bundler": {
     "entries": [
       "./src/index.ts"
     ]
   },
-  "gitHead": "02c013c33186479017098d532a18ff8654b91f1f"
-=======
   "gitHead": "5da5b0fabd04cc5cd5771e8242a960f05d03234a"
->>>>>>> eace33cb
 }