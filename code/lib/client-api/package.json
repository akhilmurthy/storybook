{
  "name": "@storybook/client-api",
  "version": "7.0.0-alpha.43",
  "description": "Storybook Client API",
  "keywords": [
    "storybook"
  ],
  "homepage": "https://github.com/storybookjs/storybook/tree/main/lib/client-api",
  "bugs": {
    "url": "https://github.com/storybookjs/storybook/issues"
  },
  "repository": {
    "type": "git",
    "url": "https://github.com/storybookjs/storybook.git",
    "directory": "lib/client-api"
  },
  "funding": {
    "type": "opencollective",
    "url": "https://opencollective.com/storybook"
  },
  "license": "MIT",
  "sideEffects": false,
  "exports": {
    ".": {
      "require": "./dist/index.js",
      "import": "./dist/index.mjs",
      "types": "./dist/index.d.ts"
    },
    "./package.json": "./package.json"
  },
  "main": "dist/index.js",
  "module": "dist/index.mjs",
  "types": "dist/index.d.ts",
  "files": [
    "dist/**/*",
    "README.md",
    "*.js",
    "*.d.ts"
  ],
  "scripts": {
    "check": "../../../scripts/node_modules/.bin/tsc --noEmit",
    "prep": "../../../scripts/prepare/bundle.ts"
  },
  "dependencies": {
    "@storybook/addons": "7.0.0-alpha.43",
    "@storybook/client-logger": "7.0.0-alpha.43",
    "@storybook/csf": "next",
<<<<<<< HEAD
    "@storybook/store": "7.0.0-alpha.42",
    "@storybook/types": "7.0.0-alpha.42",
=======
    "@storybook/store": "7.0.0-alpha.43",
>>>>>>> ec0f15fb
    "@types/qs": "^6.9.5",
    "@types/webpack-env": "^1.16.4",
    "global": "^4.4.0",
    "qs": "^6.10.0",
    "synchronous-promise": "^2.0.15",
    "ts-dedent": "^2.0.0",
    "util-deprecate": "^1.0.2"
  },
  "devDependencies": {
    "@storybook/core-common": "7.0.0-alpha.43",
    "typescript": "~4.6.3"
  },
  "peerDependencies": {
    "react": "^16.8.0 || ^17.0.0 || ^18.0.0",
    "react-dom": "^16.8.0 || ^17.0.0 || ^18.0.0"
  },
  "publishConfig": {
    "access": "public"
  },
  "bundler": {
    "entries": [
      "./src/index.ts"
    ]
  },
  "gitHead": "f801c26f7bdcbfeeeca6706c0854d130bfb2f38b"
}<|MERGE_RESOLUTION|>--- conflicted
+++ resolved
@@ -45,12 +45,8 @@
     "@storybook/addons": "7.0.0-alpha.43",
     "@storybook/client-logger": "7.0.0-alpha.43",
     "@storybook/csf": "next",
-<<<<<<< HEAD
-    "@storybook/store": "7.0.0-alpha.42",
-    "@storybook/types": "7.0.0-alpha.42",
-=======
     "@storybook/store": "7.0.0-alpha.43",
->>>>>>> ec0f15fb
+    "@storybook/types": "7.0.0-alpha.43",
     "@types/qs": "^6.9.5",
     "@types/webpack-env": "^1.16.4",
     "global": "^4.4.0",
