{
  "name": "sb",
<<<<<<< HEAD
  "version": "7.1.1",
=======
  "version": "7.2.0",
>>>>>>> d61d7c0a
  "description": "Storybook CLI",
  "keywords": [
    "storybook"
  ],
  "homepage": "https://github.com/storybookjs/storybook/tree/next/code/lib/cli",
  "bugs": {
    "url": "https://github.com/storybookjs/storybook/issues"
  },
  "repository": {
    "type": "git",
    "url": "https://github.com/storybookjs/storybook.git",
    "directory": "code/lib/cli"
  },
  "funding": {
    "type": "opencollective",
    "url": "https://opencollective.com/storybook"
  },
  "license": "MIT",
  "bin": "./index.js",
  "dependencies": {
<<<<<<< HEAD
    "@storybook/cli": "7.1.1"
=======
    "@storybook/cli": "workspace:*"
>>>>>>> d61d7c0a
  },
  "publishConfig": {
    "access": "public"
  },
  "gitHead": "e6a7fd8a655c69780bc20b9749c2699e44beae17"
}<|MERGE_RESOLUTION|>--- conflicted
+++ resolved
@@ -1,10 +1,6 @@
 {
   "name": "sb",
-<<<<<<< HEAD
-  "version": "7.1.1",
-=======
   "version": "7.2.0",
->>>>>>> d61d7c0a
   "description": "Storybook CLI",
   "keywords": [
     "storybook"
@@ -25,11 +21,7 @@
   "license": "MIT",
   "bin": "./index.js",
   "dependencies": {
-<<<<<<< HEAD
-    "@storybook/cli": "7.1.1"
-=======
     "@storybook/cli": "workspace:*"
->>>>>>> d61d7c0a
   },
   "publishConfig": {
     "access": "public"
