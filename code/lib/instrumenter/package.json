--- conflicted
+++ resolved
@@ -42,16 +42,10 @@
     "prep": "../../../scripts/prepare/bundle.ts"
   },
   "dependencies": {
-<<<<<<< HEAD
-    "@storybook/addon-highlight": "7.0.0-alpha.34",
-    "@storybook/addons": "7.0.0-alpha.34",
-    "@storybook/client-logger": "7.0.0-alpha.34",
-    "@storybook/core-events": "7.0.0-alpha.34",
-=======
+    "@storybook/addon-highlight": "7.0.0-alpha.38",
     "@storybook/addons": "7.0.0-alpha.38",
     "@storybook/client-logger": "7.0.0-alpha.38",
     "@storybook/core-events": "7.0.0-alpha.38",
->>>>>>> b4e206ee
     "core-js": "^3.8.2",
     "css-selector-generator": "^3.5.4",
     "global": "^4.4.0"
