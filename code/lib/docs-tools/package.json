{
  "name": "@storybook/docs-tools",
  "version": "7.0.0-beta.21",
  "description": "Shared utility functions for frameworks to implement docs",
  "keywords": [
    "storybook"
  ],
  "homepage": "https://github.com/storybookjs/storybook/tree/main/lib/docs-tools",
  "bugs": {
    "url": "https://github.com/storybookjs/storybook/issues"
  },
  "repository": {
    "type": "git",
    "url": "https://github.com/storybookjs/storybook.git",
    "directory": "lib/docs-tools"
  },
  "funding": {
    "type": "opencollective",
    "url": "https://opencollective.com/storybook"
  },
  "license": "MIT",
  "sideEffects": false,
  "exports": {
    ".": {
      "node": "./dist/index.js",
      "require": "./dist/index.js",
      "import": "./dist/index.mjs",
      "types": "./dist/index.d.ts"
    },
    "./package.json": "./package.json"
  },
  "main": "dist/index.js",
  "module": "dist/index.mjs",
  "types": "dist/index.d.ts",
  "files": [
    "dist/**/*",
    "README.md",
    "*.js",
    "*.d.ts"
  ],
  "scripts": {
    "check": "../../../scripts/node_modules/.bin/tsc --noEmit",
    "prep": "../../../scripts/prepare/bundle.ts"
  },
  "dependencies": {
    "@babel/core": "^7.12.10",
<<<<<<< HEAD
    "@storybook/core-common": "7.0.0-beta.20",
    "@storybook/preview-api": "7.0.0-beta.20",
    "@storybook/types": "7.0.0-beta.20",
    "@types/doctrine": "^0.0.3",
=======
    "@storybook/core-common": "7.0.0-beta.21",
    "@storybook/preview-api": "7.0.0-beta.21",
    "@storybook/types": "7.0.0-beta.21",
>>>>>>> fdb8cf8c
    "doctrine": "^3.0.0",
    "lodash": "^4.17.21"
  },
  "devDependencies": {
    "jest-specific-snapshot": "^7.0.0",
    "require-from-string": "^2.0.2",
    "typescript": "~4.9.3"
  },
  "publishConfig": {
    "access": "public"
  },
  "bundler": {
    "entries": [
      "./src/index.ts"
    ]
  },
  "gitHead": "fb45d854842e10fa119a65c628333e3a5d495e77"
}<|MERGE_RESOLUTION|>--- conflicted
+++ resolved
@@ -44,16 +44,10 @@
   },
   "dependencies": {
     "@babel/core": "^7.12.10",
-<<<<<<< HEAD
-    "@storybook/core-common": "7.0.0-beta.20",
-    "@storybook/preview-api": "7.0.0-beta.20",
-    "@storybook/types": "7.0.0-beta.20",
-    "@types/doctrine": "^0.0.3",
-=======
     "@storybook/core-common": "7.0.0-beta.21",
     "@storybook/preview-api": "7.0.0-beta.21",
     "@storybook/types": "7.0.0-beta.21",
->>>>>>> fdb8cf8c
+    "@types/doctrine": "^0.0.3",
     "doctrine": "^3.0.0",
     "lodash": "^4.17.21"
   },
