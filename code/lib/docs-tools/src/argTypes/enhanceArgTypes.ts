<<<<<<< HEAD
import type { Framework, StoryContextForEnhancers } from '@storybook/types';
import { combineParameters } from '@storybook/preview-api';
=======
import type { Renderer, StoryContextForEnhancers } from '@storybook/types';
import { combineParameters } from '@storybook/store';
>>>>>>> 8cf492d7

export const enhanceArgTypes = <TRenderer extends Renderer>(
  context: StoryContextForEnhancers<TRenderer>
) => {
  const {
    component,
    argTypes: userArgTypes,
    parameters: { docs = {} },
  } = context;
  const { extractArgTypes } = docs;

  const extractedArgTypes = extractArgTypes && component ? extractArgTypes(component) : {};
  const withExtractedTypes = extractedArgTypes
    ? (combineParameters(extractedArgTypes, userArgTypes) as typeof userArgTypes)
    : userArgTypes;

  return withExtractedTypes;
};<|MERGE_RESOLUTION|>--- conflicted
+++ resolved
@@ -1,10 +1,5 @@
-<<<<<<< HEAD
-import type { Framework, StoryContextForEnhancers } from '@storybook/types';
+import type { Renderer, StoryContextForEnhancers } from '@storybook/types';
 import { combineParameters } from '@storybook/preview-api';
-=======
-import type { Renderer, StoryContextForEnhancers } from '@storybook/types';
-import { combineParameters } from '@storybook/store';
->>>>>>> 8cf492d7
 
 export const enhanceArgTypes = <TRenderer extends Renderer>(
   context: StoryContextForEnhancers<TRenderer>
