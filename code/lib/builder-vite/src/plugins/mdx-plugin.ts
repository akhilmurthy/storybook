<<<<<<< HEAD
import type { Options } from '@storybook/types';
=======
>>>>>>> 90b39777
import type { Plugin } from 'vite';
import { createFilter } from 'vite';

const isStorybookMdx = (id: string) => id.endsWith('stories.mdx') || id.endsWith('story.mdx');

function injectRenderer(code: string) {
  return `
           import React from 'react';
           ${code}
           `;
}

/**
 * Storybook uses two different loaders when dealing with MDX:
 *
 * - *stories.mdx and *story.mdx are compiled with the CSF compiler
 * - *.mdx are compiled with the MDX compiler directly
 *
 * @see https://github.com/storybookjs/storybook/blob/next/addons/docs/docs/recipes.md#csf-stories-with-arbitrary-mdx
 */
export function mdxPlugin(): Plugin {
  let reactRefresh: Plugin | undefined;
  const include = /\.mdx?$/;
  const filter = createFilter(include);

  return {
    name: 'storybook:mdx-plugin',
    enforce: 'pre',
    configResolved({ plugins }) {
      // @vitejs/plugin-react-refresh has been upgraded to @vitejs/plugin-react,
      // and the name of the plugin performing `transform` has been changed from 'react-refresh' to 'vite:react-babel',
      // to be compatible, we need to look for both plugin name.
      // We should also look for the other plugins names exported from @vitejs/plugin-react in case there are some internal refactors.
      const reactRefreshPlugins = plugins.filter(
        (p) =>
          p.name === 'react-refresh' ||
          p.name === 'vite:react-babel' ||
          p.name === 'vite:react-refresh' ||
          p.name === 'vite:react-jsx'
      );
      reactRefresh = reactRefreshPlugins.find((p) => p.transform);
    },
    async transform(src, id, options) {
      if (!filter(id)) return undefined;

      // @ts-expect-error typescript doesn't think compile exists, but it does.
      const { compile } = await import('@storybook/mdx2-csf');

      const mdxCode = String(await compile(src, { skipCsf: !isStorybookMdx(id) }));

      const modifiedCode = injectRenderer(mdxCode);

      // Hooks in recent rollup versions can be functions or objects, and though react hasn't changed, the typescript defs have
      const rTransform = reactRefresh?.transform;
      const transform = rTransform && 'handler' in rTransform ? rTransform.handler : rTransform;

      // It's safe to disable this, because we know it'll be there, since we added it ourselves.
      // eslint-disable-next-line @typescript-eslint/no-non-null-assertion
      const result = await transform!.call(this, modifiedCode, `${id}.jsx`, options);

      if (!result) return modifiedCode;

      if (typeof result === 'string') return result;

      const { code, map: resultMap } = result;

      return {
        code,
        map:
          !resultMap || typeof resultMap === 'string' ? resultMap : { ...resultMap, sources: [id] },
      };
    },
  };
}<|MERGE_RESOLUTION|>--- conflicted
+++ resolved
@@ -1,7 +1,3 @@
-<<<<<<< HEAD
-import type { Options } from '@storybook/types';
-=======
->>>>>>> 90b39777
 import type { Plugin } from 'vite';
 import { createFilter } from 'vite';
 
