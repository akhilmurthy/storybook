{
  "name": "@storybook/builder-vite",
  "version": "7.0.16",
  "description": "A plugin to run and build Storybooks with Vite",
  "homepage": "https://github.com/storybookjs/storybook/tree/next/code/lib/builder-vite/#readme",
  "bugs": {
    "url": "https://github.com/storybookjs/storybook/issues"
  },
  "repository": {
    "type": "git",
    "url": "https://github.com/storybookjs/storybook.git",
    "directory": "code/lib/builder-vite"
  },
  "funding": {
    "type": "opencollective",
    "url": "https://opencollective.com/storybook"
  },
  "license": "MIT",
  "author": "Eirik Sletteberg",
  "exports": {
    ".": {
      "types": "./dist/index.d.ts",
      "node": "./dist/index.js",
      "require": "./dist/index.js",
      "import": "./dist/index.mjs"
    },
    "./input/iframe.html": "./input/iframe.html",
    "./package.json": "./package.json"
  },
  "main": "dist/index.js",
  "module": "dist/index.mjs",
  "types": "dist/index.d.ts",
  "files": [
    "dist/**/*",
    "input/**/*",
    "README.md",
    "*.js",
    "*.d.ts"
  ],
  "scripts": {
    "check": "../../../scripts/node_modules/.bin/tsc --noEmit",
    "prep": "../../../scripts/prepare/bundle.ts"
  },
  "dependencies": {
<<<<<<< HEAD
    "@storybook/channel-postmessage": "7.0.16",
    "@storybook/channel-websocket": "7.0.16",
    "@storybook/client-logger": "7.0.16",
    "@storybook/core-common": "7.0.16",
    "@storybook/csf-plugin": "7.0.16",
    "@storybook/global": "^5.0.0",
=======
    "@storybook/channel-postmessage": "7.0.15",
    "@storybook/channel-websocket": "7.0.15",
    "@storybook/client-logger": "7.0.15",
    "@storybook/core-common": "7.0.15",
    "@storybook/csf-plugin": "7.0.15",
>>>>>>> b173e553
    "@storybook/mdx2-csf": "^1.0.0",
    "@storybook/node-logger": "7.0.16",
    "@storybook/preview": "7.0.16",
    "@storybook/preview-api": "7.0.16",
    "@storybook/types": "7.0.16",
    "browser-assert": "^1.2.1",
    "es-module-lexer": "^0.9.3",
    "express": "^4.17.3",
    "fs-extra": "^11.1.0",
    "glob": "^8.1.0",
    "glob-promise": "^6.0.2",
    "magic-string": "^0.27.0",
    "remark-external-links": "^8.0.0",
    "remark-slug": "^6.0.0",
    "rollup": "^2.25.0 || ^3.3.0"
  },
  "devDependencies": {
    "@types/express": "^4.17.13",
    "@types/node": "^16.0.0",
    "rollup": "^3.20.1",
    "slash": "^5.0.0",
    "typescript": "~4.9.3",
    "vite": "^4.0.4"
  },
  "peerDependencies": {
    "@preact/preset-vite": "*",
    "typescript": ">= 4.3.x",
    "vite": "^3.0.0 || ^4.0.0",
    "vite-plugin-glimmerx": "*"
  },
  "peerDependenciesMeta": {
    "@preact/preset-vite": {
      "optional": true
    },
    "typescript": {
      "optional": true
    },
    "vite-plugin-glimmerx": {
      "optional": true
    }
  },
  "publishConfig": {
    "access": "public"
  },
  "bundler": {
    "entries": [
      "./src/index.ts"
    ],
    "externals": [
      "@storybook/mdx1-csf"
    ],
    "platform": "node"
  },
  "gitHead": "663d7b027631e329c87d4d1b0b440774e249016e"
}<|MERGE_RESOLUTION|>--- conflicted
+++ resolved
@@ -42,20 +42,11 @@
     "prep": "../../../scripts/prepare/bundle.ts"
   },
   "dependencies": {
-<<<<<<< HEAD
     "@storybook/channel-postmessage": "7.0.16",
     "@storybook/channel-websocket": "7.0.16",
     "@storybook/client-logger": "7.0.16",
     "@storybook/core-common": "7.0.16",
     "@storybook/csf-plugin": "7.0.16",
-    "@storybook/global": "^5.0.0",
-=======
-    "@storybook/channel-postmessage": "7.0.15",
-    "@storybook/channel-websocket": "7.0.15",
-    "@storybook/client-logger": "7.0.15",
-    "@storybook/core-common": "7.0.15",
-    "@storybook/csf-plugin": "7.0.15",
->>>>>>> b173e553
     "@storybook/mdx2-csf": "^1.0.0",
     "@storybook/node-logger": "7.0.16",
     "@storybook/preview": "7.0.16",
