--- conflicted
+++ resolved
@@ -59,12 +59,7 @@
     "magic-string": "^0.26.1",
     "rollup": "^2.25.0 || ^3.3.0",
     "rollup-plugin-external-globals": "^0.7.1",
-<<<<<<< HEAD
     "slash": "^3.0.0"
-=======
-    "slash": "^3.0.0",
-    "vite": "^3.0.0 || ^4.0.0"
->>>>>>> 66d8509a
   },
   "devDependencies": {
     "@types/express": "^4.17.13",
@@ -76,7 +71,7 @@
   "peerDependencies": {
     "@preact/preset-vite": "*",
     "typescript": ">= 4.3.x",
-    "vite": "3 - 4",
+    "vite": "^3.0.0 || ^4.0.0",
     "vite-plugin-glimmerx": "*"
   },
   "peerDependenciesMeta": {
