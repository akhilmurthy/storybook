--- conflicted
+++ resolved
@@ -59,23 +59,14 @@
     "glob": "^8.1.0",
     "glob-promise": "^6.0.2",
     "magic-string": "^0.27.0",
-<<<<<<< HEAD
-    "rollup": "^2.25.0 || >=3.3.0 < 3.20.0"
-=======
-    "rollup": "^2.25.0 || ^3.3.0",
-    "slash": "^3.0.0"
->>>>>>> eecc0f79
+    "rollup": "^2.25.0 || ^3.3.0"
   },
   "devDependencies": {
     "@storybook/mdx1-csf": ">=1.0.0-next.1",
     "@types/express": "^4.17.13",
     "@types/node": "^16.0.0",
-<<<<<<< HEAD
-    "rollup": "3.19.1",
+    "rollup": "^3.20.1",
     "slash": "^5.0.0",
-=======
-    "rollup": "^3.20.1",
->>>>>>> eecc0f79
     "typescript": "~4.9.3",
     "vite": "^4.0.4"
   },
