--- conflicted
+++ resolved
@@ -881,15 +881,8 @@
       filters: config?.sidebar?.filters || {},
     },
     init: async () => {
-<<<<<<< HEAD
-      provider.channel.on(STORY_INDEX_INVALIDATED, () => api.fetchIndex());
+      provider.channel?.on(STORY_INDEX_INVALIDATED, () => api.fetchIndex());
       await api.fetchIndex();
-=======
-      if (FEATURES?.storyStoreV7) {
-        provider.channel?.on(STORY_INDEX_INVALIDATED, () => api.fetchIndex());
-        await api.fetchIndex();
-      }
->>>>>>> ed8a223e
     },
   };
 };