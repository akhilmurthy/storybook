import { global } from '@storybook/global';
import { toId, sanitize } from '@storybook/csf';
import type {
  StoryKind,
  ComponentTitle,
  StoryName,
  StoryId,
  Args,
  API_ComposedRef,
  API_HashEntry,
  API_LeafEntry,
  API_PreparedStoryIndex,
  SetStoriesPayload,
  API_StoryEntry,
  StoryIndex,
  API_LoadedRefData,
  API_IndexHash,
  StoryPreparedPayload,
  DocsPreparedPayload,
  API_DocsEntry,
} from '@storybook/types';
import {
  PRELOAD_ENTRIES,
  STORY_PREPARED,
  UPDATE_STORY_ARGS,
  RESET_STORY_ARGS,
  STORY_ARGS_UPDATED,
  STORY_CHANGED,
  SELECT_STORY,
  SET_STORIES,
  SET_INDEX,
  STORY_SPECIFIED,
  STORY_INDEX_INVALIDATED,
  CONFIG_ERROR,
  CURRENT_STORY_WAS_SET,
  STORY_MISSING,
  DOCS_PREPARED,
} from '@storybook/core-events';
import { logger } from '@storybook/client-logger';

// eslint-disable-next-line import/no-cycle
import { getEventMetadata } from '../lib/events';

import {
  denormalizeStoryParameters,
  transformStoryIndexToStoriesHash,
  getComponentLookupList,
  getStoriesLookupList,
  addPreparedStories,
} from '../lib/stories';

import type { ComposedRef, ModuleFn } from '../index';
import { merge } from '../index';

const { FEATURES, fetch } = global;
const STORY_INDEX_PATH = './index.json';

type Direction = -1 | 1;
type ParameterName = string;

type ViewMode = 'story' | 'info' | 'settings' | string | undefined;
type StoryUpdate = Partial<
  Pick<API_StoryEntry, 'prepared' | 'parameters' | 'initialArgs' | 'argTypes' | 'args'>
>;
<<<<<<< HEAD
=======
interface StatusObject {
  status: 'pending' | 'success' | 'error' | 'warn' | 'unknown';
  title: string;
  description: string;
  data?: any;
}

type StatusState = Record<StoryId, Record<string, StatusObject>>;
type StatusUpdate = Record<StoryId, StatusObject>;

>>>>>>> 51608c85
type DocsUpdate = Partial<Pick<API_DocsEntry, 'prepared' | 'parameters'>>;

export interface SubState extends API_LoadedRefData {
  storyId: StoryId;
  viewMode: ViewMode;
  status: StatusState;
}

export interface SubAPI {
  /**
   * The `storyId` method is a reference to the `toId` function from `@storybook/csf`, which is used to generate a unique ID for a story.
   * This ID is used to identify a specific story in the Storybook index.
   *
   * @type {typeof toId}
   */
  storyId: typeof toId;
  /**
   * Resolves a story, docs, component or group ID to its corresponding hash entry in the index.
   *
   * @param {StoryId} storyId - The ID of the story to resolve.
   * @param {string} [refsId] - The ID of the refs to use for resolving the story.
   * @returns {API_HashEntry} - The hash entry corresponding to the given story ID.
   */
  resolveStory: (storyId: StoryId, refsId?: string) => API_HashEntry;
  /**
   * Selects the first story to display in the Storybook UI.
   *
   * @returns {void}
   */
  selectFirstStory: () => void;
  /**
   * Selects a story to display in the Storybook UI.
   *
   * @param {string} [kindOrId] - The kind or ID of the story to select.
   * @param {StoryId} [story] - The ID of the story to select.
   * @param {Object} [obj] - An optional object containing additional options.
   * @param {string} [obj.ref] - The ref ID of the story to select.
   * @param {ViewMode} [obj.viewMode] - The view mode to display the story in.
   * @returns {void}
   */
  selectStory: (
    kindOrId?: string,
    story?: StoryId,
    obj?: { ref?: string; viewMode?: ViewMode }
  ) => void;
  /**
   * Returns the current story's data, including its ID, kind, name, and parameters.
   *
   * @returns {API_LeafEntry} The current story's data.
   */
  getCurrentStoryData: () => API_LeafEntry;
  /**
   * Sets the prepared story index to the given value.
   *
   * @param {API_PreparedStoryIndex} index - The prepared story index to set.
   * @returns {Promise<void>} A promise that resolves when the prepared story index has been set.
   */
  setIndex: (index: API_PreparedStoryIndex) => Promise<void>;

  /**
   * Jumps to the next or previous component in the index.
   *
   * @param {Direction} direction - The direction to jump. Use -1 to jump to the previous component, and 1 to jump to the next component.
   * @returns {void}
   */
  jumpToComponent: (direction: Direction) => void;
  /**
   * Jumps to the next or previous story in the story index.
   *
   * @param {Direction} direction - The direction to jump. Use -1 to jump to the previous story, and 1 to jump to the next story.
   * @returns {void}
   */
  jumpToStory: (direction: Direction) => void;
  /**
   * Returns the data for the given story ID and optional ref ID.
   *
   * @param {StoryId} storyId - The ID of the story to retrieve data for.
   * @param {string} [refId] - The ID of the ref to retrieve data for. If not provided, retrieves data for the default ref.
   * @returns {API_LeafEntry} The data for the given story ID and optional ref ID.
   */
  getData: (storyId: StoryId, refId?: string) => API_LeafEntry;
  /**
   * Returns a boolean indicating whether the given story ID and optional ref ID have been prepared.
   *
   * @param {StoryId} storyId - The ID of the story to check.
   * @param {string} [refId] - The ID of the ref to check. If not provided, checks all refs for the given story ID.
   * @returns {boolean} A boolean indicating whether the given story ID and optional ref ID have been prepared.
   */
  isPrepared: (storyId: StoryId, refId?: string) => boolean;
  /**
   * Returns the parameters for the given story ID and optional ref ID.
   *
   * @param {StoryId | { storyId: StoryId; refId: string }} storyId - The ID of the story to retrieve parameters for, or an object containing the story ID and ref ID.
   * @param {ParameterName} [parameterName] - The name of the parameter to retrieve. If not provided, returns all parameters.
   * @returns {API_StoryEntry['parameters'] | any} The parameters for the given story ID and optional ref ID.
   */
  getParameters: (
    storyId: StoryId | { storyId: StoryId; refId: string },
    parameterName?: ParameterName
  ) => API_StoryEntry['parameters'] | any;
  /**
   * Returns the current value of the specified parameter for the currently selected story.
   *
   * @template S - The type of the parameter value.
   * @param {ParameterName} [parameterName] - The name of the parameter to retrieve. If not provided, returns all parameters.
   * @returns {S} The value of the specified parameter for the currently selected story.
   */
  getCurrentParameter<S>(parameterName?: ParameterName): S;
  /**
   * Updates the arguments for the given story with the provided new arguments.
   *
   * @param {API_StoryEntry} story - The story to update the arguments for.
   * @param {Args} newArgs - The new arguments to set for the story.
   * @returns {void}
   */
  updateStoryArgs(story: API_StoryEntry, newArgs: Args): void;
  /**
   * Resets the arguments for the given story to their initial values.
   *
   * @param {API_StoryEntry} story - The story to reset the arguments for.
   * @param {string[]} [argNames] - An optional array of argument names to reset. If not provided, all arguments will be reset.
   * @returns {void}
   */
  resetStoryArgs: (story: API_StoryEntry, argNames?: string[]) => void;
  /**
   * Finds the leaf entry for the given story ID in the given story index.
   *
   * @param {API_IndexHash} index - The story index to search for the leaf entry in.
   * @param {StoryId} storyId - The ID of the story to find the leaf entry for.
   * @returns {API_LeafEntry} The leaf entry for the given story ID, or null if no leaf entry was found.
   */
  findLeafEntry(index: API_IndexHash, storyId: StoryId): API_LeafEntry;
  /**
   * Finds the leaf story ID for the given component or group ID in the given index.
   *
   * @param {API_IndexHash} index - The story index to search for the leaf story ID in.
   * @param {StoryId} storyId - The ID of the story to find the leaf story ID for.
   * @returns {StoryId} The ID of the leaf story, or null if no leaf story was found.
   */
  findLeafStoryId(index: API_IndexHash, storyId: StoryId): StoryId;
  /**
   * Finds the ID of the sibling story in the given direction for the given story ID in the given story index.
   *
   * @param {StoryId} storyId - The ID of the story to find the sibling of.
   * @param {API_IndexHash} index - The story index to search for the sibling in.
   * @param {Direction} direction - The direction to search for the sibling in.
   * @param {boolean} toSiblingGroup - When true, skips over leafs within the same group.
   * @returns {StoryId} The ID of the sibling story, or null if no sibling was found.
   */
  findSiblingStoryId(
    storyId: StoryId,
    index: API_IndexHash,
    direction: Direction,
    toSiblingGroup: boolean // when true, skip over leafs within the same group
  ): StoryId;
  /**
   * Fetches the story index from the server.
   *
   * @returns {Promise<void>} A promise that resolves when the index has been fetched.
   */
  fetchIndex: () => Promise<void>;
  /**
   * Updates the story with the given ID with the provided update object.
   *
   * @param {StoryId} storyId - The ID of the story to update.
   * @param {StoryUpdate} update - An object containing the updated story information.
   * @param {API_ComposedRef} [ref] - The composed ref of the story to update.
   * @returns {Promise<void>} A promise that resolves when the story has been updated.
   */
  updateStory: (storyId: StoryId, update: StoryUpdate, ref?: API_ComposedRef) => Promise<void>;
<<<<<<< HEAD
  updateDocs: (storyId: StoryId, update: DocsUpdate, ref?: API_ComposedRef) => Promise<void>;
=======
  /**
   * Updates the documentation for the given story ID with the given update object.
   *
   * @param {StoryId} storyId - The ID of the story to update.
   * @param {DocsUpdate} update - An object containing the updated documentation information.
   * @param {API_ComposedRef} [ref] - The composed ref of the story to update.
   * @returns {Promise<void>} A promise that resolves when the documentation has been updated.
   */
  updateDocs: (storyId: StoryId, update: DocsUpdate, ref?: API_ComposedRef) => Promise<void>;
  /**
   * Sets the preview as initialized.
   *
   * @param {ComposedRef} [ref] - The composed ref of the story to set as initialized.
   * @returns {Promise<void>} A promise that resolves when the preview has been set as initialized.
   */
>>>>>>> 51608c85
  setPreviewInitialized: (ref?: ComposedRef) => Promise<void>;
  /**
   * Updates the status of a collection of stories.
   *
   * @param {string} addonId - The ID of the addon to update.
   * @param {StatusUpdate} update - An object containing the updated status information.
   * @returns {Promise<void>} A promise that resolves when the status has been updated.
   */
  experimental_updateStatus: (addonId: string, update: StatusUpdate) => Promise<void>;
}

const removedOptions = ['enableShortcuts', 'theme', 'showRoots'];

function removeRemovedOptions<T extends Record<string, any> = Record<string, any>>(options?: T): T {
  if (!options || typeof options === 'string') {
    return options;
  }
  const result: T = { ...options } as T;

  removedOptions.forEach((option) => {
    if (option in result) {
      delete result[option];
    }
  });

  return result;
}

export const init: ModuleFn<SubAPI, SubState, true> = ({
  fullAPI,
  store,
  navigate,
  provider,
  storyId: initialStoryId,
  viewMode: initialViewMode,
  docsOptions = {},
}) => {
  const api: SubAPI = {
    storyId: toId,
    getData: (storyId, refId) => {
      const result = api.resolveStory(storyId, refId);
      if (result?.type === 'story' || result?.type === 'docs') {
        return result;
      }
      return undefined;
    },
    isPrepared: (storyId, refId) => {
      const data = api.getData(storyId, refId);
      return data.type === 'story' ? data.prepared : true;
    },
    resolveStory: (storyId, refId) => {
      const { refs, index } = store.getState();
      if (refId && !refs[refId]) {
        return null;
      }
      if (refId) {
        return refs[refId].index ? refs[refId].index[storyId] : undefined;
      }
      return index ? index[storyId] : undefined;
    },
    getCurrentStoryData: () => {
      const { storyId, refId } = store.getState();

      return api.getData(storyId, refId);
    },
    getParameters: (storyIdOrCombo, parameterName) => {
      const { storyId, refId } =
        typeof storyIdOrCombo === 'string'
          ? { storyId: storyIdOrCombo, refId: undefined }
          : storyIdOrCombo;
      const data = api.getData(storyId, refId);

      if (['story', 'docs'].includes(data?.type)) {
        const { parameters } = data;

        if (parameters) {
          return parameterName ? parameters[parameterName] : parameters;
        }
      }

      return null;
    },
    getCurrentParameter: (parameterName) => {
      const { storyId, refId } = store.getState();
      const parameters = api.getParameters({ storyId, refId }, parameterName);
      // FIXME Returning falsey parameters breaks a bunch of toolbars code,
      // so this strange logic needs to be here until various client code is updated.
      return parameters || undefined;
    },
    jumpToComponent: (direction) => {
      const { index, storyId, refs, refId } = store.getState();
      const story = api.getData(storyId, refId);

      // cannot navigate when there's no current selection
      if (!story) {
        return;
      }

      const hash = refId ? refs[refId].index || {} : index;
      const result = api.findSiblingStoryId(storyId, hash, direction, true);

      if (result) {
        api.selectStory(result, undefined, { ref: refId });
      }
    },
    jumpToStory: (direction) => {
      const { index, storyId, refs, refId } = store.getState();
      const story = api.getData(storyId, refId);

      // cannot navigate when there's no current selection
      if (!story) {
        return;
      }

      const hash = story.refId ? refs[story.refId].index : index;
      const result = api.findSiblingStoryId(storyId, hash, direction, false);

      if (result) {
        api.selectStory(result, undefined, { ref: refId });
      }
    },
    selectFirstStory: () => {
      const { index } = store.getState();
      const firstStory = Object.keys(index).find((id) => index[id].type === 'story');

      if (firstStory) {
        api.selectStory(firstStory);
        return;
      }

      navigate('/');
    },
    selectStory: (titleOrId = undefined, name = undefined, options = {}) => {
      const { ref } = options;
      const { storyId, index, refs } = store.getState();

      const hash = ref ? refs[ref].index : index;

      const kindSlug = storyId?.split('--', 2)[0];

      if (!name) {
        // Find the entry (group, component or story) that is referred to
        const entry = titleOrId ? hash[titleOrId] || hash[sanitize(titleOrId)] : hash[kindSlug];

        if (!entry) throw new Error(`Unknown id or title: '${titleOrId}'`);

        // We want to navigate to the first ancestor entry that is a leaf
        const leafEntry = api.findLeafEntry(hash, entry.id);
        const fullId = leafEntry.refId ? `${leafEntry.refId}_${leafEntry.id}` : leafEntry.id;
        navigate(`/${leafEntry.type}/${fullId}`);
      } else if (!titleOrId) {
        // This is a slugified version of the kind, but that's OK, our toId function is idempotent
        const id = toId(kindSlug, name);

        api.selectStory(id, undefined, options);
      } else {
        const id = ref ? `${ref}_${toId(titleOrId, name)}` : toId(titleOrId, name);
        if (hash[id]) {
          api.selectStory(id, undefined, options);
        } else {
          // Support legacy API with component permalinks, where kind is `x/y` but permalink is 'z'
          const entry = hash[sanitize(titleOrId)];
          if (entry?.type === 'component') {
            const foundId = entry.children.find((childId) => hash[childId].name === name);
            if (foundId) {
              api.selectStory(foundId, undefined, options);
            }
          }
        }
      }
    },
    findLeafEntry(index, storyId) {
      const entry = index[storyId];
      if (entry.type === 'docs' || entry.type === 'story') {
        return entry;
      }

      const childStoryId = entry.children[0];
      return api.findLeafEntry(index, childStoryId);
    },
    findLeafStoryId(index, storyId) {
      return api.findLeafEntry(index, storyId)?.id;
    },
    findSiblingStoryId(storyId, index, direction, toSiblingGroup) {
      if (toSiblingGroup) {
        const lookupList = getComponentLookupList(index);
        const position = lookupList.findIndex((i) => i.includes(storyId));

        // cannot navigate beyond fist or last
        if (position === lookupList.length - 1 && direction > 0) {
          return;
        }
        if (position === 0 && direction < 0) {
          return;
        }

        if (lookupList[position + direction]) {
          // eslint-disable-next-line consistent-return
          return lookupList[position + direction][0];
        }
        return;
      }
      const lookupList = getStoriesLookupList(index);
      const position = lookupList.indexOf(storyId);

      // cannot navigate beyond fist or last
      if (position === lookupList.length - 1 && direction > 0) {
        return;
      }
      if (position === 0 && direction < 0) {
        return;
      }

      // eslint-disable-next-line consistent-return
      return lookupList[position + direction];
    },
    updateStoryArgs: (story, updatedArgs) => {
      const { id: storyId, refId } = story;
      fullAPI.emit(UPDATE_STORY_ARGS, {
        storyId,
        updatedArgs,
        options: { target: refId },
      });
    },
    resetStoryArgs: (story, argNames?: [string]) => {
      const { id: storyId, refId } = story;
      fullAPI.emit(RESET_STORY_ARGS, {
        storyId,
        argNames,
        options: { target: refId },
      });
    },
    fetchIndex: async () => {
      try {
        const result = await fetch(STORY_INDEX_PATH);
        if (result.status !== 200) throw new Error(await result.text());

        const storyIndex = (await result.json()) as StoryIndex;

        // We can only do this if the stories.json is a proper storyIndex
        if (storyIndex.v < 3) {
          logger.warn(`Skipping story index with version v${storyIndex.v}, awaiting SET_STORIES.`);
          return;
        }

        await fullAPI.setIndex(storyIndex);
      } catch (err) {
        await store.setState({ indexError: err });
      }
    },
    // The story index we receive on SET_INDEX is "prepared" in that it has parameters
    // The story index we receive on fetchStoryIndex is not, but all the prepared fields are optional
    // so we can cast one to the other easily enough
    setIndex: async (storyIndex: API_PreparedStoryIndex) => {
      const newHash = transformStoryIndexToStoriesHash(storyIndex, {
        provider,
        docsOptions,
      });

      // Now we need to patch in the existing prepared stories
      const oldHash = store.getState().index;

      await store.setState({ index: addPreparedStories(newHash, oldHash), indexError: undefined });
    },
    updateStory: async (
      storyId: StoryId,
      update: StoryUpdate,
      ref?: API_ComposedRef
    ): Promise<void> => {
      if (!ref) {
        const { index } = store.getState();
        index[storyId] = {
          ...index[storyId],
          ...update,
        } as API_StoryEntry;
        await store.setState({ index });
      } else {
        const { id: refId, index } = ref;
        index[storyId] = {
          ...index[storyId],
          ...update,
        } as API_StoryEntry;
        await fullAPI.updateRef(refId, { index });
      }
    },
    updateDocs: async (
      docsId: StoryId,
      update: DocsUpdate,
      ref?: API_ComposedRef
    ): Promise<void> => {
      if (!ref) {
        const { index } = store.getState();
        index[docsId] = {
          ...index[docsId],
          ...update,
        } as API_DocsEntry;
        await store.setState({ index });
      } else {
        const { id: refId, index } = ref;
        index[docsId] = {
          ...index[docsId],
          ...update,
        } as API_DocsEntry;
        await fullAPI.updateRef(refId, { index });
      }
    },
    setPreviewInitialized: async (ref?: ComposedRef): Promise<void> => {
      if (!ref) {
        store.setState({ previewInitialized: true });
      } else {
        fullAPI.updateRef(ref.id, { previewInitialized: true });
      }
    },

    /* EXPERIMENTAL APIs */
    experimental_updateStatus: async (id, update) => {
      const { status } = store.getState();
      const addition = Object.entries(update).reduce<StatusState>((acc, [storyId, value]) => {
        acc[storyId] = acc[storyId] || {};
        acc[storyId][id] = value;

        return acc;
      }, {});
      await store.setState({ status: merge(status, addition) }, { persistence: 'session' });
    },
  };

  const initModule = async () => {
    // On initial load, the local iframe will select the first story (or other "selection specifier")
    // and emit STORY_SPECIFIED with the id. We need to ensure we respond to this change.
    fullAPI.on(
      STORY_SPECIFIED,
      function handler({
        storyId,
        viewMode,
      }: {
        storyId: string;
        viewMode: ViewMode;
        [k: string]: any;
      }) {
        const { sourceType } = getEventMetadata(this, fullAPI);

        if (sourceType === 'local') {
          if (fullAPI.isSettingsScreenActive()) return;

          // Special case -- if we are already at the story being specified (i.e. the user started at a given story),
          // we don't need to change URL. See https://github.com/storybookjs/storybook/issues/11677
          const state = store.getState();
          if (state.storyId !== storyId || state.viewMode !== viewMode) {
            navigate(`/${viewMode}/${storyId}`);
          }
        }
      }
    );

    // The CURRENT_STORY_WAS_SET event is the best event to use to tell if a ref is ready.
    // Until the ref has a selection, it will not render anything (e.g. while waiting for
    // the preview.js file or the index to load). Once it has a selection, it will render its own
    // preparing spinner.
    fullAPI.on(CURRENT_STORY_WAS_SET, function handler() {
      const { ref } = getEventMetadata(this, fullAPI);
      fullAPI.setPreviewInitialized(ref);
    });

    fullAPI.on(STORY_CHANGED, function handler() {
      const { sourceType } = getEventMetadata(this, fullAPI);

      if (sourceType === 'local') {
        const options = fullAPI.getCurrentParameter('options');

        if (options) {
          fullAPI.setOptions(removeRemovedOptions(options));
        }
      }
    });

    fullAPI.on(STORY_PREPARED, function handler({ id, ...update }: StoryPreparedPayload) {
      const { ref, sourceType } = getEventMetadata(this, fullAPI);
      fullAPI.updateStory(id, { ...update, prepared: true }, ref);

      if (!ref) {
        if (!store.getState().hasCalledSetOptions) {
          const { options } = update.parameters;
          fullAPI.setOptions(removeRemovedOptions(options));
          store.setState({ hasCalledSetOptions: true });
        }
      }

      if (sourceType === 'local') {
        const { storyId, index, refId } = store.getState();

        // create a list of related stories to be preloaded
        const toBePreloaded = Array.from(
          new Set([
            api.findSiblingStoryId(storyId, index, 1, true),
            api.findSiblingStoryId(storyId, index, -1, true),
          ])
        ).filter(Boolean);

        fullAPI.emit(PRELOAD_ENTRIES, {
          ids: toBePreloaded,
          options: { target: refId },
        });
      }
    });

    fullAPI.on(DOCS_PREPARED, function handler({ id, ...update }: DocsPreparedPayload) {
      const { ref } = getEventMetadata(this, fullAPI);
      fullAPI.updateStory(id, { ...update, prepared: true }, ref);
    });

    fullAPI.on(SET_INDEX, function handler(index: API_PreparedStoryIndex) {
      const { ref } = getEventMetadata(this, fullAPI);

      if (!ref) {
        fullAPI.setIndex(index);
        const options = fullAPI.getCurrentParameter('options');
        fullAPI.setOptions(removeRemovedOptions(options));
      } else {
        fullAPI.setRef(ref.id, { ...ref, storyIndex: index }, true);
      }
    });

    // For composition back-compatibilty
    fullAPI.on(SET_STORIES, function handler(data: SetStoriesPayload) {
      const { ref } = getEventMetadata(this, fullAPI);
      const setStoriesData = data.v ? denormalizeStoryParameters(data) : data.stories;

      if (!ref) {
        throw new Error('Cannot call SET_STORIES for local frame');
      } else {
        fullAPI.setRef(ref.id, { ...ref, setStoriesData }, true);
      }
    });

    fullAPI.on(
      SELECT_STORY,
      function handler({
        kind,
        title = kind,
        story,
        name = story,
        storyId,
        ...rest
      }: {
        kind?: StoryKind;
        title?: ComponentTitle;
        story?: StoryName;
        name?: StoryName;
        storyId: string;
        viewMode: ViewMode;
      }) {
        const { ref } = getEventMetadata(this, fullAPI);

        if (!ref) {
          fullAPI.selectStory(storyId || title, name, rest);
        } else {
          fullAPI.selectStory(storyId || title, name, { ...rest, ref: ref.id });
        }
      }
    );

    fullAPI.on(
      STORY_ARGS_UPDATED,
      function handleStoryArgsUpdated({ storyId, args }: { storyId: StoryId; args: Args }) {
        const { ref } = getEventMetadata(this, fullAPI);
        fullAPI.updateStory(storyId, { args }, ref);
      }
    );

    // When there's a preview error, we don't show it in the manager, but simply
    fullAPI.on(CONFIG_ERROR, function handleConfigError(err) {
      const { ref } = getEventMetadata(this, fullAPI);
      fullAPI.setPreviewInitialized(ref);
    });

    fullAPI.on(STORY_MISSING, function handleConfigError(err) {
      const { ref } = getEventMetadata(this, fullAPI);
      fullAPI.setPreviewInitialized(ref);
    });

    if (FEATURES?.storyStoreV7) {
      fullAPI.on(STORY_INDEX_INVALIDATED, () => fullAPI.fetchIndex());
      await fullAPI.fetchIndex();
    }
  };

  return {
    api,
    state: {
      storyId: initialStoryId,
      viewMode: initialViewMode,
      hasCalledSetOptions: false,
      previewInitialized: false,
      status: {},
    },
    init: initModule,
  };
};<|MERGE_RESOLUTION|>--- conflicted
+++ resolved
@@ -62,8 +62,6 @@
 type StoryUpdate = Partial<
   Pick<API_StoryEntry, 'prepared' | 'parameters' | 'initialArgs' | 'argTypes' | 'args'>
 >;
-<<<<<<< HEAD
-=======
 interface StatusObject {
   status: 'pending' | 'success' | 'error' | 'warn' | 'unknown';
   title: string;
@@ -74,7 +72,6 @@
 type StatusState = Record<StoryId, Record<string, StatusObject>>;
 type StatusUpdate = Record<StoryId, StatusObject>;
 
->>>>>>> 51608c85
 type DocsUpdate = Partial<Pick<API_DocsEntry, 'prepared' | 'parameters'>>;
 
 export interface SubState extends API_LoadedRefData {
@@ -245,9 +242,6 @@
    * @returns {Promise<void>} A promise that resolves when the story has been updated.
    */
   updateStory: (storyId: StoryId, update: StoryUpdate, ref?: API_ComposedRef) => Promise<void>;
-<<<<<<< HEAD
-  updateDocs: (storyId: StoryId, update: DocsUpdate, ref?: API_ComposedRef) => Promise<void>;
-=======
   /**
    * Updates the documentation for the given story ID with the given update object.
    *
@@ -263,7 +257,6 @@
    * @param {ComposedRef} [ref] - The composed ref of the story to set as initialized.
    * @returns {Promise<void>} A promise that resolves when the preview has been set as initialized.
    */
->>>>>>> 51608c85
   setPreviewInitialized: (ref?: ComposedRef) => Promise<void>;
   /**
    * Updates the status of a collection of stories.
