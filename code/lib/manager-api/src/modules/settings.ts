--- conflicted
+++ resolved
@@ -78,12 +78,8 @@
     },
   };
 
-<<<<<<< HEAD
-  return { state: { settings: { lastTrackedStoryId: null } }, api, init: () => {} };
-=======
   return {
     state: { settings: { lastTrackedStoryId: null } },
     api,
   };
->>>>>>> 5fefe7c7
 };