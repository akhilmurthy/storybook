{
  "name": "@storybook/manager-api",
  "version": "7.1.0-rc.1",
  "description": "Core Storybook Manager API & Context",
  "keywords": [
    "storybook"
  ],
  "homepage": "https://github.com/storybookjs/storybook/tree/next/code/lib/manager-api",
  "bugs": {
    "url": "https://github.com/storybookjs/storybook/issues"
  },
  "repository": {
    "type": "git",
    "url": "https://github.com/storybookjs/storybook.git",
    "directory": "code/lib/manager-api"
  },
  "funding": {
    "type": "opencollective",
    "url": "https://opencollective.com/storybook"
  },
  "license": "MIT",
  "exports": {
    ".": {
      "types": "./dist/index.d.ts",
      "node": "./dist/index.js",
      "require": "./dist/index.js",
      "import": "./dist/index.mjs"
    },
    "./package.json": "./package.json"
  },
  "main": "dist/index.js",
  "module": "dist/index.mjs",
  "types": "dist/index.d.ts",
  "files": [
    "dist/**/*",
    "README.md",
    "*.js",
    "*.d.ts"
  ],
  "scripts": {
    "check": "../../../scripts/node_modules/.bin/tsc --noEmit",
    "prep": "../../../scripts/prepare/bundle.ts"
  },
  "dependencies": {
<<<<<<< HEAD
    "@storybook/channels": "7.1.0-beta.3",
    "@storybook/global": "^5.0.0",
    "@storybook/theming": "7.1.0-beta.3",
    "@storybook/types": "7.1.0-beta.3"
=======
    "@storybook/channels": "7.1.0-rc.1",
    "@storybook/client-logger": "7.1.0-rc.1",
    "@storybook/core-events": "7.1.0-rc.1",
    "@storybook/csf": "^0.1.0",
    "@storybook/global": "^5.0.0",
    "@storybook/router": "7.1.0-rc.1",
    "@storybook/theming": "7.1.0-rc.1",
    "@storybook/types": "7.1.0-rc.1",
    "dequal": "^2.0.2",
    "lodash": "^4.17.21",
    "memoizerific": "^1.11.3",
    "semver": "^7.3.7",
    "store2": "^2.14.2",
    "telejson": "^7.0.3",
    "ts-dedent": "^2.0.0"
  },
  "devDependencies": {
    "@jest/globals": "^29.3.1",
    "@types/lodash": "^4.14.167",
    "@types/qs": "^6",
    "flush-promises": "^1.0.2",
    "qs": "^6.10.0",
    "typescript": "~4.9.3"
  },
  "peerDependencies": {
    "react": "^16.8.0 || ^17.0.0 || ^18.0.0",
    "react-dom": "^16.8.0 || ^17.0.0 || ^18.0.0"
>>>>>>> d054cd6e
  },
  "publishConfig": {
    "access": "public"
  },
  "bundler": {
    "entries": [
      "./src/index.ts"
    ]
  },
  "gitHead": "e6a7fd8a655c69780bc20b9749c2699e44beae17"
}<|MERGE_RESOLUTION|>--- conflicted
+++ resolved
@@ -42,40 +42,10 @@
     "prep": "../../../scripts/prepare/bundle.ts"
   },
   "dependencies": {
-<<<<<<< HEAD
-    "@storybook/channels": "7.1.0-beta.3",
+    "@storybook/channels": "7.1.0-rc.1",
     "@storybook/global": "^5.0.0",
-    "@storybook/theming": "7.1.0-beta.3",
-    "@storybook/types": "7.1.0-beta.3"
-=======
-    "@storybook/channels": "7.1.0-rc.1",
-    "@storybook/client-logger": "7.1.0-rc.1",
-    "@storybook/core-events": "7.1.0-rc.1",
-    "@storybook/csf": "^0.1.0",
-    "@storybook/global": "^5.0.0",
-    "@storybook/router": "7.1.0-rc.1",
     "@storybook/theming": "7.1.0-rc.1",
-    "@storybook/types": "7.1.0-rc.1",
-    "dequal": "^2.0.2",
-    "lodash": "^4.17.21",
-    "memoizerific": "^1.11.3",
-    "semver": "^7.3.7",
-    "store2": "^2.14.2",
-    "telejson": "^7.0.3",
-    "ts-dedent": "^2.0.0"
-  },
-  "devDependencies": {
-    "@jest/globals": "^29.3.1",
-    "@types/lodash": "^4.14.167",
-    "@types/qs": "^6",
-    "flush-promises": "^1.0.2",
-    "qs": "^6.10.0",
-    "typescript": "~4.9.3"
-  },
-  "peerDependencies": {
-    "react": "^16.8.0 || ^17.0.0 || ^18.0.0",
-    "react-dom": "^16.8.0 || ^17.0.0 || ^18.0.0"
->>>>>>> d054cd6e
+    "@storybook/types": "7.1.0-rc.1"
   },
   "publishConfig": {
     "access": "public"
