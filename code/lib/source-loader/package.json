{
  "name": "@storybook/source-loader",
  "version": "7.0.0-alpha.53",
  "description": "Source loader",
  "keywords": [
    "lib",
    "storybook"
  ],
  "homepage": "https://github.com/storybookjs/storybook/tree/main/lib/source-loader",
  "bugs": {
    "url": "https://github.com/storybookjs/storybook/issues"
  },
  "repository": {
    "type": "git",
    "url": "https://github.com/storybookjs/storybook.git",
    "directory": "lib/source-loader"
  },
  "funding": {
    "type": "opencollective",
    "url": "https://opencollective.com/storybook"
  },
  "license": "MIT",
  "sideEffects": false,
  "exports": {
    ".": {
      "require": "./dist/index.js",
      "import": "./dist/index.mjs",
      "types": "./dist/index.d.ts"
    },
    "./package.json": "./package.json"
  },
  "main": "dist/index.js",
  "module": "dist/index.js",
  "types": "dist/index.d.ts",
  "files": [
    "dist/**/*",
    "README.md",
    "*.js",
    "*.d.ts"
  ],
  "scripts": {
    "check": "../../../scripts/node_modules/.bin/tsc --noEmit",
    "prep": "../../../scripts/prepare/bundle.ts"
  },
  "dependencies": {
    "@storybook/csf": "next",
    "@storybook/types": "7.0.0-alpha.53",
    "estraverse": "^5.2.0",
    "lodash": "^4.17.21",
    "prettier": "^2.7.1"
  },
  "devDependencies": {
<<<<<<< HEAD
    "jest-specific-snapshot": "^4.0.0",
    "typescript": "4.9.0-dev.20221026"
=======
    "jest-specific-snapshot": "^6.0.0",
    "typescript": "^4.9.3"
>>>>>>> 9cb8ba1f
  },
  "peerDependencies": {
    "react": "^16.8.0 || ^17.0.0 || ^18.0.0",
    "react-dom": "^16.8.0 || ^17.0.0 || ^18.0.0"
  },
  "publishConfig": {
    "access": "public"
  },
  "bundler": {
    "entries": [
      "./src/index.ts"
    ],
    "platform": "node"
  },
  "gitHead": "fd1cf81615a5ddac3369e7bb567a1a43081fdc23"
}<|MERGE_RESOLUTION|>--- conflicted
+++ resolved
@@ -50,13 +50,8 @@
     "prettier": "^2.7.1"
   },
   "devDependencies": {
-<<<<<<< HEAD
-    "jest-specific-snapshot": "^4.0.0",
+    "jest-specific-snapshot": "^6.0.0",
     "typescript": "4.9.0-dev.20221026"
-=======
-    "jest-specific-snapshot": "^6.0.0",
-    "typescript": "^4.9.3"
->>>>>>> 9cb8ba1f
   },
   "peerDependencies": {
     "react": "^16.8.0 || ^17.0.0 || ^18.0.0",
