{
  "name": "@storybook/source-loader",
  "version": "7.0.0-alpha.41",
  "description": "Source loader",
  "keywords": [
    "lib",
    "storybook"
  ],
  "homepage": "https://github.com/storybookjs/storybook/tree/main/lib/source-loader",
  "bugs": {
    "url": "https://github.com/storybookjs/storybook/issues"
  },
  "repository": {
    "type": "git",
    "url": "https://github.com/storybookjs/storybook.git",
    "directory": "lib/source-loader"
  },
  "funding": {
    "type": "opencollective",
    "url": "https://opencollective.com/storybook"
  },
  "license": "MIT",
  "sideEffects": false,
  "exports": {
    ".": {
      "require": "./dist/index.js",
      "import": "./dist/index.mjs",
      "types": "./dist/index.d.ts"
    },
    "./package.json": "./package.json"
  },
  "main": "dist/index.js",
  "module": "dist/index.js",
  "types": "dist/index.d.ts",
  "files": [
    "dist/**/*",
    "README.md",
    "*.js",
    "*.d.ts"
  ],
  "scripts": {
    "check": "../../../scripts/node_modules/.bin/tsc --noEmit",
    "prep": "../../../scripts/prepare/bundle.ts"
  },
  "dependencies": {
<<<<<<< HEAD
    "@storybook/csf": "0.0.2--canary.51.26e6539.0",
=======
    "@storybook/csf": "next",
>>>>>>> 8d95548a
    "estraverse": "^5.2.0",
    "lodash": "^4.17.21",
    "prettier": ">=2.2.1 <=2.3.0"
  },
  "devDependencies": {
    "jest-specific-snapshot": "^4.0.0",
    "typescript": "~4.6.3"
  },
  "peerDependencies": {
    "react": "^16.8.0 || ^17.0.0 || ^18.0.0",
    "react-dom": "^16.8.0 || ^17.0.0 || ^18.0.0"
  },
  "publishConfig": {
    "access": "public"
  },
  "bundler": {
    "entries": [
      "./src/index.ts"
    ],
    "platform": "node"
  },
  "gitHead": "7ec6f916eb875bd2e3cf3aa6b1afcd1fe25d1637"
}<|MERGE_RESOLUTION|>--- conflicted
+++ resolved
@@ -43,11 +43,7 @@
     "prep": "../../../scripts/prepare/bundle.ts"
   },
   "dependencies": {
-<<<<<<< HEAD
-    "@storybook/csf": "0.0.2--canary.51.26e6539.0",
-=======
     "@storybook/csf": "next",
->>>>>>> 8d95548a
     "estraverse": "^5.2.0",
     "lodash": "^4.17.21",
     "prettier": ">=2.2.1 <=2.3.0"
