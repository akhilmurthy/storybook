--- conflicted
+++ resolved
@@ -54,25 +54,6 @@
   },
   "dependencies": {
     "@babel/core": "^7.12.10",
-<<<<<<< HEAD
-    "@storybook/addons": "7.0.0-alpha.47",
-    "@storybook/api": "7.0.0-alpha.47",
-    "@storybook/channel-postmessage": "7.0.0-alpha.47",
-    "@storybook/channel-websocket": "7.0.0-alpha.47",
-    "@storybook/channels": "7.0.0-alpha.47",
-    "@storybook/client-api": "7.0.0-alpha.47",
-    "@storybook/client-logger": "7.0.0-alpha.47",
-    "@storybook/components": "7.0.0-alpha.47",
-    "@storybook/core-common": "7.0.0-alpha.47",
-    "@storybook/core-events": "7.0.0-alpha.47",
-    "@storybook/core-webpack": "7.0.0-alpha.47",
-    "@storybook/node-logger": "7.0.0-alpha.47",
-    "@storybook/preview-web": "7.0.0-alpha.47",
-    "@storybook/router": "7.0.0-alpha.47",
-    "@storybook/store": "7.0.0-alpha.47",
-    "@storybook/theming": "7.0.0-alpha.47",
-    "@types/node": "18.11.6",
-=======
     "@storybook/addons": "7.0.0-alpha.53",
     "@storybook/api": "7.0.0-alpha.53",
     "@storybook/channel-postmessage": "7.0.0-alpha.53",
@@ -92,7 +73,6 @@
     "@storybook/store": "7.0.0-alpha.53",
     "@storybook/theming": "7.0.0-alpha.53",
     "@types/node": "^16.0.0",
->>>>>>> 9cb8ba1f
     "@types/semver": "^7.3.4",
     "babel-loader": "^8.3.0",
     "babel-plugin-named-exports-order": "^0.0.2",
@@ -123,12 +103,8 @@
     "@types/webpack-dev-middleware": "^5.3.0",
     "@types/webpack-hot-middleware": "^2.25.6",
     "@types/webpack-virtual-modules": "^0.1.1",
-<<<<<<< HEAD
+    "pretty-hrtime": "^1.0.3",
     "typescript": "4.9.0-dev.20221026"
-=======
-    "pretty-hrtime": "^1.0.3",
-    "typescript": "^4.9.3"
->>>>>>> 9cb8ba1f
   },
   "peerDependencies": {
     "react": "^16.8.0 || ^17.0.0 || ^18.0.0",
