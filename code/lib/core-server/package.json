--- conflicted
+++ resolved
@@ -124,7 +124,6 @@
   "publishConfig": {
     "access": "public"
   },
-<<<<<<< HEAD
   "bundler": {
     "entries": [
       "./src/index.ts",
@@ -133,8 +132,5 @@
     ],
     "platform": "node"
   },
-  "gitHead": "27a91217b1e30d56af667a4e1f587ed1ac173e70"
-=======
   "gitHead": "2e4ddde6a0a291266d91fe6a5ecda767bf119e70"
->>>>>>> 8f647a4b
 }