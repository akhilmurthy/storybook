--- conflicted
+++ resolved
@@ -110,7 +110,6 @@
   "publishConfig": {
     "access": "public"
   },
-<<<<<<< HEAD
   "bundler": {
     "entries": [
       "./src/index.ts",
@@ -119,8 +118,5 @@
     ],
     "platform": "node"
   },
-  "gitHead": "dd52c7e8853bc40791deb55e36473c0c18ab5957"
-=======
   "gitHead": "ddf86bd126ede0c019d7c9494f99f24a5cad9908"
->>>>>>> eeca92c8
 }