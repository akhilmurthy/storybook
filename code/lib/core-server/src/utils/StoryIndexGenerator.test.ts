--- conflicted
+++ resolved
@@ -388,12 +388,7 @@
           options
         );
 
-<<<<<<< HEAD
-        // eslint-disable-next-line @typescript-eslint/no-shadow
-        const docsSpecifier: NormalizedStoriesSpecifier = normalizeStoriesEntry(
-=======
         const docsSpecifier: CoreCommon_NormalizedStoriesSpecifier = normalizeStoriesEntry(
->>>>>>> 9bb5d45e
           './src/docs2/MetaOf.mdx',
           options
         );
