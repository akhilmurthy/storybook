import path from 'path';
import chalk from 'chalk';
import fs from 'fs-extra';
import glob from 'globby';
import slash from 'slash';
import invariant from 'tiny-invariant';

import type {
  IndexEntry,
  StoryIndexEntry,
  DocsIndexEntry,
  ComponentTitle,
  NormalizedStoriesSpecifier,
  StoryIndexer,
  DocsOptions,
  Path,
  Tag,
  StoryIndex,
  V3CompatIndexEntry,
  StoryId,
  StoryName,
  IndexedCSFFile,
} from '@storybook/types';
import { userOrAutoTitleFromSpecifier, sortStoriesV7 } from '@storybook/preview-api';
import { commonGlobOptions, normalizeStoryPath } from '@storybook/core-common';
import { logger, once } from '@storybook/node-logger';
import { getStorySortParameter } from '@storybook/csf-tools';
import { toId } from '@storybook/csf';
import { analyze } from '@storybook/docs-mdx';
import dedent from 'ts-dedent';
import { autoName } from './autoName';
import { IndexingError, MultipleIndexingError } from './IndexingError';

// Extended type to keep track of the csf meta so we know the component id when referencing docs in `extractDocs`
type StoryIndexEntryWithMeta = StoryIndexEntry & { meta?: IndexedCSFFile['meta'] };
/** A .mdx file will produce a docs entry */
type DocsCacheEntry = DocsIndexEntry;
/** A *.stories.* file will produce a list of stories and possibly a docs entry */
type StoriesCacheEntry = {
  entries: (StoryIndexEntryWithMeta | DocsIndexEntry)[];
  dependents: Path[];
  type: 'stories';
};
type ErrorEntry = {
  type: 'error';
  err: IndexingError;
};
type CacheEntry = false | StoriesCacheEntry | DocsCacheEntry | ErrorEntry;
type SpecifierStoriesCache = Record<Path, CacheEntry>;

export const AUTODOCS_TAG = 'autodocs';
export const STORIES_MDX_TAG = 'stories-mdx';
export const PLAY_FN_TAG = 'play-fn';

/** Was this docs entry generated by a .mdx file? (see discussion below) */
export function isMdxEntry({ tags }: DocsIndexEntry) {
  return !tags?.includes(AUTODOCS_TAG) && !tags?.includes(STORIES_MDX_TAG);
}

const makeAbsolute = (otherImport: Path, normalizedPath: Path, workingDir: Path) =>
  otherImport.startsWith('.')
    ? slash(
        path.resolve(
          workingDir,
          normalizeStoryPath(path.join(path.dirname(normalizedPath), otherImport))
        )
      )
    : otherImport;

/**
 * The StoryIndexGenerator extracts stories and docs entries for each file matching
 * (one or more) stories "specifiers", as defined in main.js.
 *
 * The output is a set of entries (see above for the types).
 *
 * Each file is treated as a stories or a (modern) docs file.
 *
 * A stories file is indexed by an indexer (passed in), which produces a list of stories.
 *   - If the stories have the `parameters.docsOnly` setting, they are disregarded.
 *   - If the stories have the 'stories-mdx' tag (i.e. were generated by a .stories.mdx file),
 *        OR autodocs is enabled, a docs entry is added pointing to the story file.
 *
 * A (modern) docs (.mdx) file is indexed, a docs entry is added.
 *
 * In the preview, a docs entry with either the `autodocs` or `stories-mdx` tags will be rendered
 * as a CSF file that exports an MDX template on the `docs.page` parameter, whereas
 * other docs entries are rendered as MDX files directly.
 *
 * The entries are "uniq"-ed and sorted. Stories entries are preferred to docs entries and
 * MDX docs entries are preferred to CSF templates (with warnings).
 */
export class StoryIndexGenerator {
  // An internal cache mapping specifiers to a set of path=><set of stories>
  // Later, we'll combine each of these subsets together to form the full index
  private specifierToCache: Map<NormalizedStoriesSpecifier, SpecifierStoriesCache>;

  // Cache the last value of `getStoryIndex`. We invalidate (by unsetting) when:
  //  - any file changes, including deletions
  //  - the preview changes [not yet implemented]
  private lastIndex?: StoryIndex | null;

  // Same as the above but for the error case
  private lastError?: Error | null;

  constructor(
    public readonly specifiers: NormalizedStoriesSpecifier[],
    public readonly options: {
      workingDir: Path;
      configDir: Path;
      storiesV2Compatibility: boolean;
      storyStoreV7: boolean;
      storyIndexers: StoryIndexer[];
      docs: DocsOptions;
    }
  ) {
    this.specifierToCache = new Map();
  }

  async initialize() {
    // Find all matching paths for each specifier
    const specifiersAndCaches = await Promise.all(
      this.specifiers.map(async (specifier) => {
        const pathToSubIndex = {} as SpecifierStoriesCache;

        const fullGlob = slash(
          path.join(this.options.workingDir, specifier.directory, specifier.files)
        );
        const files = await glob(fullGlob, commonGlobOptions(fullGlob));

        if (files.length === 0) {
          once.warn(
            `No story files found for the specified pattern: ${chalk.blue(
              path.join(specifier.directory, specifier.files)
            )}`
          );
        }

        files.sort().forEach((absolutePath: Path) => {
          const ext = path.extname(absolutePath);
          if (ext === '.storyshot') {
            const relativePath = path.relative(this.options.workingDir, absolutePath);
            logger.info(`Skipping ${ext} file ${relativePath}`);
            return;
          }

          pathToSubIndex[absolutePath] = false;
        });

        return [specifier, pathToSubIndex] as const;
      })
    );

    // We do this in a second step to avoid timing issues with the Promise.all above -- to ensure
    // the keys in the `specifierToCache` object are consistent with the order of specifiers.
    specifiersAndCaches.forEach(([specifier, cache]) =>
      this.specifierToCache.set(specifier, cache)
    );

    // Extract stories for each file
    await this.ensureExtracted();
  }

  /**
   * Run the updater function over all the empty cache entries
   */
  async updateExtracted(
    updater: (
      specifier: NormalizedStoriesSpecifier,
      absolutePath: Path,
      existingEntry: CacheEntry
    ) => Promise<CacheEntry>,
    overwrite = false
  ) {
    await Promise.all(
      this.specifiers.map(async (specifier) => {
        const entry = this.specifierToCache.get(specifier);
        if (!entry)
          throw new Error(
            `specifier ${specifier} does not have a matching cache entry in specifierToCache`
          );
        return Promise.all(
          Object.keys(entry).map(async (absolutePath) => {
            if (entry[absolutePath] && !overwrite) return;

            try {
              entry[absolutePath] = await updater(specifier, absolutePath, entry[absolutePath]);
            } catch (err) {
              const relativePath = `.${path.sep}${path.relative(
                this.options.workingDir,
                absolutePath
              )}`;

              entry[absolutePath] = {
                type: 'error',
                err: new IndexingError(
                  err instanceof Error ? err.message : String(err),
                  [relativePath],
                  err instanceof Error ? err.stack : undefined
                ),
              };
            }
          })
        );
      })
    );
  }

  isDocsMdx(absolutePath: Path) {
    return /(?<!\.stories)\.mdx$/i.test(absolutePath);
  }

  async ensureExtracted(): Promise<(IndexEntry | ErrorEntry)[]> {
    // First process all the story files. Then, in a second pass,
    // process the docs files. The reason for this is that the docs
    // files may use the `<Meta of={XStories} />` syntax, which requires
    // that the story file that contains the meta be processed first.
    await this.updateExtracted(async (specifier, absolutePath) =>
      this.isDocsMdx(absolutePath) ? false : this.extractStories(specifier, absolutePath)
    );

    await this.updateExtracted(async (specifier, absolutePath) =>
      this.extractDocs(specifier, absolutePath)
    );

    return this.specifiers.flatMap((specifier) => {
      const cache = this.specifierToCache.get(specifier);
      if (!cache)
        throw new Error(
          `specifier ${specifier} does not have a matching cache entry in specifierToCache`
        );
      return Object.values(cache).flatMap((entry): (IndexEntry | ErrorEntry)[] => {
        if (!entry) return [];
        if (entry.type === 'docs') return [entry];
        if (entry.type === 'error') return [entry];

        return entry.entries.map((item) => {
          if (item.type === 'docs') return item;
          // Drop the meta as it isn't part of the index, we just used it for record keeping in `extractDocs`
          const { meta, ...existing } = item;
          return existing;
        });
      });
    });
  }

  findDependencies(absoluteImports: Path[]) {
    return [...this.specifierToCache.values()].flatMap((cache: SpecifierStoriesCache) =>
      Object.entries(cache)
        .filter(([fileName, cacheEntry]) => {
          // We are only interested in stories cache entries (and assume they've been processed already)
          // If we found a match in the cache that's still null or not a stories file,
          // it is a docs file and it isn't a dependency / storiesImport.
          // See https://github.com/storybookjs/storybook/issues/20958
          if (!cacheEntry || cacheEntry.type !== 'stories') return false;

          return !!absoluteImports.find((storyImport) =>
            fileName.match(new RegExp(`^${storyImport}(\\.[^.]+)?$`))
          );
        })
        .map(([_, cacheEntry]) => cacheEntry as StoriesCacheEntry)
    );
  }

  async extractStories(specifier: NormalizedStoriesSpecifier, absolutePath: Path) {
    const relativePath = path.relative(this.options.workingDir, absolutePath);
    const entries = [] as (StoryIndexEntryWithMeta | DocsIndexEntry)[];
    const importPath = slash(normalizeStoryPath(relativePath));
    const makeTitle = (userTitle?: string) => {
      const title = userOrAutoTitleFromSpecifier(importPath, specifier, userTitle);
      if (!title)
        throw new Error(
          "makeTitle created an undefined title. This happens when a specifier's doesn't have any matches in its fileName"
        );
      return title;
    };

    const storyIndexer = this.options.storyIndexers.find((indexer) =>
      indexer.test.exec(absolutePath)
    );
    if (!storyIndexer) {
      throw new Error(`No matching story indexer found for ${absolutePath}`);
    }
    const csf = await storyIndexer.indexer(absolutePath, { makeTitle });
    const componentTags = csf.meta.tags || [];
    csf.stories.forEach(({ id, name, tags: storyTags, parameters }) => {
      if (!parameters?.docsOnly) {
        const tags = [...(storyTags || componentTags), 'story'];
<<<<<<< HEAD
        entries.push({
          id,
          title: csf.meta.title,
          name,
          importPath,
          tags,
          type: 'story',
          // We need to keep track of the csf meta so we know the component id when referencing docs below in `extractDocs`
          meta: csf.meta,
        });
=======
        invariant(csf.meta.title);
        entries.push({ id, title: csf.meta.title, name, importPath, tags, type: 'story' });
>>>>>>> e59d2c95
      }
    });

    if (csf.stories.length) {
      const { autodocs } = this.options.docs;
      const componentAutodocs = componentTags.includes(AUTODOCS_TAG);
      const autodocsOptedIn = autodocs === true || (autodocs === 'tag' && componentAutodocs);
      // We need a docs entry attached to the CSF file if either:
      //  a) it is a stories.mdx transpiled to CSF, OR
      //  b) we have docs page enabled for this file
      if (componentTags.includes(STORIES_MDX_TAG) || autodocsOptedIn) {
        const name = this.options.docs.defaultName;
<<<<<<< HEAD
        const id = toId(csf.meta.id || csf.meta.title, name);
=======
        if (!name) throw new Error('expected a defaultName property in options.docs');
        invariant(csf.meta.title);
        const id = toId(csf.meta.title, name);
>>>>>>> e59d2c95
        entries.unshift({
          id,
          title: csf.meta.title,
          name,
          importPath,
          type: 'docs',
          tags: [
            ...componentTags,
            'docs',
            ...(autodocsOptedIn && !componentAutodocs ? [AUTODOCS_TAG] : []),
          ],
          storiesImports: [],
        });
      }
    }

    return { entries, type: 'stories', dependents: [] } as StoriesCacheEntry;
  }

  async extractDocs(specifier: NormalizedStoriesSpecifier, absolutePath: Path) {
    const relativePath = path.relative(this.options.workingDir, absolutePath);
    try {
      if (!this.options.storyStoreV7) {
        throw new Error(`You cannot use \`.mdx\` files without using \`storyStoreV7\`.`);
      }

      const normalizedPath = normalizeStoryPath(relativePath);
      const importPath = slash(normalizedPath);

      const content = await fs.readFile(absolutePath, 'utf8');

      const result: {
        title?: ComponentTitle;
        of?: Path;
        name?: StoryName;
        isTemplate?: boolean;
        imports?: Path[];
        tags?: Tag[];
      } = analyze(content);

      // Templates are not indexed
      if (result.isTemplate) return false;

      const absoluteImports = (result.imports as string[]).map((p) =>
        makeAbsolute(p, normalizedPath, this.options.workingDir)
      );

      // Go through the cache and collect all of the cache entries that this docs file depends on.
      // We'll use this to make sure this docs cache entry is invalidated when any of its dependents
      // are invalidated.f
      const dependencies = this.findDependencies(absoluteImports);

      // To ensure the `<Meta of={}/>` import is always first in the list, we'll bring the dependency
      // that contains it to the front of the list.
      let sortedDependencies = dependencies;

      // Also, if `result.of` is set, it means that we're using the `<Meta of={XStories} />` syntax,
      // so find the `title` defined the file that `meta` points to.
<<<<<<< HEAD
      let csfEntry: StoryIndexEntryWithMeta;
=======
      let csfEntry: StoryIndexEntry | undefined;
>>>>>>> e59d2c95
      if (result.of) {
        const absoluteOf = makeAbsolute(result.of, normalizedPath, this.options.workingDir);
        dependencies.forEach((dep) => {
          if (dep.entries.length > 0) {
            const first = dep.entries.find((e) => e.type !== 'docs') as StoryIndexEntryWithMeta;

            if (
              path
                .normalize(path.resolve(this.options.workingDir, first.importPath))
                .startsWith(path.normalize(absoluteOf))
            ) {
              csfEntry = first;
            }
          }

          sortedDependencies = [dep, ...dependencies.filter((d) => d !== dep)];
        });

        if (!csfEntry)
          throw new Error(
            dedent`Could not find or load CSF file at path "${result.of}" referenced by \`of={}\` in docs file "${relativePath}".
            
              - Does that file exist?
              - If so, is it a CSF file (\`.stories.*\`)?
              - If so, is it matched by the \`stories\` glob in \`main.js\`?
              - If so, has the file successfully loaded in Storybook and are its stories visible?`
          );
      }

      // Track that we depend on this for easy invalidation later.
      dependencies.forEach((dep) => {
        dep.dependents.push(absolutePath);
      });

      const title =
        csfEntry?.title || userOrAutoTitleFromSpecifier(importPath, specifier, result.title);
      if (!title)
        throw new Error(
          "makeTitle created an undefined title. This happens when a specifier's doesn't have any matches in its fileName"
        );
      const { defaultName } = this.options.docs;
      if (!defaultName) throw new Error('expected a defaultName property in options.docs');

      const name =
        result.name ||
        (csfEntry ? autoName(importPath, csfEntry.importPath, defaultName) : defaultName);
      const id = toId(csfEntry?.meta?.id || title, name);

      const docsEntry: DocsCacheEntry = {
        id,
        title,
        name,
        importPath,
        storiesImports: sortedDependencies.map((dep) => dep.entries[0].importPath),
        type: 'docs',
        tags: [...(result.tags || []), csfEntry ? 'attached-mdx' : 'unattached-mdx', 'docs'],
      };
      return docsEntry;
    } catch (err) {
      if (err && (err as { source: any }).source?.match(/mdast-util-mdx-jsx/g)) {
        logger.warn(
          `💡 This seems to be an MDX2 syntax error. Please refer to the MDX section in the following resource for assistance on how to fix this: ${chalk.yellow(
            'https://storybook.js.org/migration-guides/7.0'
          )}`
        );
      }
      throw err;
    }
  }

  chooseDuplicate(firstEntry: IndexEntry, secondEntry: IndexEntry): IndexEntry {
    // NOTE: it is possible for the same entry to show up twice (if it matches >1 glob). That's OK.
    if (firstEntry.importPath === secondEntry.importPath) {
      return firstEntry;
    }

    let firstIsBetter = true;
    if (secondEntry.type === 'story') {
      firstIsBetter = false;
    } else if (isMdxEntry(secondEntry) && firstEntry.type === 'docs' && !isMdxEntry(firstEntry)) {
      firstIsBetter = false;
    }
    const betterEntry = firstIsBetter ? firstEntry : secondEntry;
    const worseEntry = firstIsBetter ? secondEntry : firstEntry;

    const changeDocsName = 'Use `<Meta of={} name="Other Name">` to distinguish them.';

    // This shouldn't be possible, but double check and use for typing
    if (worseEntry.type === 'story')
      throw new IndexingError(`Duplicate stories with id: ${firstEntry.id}`, [
        firstEntry.importPath,
        secondEntry.importPath,
      ]);

    if (betterEntry.type === 'story') {
      const worseDescriptor = isMdxEntry(worseEntry)
        ? `component docs page`
        : `automatically generated docs page`;
      if (betterEntry.name === this.options.docs.defaultName) {
        throw new IndexingError(
          `You have a story for ${betterEntry.title} with the same name as your default docs entry name (${betterEntry.name}), so the docs page is being dropped. Consider changing the story name.`,
          [firstEntry.importPath, secondEntry.importPath]
        );
      } else {
        throw new IndexingError(
          `You have a story for ${betterEntry.title} with the same name as your ${worseDescriptor} (${worseEntry.name}), so the docs page is being dropped. ${changeDocsName}`,
          [firstEntry.importPath, secondEntry.importPath]
        );
      }
    } else if (isMdxEntry(betterEntry)) {
      // Both entries are MDX but pointing at the same place
      if (isMdxEntry(worseEntry)) {
        throw new IndexingError(
          `You have two component docs pages with the same name ${betterEntry.title}:${betterEntry.name}. ${changeDocsName}`,
          [firstEntry.importPath, secondEntry.importPath]
        );
      }

      // If you link a file to a tagged CSF file, you have probably made a mistake
      if (worseEntry.tags?.includes(AUTODOCS_TAG) && this.options.docs.autodocs !== true)
        throw new IndexingError(
          `You created a component docs page for '${worseEntry.title}', but also tagged the CSF file with '${AUTODOCS_TAG}'. This is probably a mistake.`,
          [betterEntry.importPath, worseEntry.importPath]
        );

      // Otherwise the existing entry is created by `autodocs=true` which allowed to be overridden.
    } else {
      // If both entries are templates (e.g. you have two CSF files with the same title), then
      //   we need to merge the entries. We'll use the the first one's name and importPath,
      //   but ensure we include both as storiesImports so they are both loaded before rendering
      //   the story (for the <Stories> block & friends)
      return {
        ...betterEntry,
        storiesImports: [
          ...betterEntry.storiesImports,
          worseEntry.importPath,
          ...worseEntry.storiesImports,
        ],
      };
    }

    return betterEntry;
  }

  async sortStories(entries: StoryIndex['entries']) {
    const sortableStories = Object.values(entries);

    // Skip sorting if we're in v6 mode because we don't have
    // all the info we need here
    if (this.options.storyStoreV7) {
      const storySortParameter = await this.getStorySortParameter();
      const fileNameOrder = this.storyFileNames();
      sortStoriesV7(sortableStories, storySortParameter, fileNameOrder);
    }

    return sortableStories.reduce((acc, item) => {
      acc[item.id] = item;
      return acc;
    }, {} as StoryIndex['entries']);
  }

  async getIndex() {
    if (this.lastIndex) return this.lastIndex;
    if (this.lastError) throw this.lastError;

    // Extract any entries that are currently missing
    // Pull out each file's stories into a list of stories, to be composed and sorted
    const storiesList = await this.ensureExtracted();

    try {
      const errorEntries = storiesList.filter((entry) => entry.type === 'error');
      if (errorEntries.length)
        throw new MultipleIndexingError(errorEntries.map((entry) => (entry as ErrorEntry).err));

      const duplicateErrors: IndexingError[] = [];
      const indexEntries: StoryIndex['entries'] = {};
      (storiesList as IndexEntry[]).forEach((entry) => {
        try {
          const existing = indexEntries[entry.id];
          if (existing) {
            indexEntries[entry.id] = this.chooseDuplicate(existing, entry);
          } else {
            indexEntries[entry.id] = entry;
          }
        } catch (err) {
          if (err instanceof IndexingError) duplicateErrors.push(err);
        }
      });
      if (duplicateErrors.length) throw new MultipleIndexingError(duplicateErrors);

      const sorted = await this.sortStories(indexEntries);

      let compat = sorted;
      if (this.options.storiesV2Compatibility) {
        const titleToStoryCount = Object.values(sorted).reduce((acc, story) => {
          acc[story.title] = (acc[story.title] || 0) + 1;
          return acc;
        }, {} as Record<ComponentTitle, number>);

        // @ts-expect-error (Converted from ts-ignore)
        compat = Object.entries(sorted).reduce((acc, entry) => {
          const [id, story] = entry;
          if (story.type === 'docs') return acc;

          acc[id] = {
            ...story,
            kind: story.title,
            story: story.name,
            parameters: {
              __id: story.id,
              docsOnly: titleToStoryCount[story.title] === 1 && story.name === 'Page',
              fileName: story.importPath,
            },
          };
          return acc;
        }, {} as Record<StoryId, V3CompatIndexEntry>);
      }

      this.lastIndex = {
        v: 4,
        entries: compat,
      };

      return this.lastIndex;
    } catch (err) {
      this.lastError = err == null || err instanceof Error ? err : undefined;
      invariant(this.lastError);
      logger.warn(`🚨 ${this.lastError.toString()}`);
      throw this.lastError;
    }
  }

  invalidate(specifier: NormalizedStoriesSpecifier, importPath: Path, removed: boolean) {
    const absolutePath = slash(path.resolve(this.options.workingDir, importPath));
    const cache = this.specifierToCache.get(specifier);
    if (!cache) throw new Error(`no `);
    const cacheEntry = cache[absolutePath];
    if (cacheEntry && cacheEntry.type === 'stories') {
      const { dependents } = cacheEntry;

      const invalidated = new Set();
      // the dependent can be in ANY cache, so we loop over all of them
      this.specifierToCache.forEach((otherCache) => {
        dependents.forEach((dep) => {
          if (otherCache[dep]) {
            invalidated.add(dep);
            // eslint-disable-next-line no-param-reassign
            otherCache[dep] = false;
          }
        });
      });
    }

    if (removed) {
      if (cacheEntry && cacheEntry.type === 'docs') {
        const absoluteImports = cacheEntry.storiesImports.map((p) =>
          path.resolve(this.options.workingDir, p)
        );
        const dependencies = this.findDependencies(absoluteImports);
        dependencies.forEach((dep) =>
          dep.dependents.splice(dep.dependents.indexOf(absolutePath), 1)
        );
      }
      delete cache[absolutePath];
    } else {
      cache[absolutePath] = false;
    }
    this.lastIndex = null;
    this.lastError = null;
  }

  async getStorySortParameter() {
    const previewFile = ['js', 'jsx', 'ts', 'tsx', 'mjs', 'cjs']
      .map((ext) => path.join(this.options.configDir, `preview.${ext}`))
      .find((fname) => fs.existsSync(fname));
    let storySortParameter;
    if (previewFile) {
      const previewCode = (await fs.readFile(previewFile, 'utf-8')).toString();
      storySortParameter = await getStorySortParameter(previewCode);
    }

    return storySortParameter;
  }

  // Get the story file names in "imported order"
  storyFileNames() {
    return Array.from(this.specifierToCache.values()).flatMap((r) => Object.keys(r));
  }
}<|MERGE_RESOLUTION|>--- conflicted
+++ resolved
@@ -285,7 +285,7 @@
     csf.stories.forEach(({ id, name, tags: storyTags, parameters }) => {
       if (!parameters?.docsOnly) {
         const tags = [...(storyTags || componentTags), 'story'];
-<<<<<<< HEAD
+        invariant(csf.meta.title);
         entries.push({
           id,
           title: csf.meta.title,
@@ -296,10 +296,6 @@
           // We need to keep track of the csf meta so we know the component id when referencing docs below in `extractDocs`
           meta: csf.meta,
         });
-=======
-        invariant(csf.meta.title);
-        entries.push({ id, title: csf.meta.title, name, importPath, tags, type: 'story' });
->>>>>>> e59d2c95
       }
     });
 
@@ -312,13 +308,9 @@
       //  b) we have docs page enabled for this file
       if (componentTags.includes(STORIES_MDX_TAG) || autodocsOptedIn) {
         const name = this.options.docs.defaultName;
-<<<<<<< HEAD
-        const id = toId(csf.meta.id || csf.meta.title, name);
-=======
         if (!name) throw new Error('expected a defaultName property in options.docs');
         invariant(csf.meta.title);
-        const id = toId(csf.meta.title, name);
->>>>>>> e59d2c95
+        const id = toId(csf.meta.id || csf.meta.title, name);
         entries.unshift({
           id,
           title: csf.meta.title,
@@ -377,11 +369,7 @@
 
       // Also, if `result.of` is set, it means that we're using the `<Meta of={XStories} />` syntax,
       // so find the `title` defined the file that `meta` points to.
-<<<<<<< HEAD
-      let csfEntry: StoryIndexEntryWithMeta;
-=======
-      let csfEntry: StoryIndexEntry | undefined;
->>>>>>> e59d2c95
+      let csfEntry: StoryIndexEntryWithMeta | undefined;
       if (result.of) {
         const absoluteOf = makeAbsolute(result.of, normalizedPath, this.options.workingDir);
         dependencies.forEach((dep) => {
