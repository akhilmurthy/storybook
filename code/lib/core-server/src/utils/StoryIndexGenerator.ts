--- conflicted
+++ resolved
@@ -255,42 +255,15 @@
     }
     const csf = await storyIndexer.indexer(absolutePath, { makeTitle });
 
-<<<<<<< HEAD
     const componentTags = csf.meta.tags || [];
     csf.stories.forEach(({ id, name, tags: storyTags, parameters }) => {
       if (!parameters?.docsOnly) {
         const tags = [...(storyTags || componentTags), 'story'];
         entries.push({ id, title: csf.meta.title, name, importPath, tags, type: 'story' });
-=======
-      if (csf.stories.length) {
-        const { autodocs } = this.options.docs;
-        const componentAutodocs = componentTags.includes(AUTODOCS_TAG);
-        const autodocsOptedIn = autodocs === true || (autodocs === 'tag' && componentAutodocs);
-        // We need a docs entry attached to the CSF file if either:
-        //  a) it is a stories.mdx transpiled to CSF, OR
-        //  b) we have docs page enabled for this file
-        if (componentTags.includes(STORIES_MDX_TAG) || autodocsOptedIn) {
-          const name = this.options.docs.defaultName;
-          const id = toId(csf.meta.title, name);
-          entries.unshift({
-            id,
-            title: csf.meta.title,
-            name,
-            importPath,
-            type: 'docs',
-            tags: [
-              ...componentTags,
-              'docs',
-              ...(autodocsOptedIn && !componentAutodocs ? [AUTODOCS_TAG] : []),
-            ],
-            storiesImports: [],
-          });
-        }
->>>>>>> da186a0d
       }
     });
 
-    if (!this.options.docs.disable && csf.stories.length) {
+    if (csf.stories.length) {
       const { autodocs } = this.options.docs;
       const componentAutodocs = componentTags.includes(AUTODOCS_TAG);
       const autodocsOptedIn = autodocs === true || (autodocs === 'tag' && componentAutodocs);
