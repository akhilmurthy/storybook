import chalk from 'chalk';
import { copy, emptyDir, ensureDir } from 'fs-extra';
import { dirname, isAbsolute, join, resolve } from 'path';
import { global } from '@storybook/global';
import { logger } from '@storybook/node-logger';
import { telemetry, getPrecedingUpgrade } from '@storybook/telemetry';
import type {
  BuilderOptions,
  CLIOptions,
  CoreConfig,
  DocsOptions,
  LoadOptions,
  Options,
  StorybookConfig,
} from '@storybook/types';
import {
  loadAllPresets,
  loadMainConfig,
  logConfig,
  normalizeStories,
  resolveAddonName,
} from '@storybook/core-common';
import { ConflictingStaticDirConfigError } from '@storybook/core-events/server-errors';

import isEqual from 'lodash/isEqual.js';
import { outputStats } from './utils/output-stats';
import {
  copyAllStaticFiles,
  copyAllStaticFilesRelativeToMain,
} from './utils/copy-all-static-files';
import { getBuilders } from './utils/get-builders';
import { extractStoriesJson, convertToIndexV3 } from './utils/stories-json';
import { extractStorybookMetadata } from './utils/metadata';
import { StoryIndexGenerator } from './utils/StoryIndexGenerator';
import { summarizeIndex } from './utils/summarizeIndex';
import { defaultStaticDirs } from './utils/constants';
import { warnOnIncompatibleAddons } from './utils/warnOnIncompatibleAddons';

export type BuildStaticStandaloneOptions = CLIOptions &
  LoadOptions &
  BuilderOptions & { outputDir: string };

export async function buildStaticStandalone(options: BuildStaticStandaloneOptions) {
  /* eslint-disable no-param-reassign */
  options.configType = 'PRODUCTION';

  if (options.outputDir === '') {
    throw new Error("Won't remove current directory. Check your outputDir!");
  }

  if (options.staticDir?.includes('/')) {
    throw new Error("Won't copy root directory. Check your staticDirs!");
  }

  options.outputDir = isAbsolute(options.outputDir)
    ? options.outputDir
    : join(process.cwd(), options.outputDir);
  options.configDir = resolve(options.configDir);
  /* eslint-enable no-param-reassign */

  logger.info(chalk`=> Cleaning outputDir: {cyan ${options.outputDir.replace(process.cwd(), '')}}`);
  if (options.outputDir === '/') {
    throw new Error("Won't remove directory '/'. Check your outputDir!");
  }
  await emptyDir(options.outputDir);
  await ensureDir(options.outputDir);

  const config = await loadMainConfig(options);
  const { framework } = config;
  const corePresets = [];

  const frameworkName = typeof framework === 'string' ? framework : framework?.name;
  if (frameworkName) {
    corePresets.push(join(frameworkName, 'preset'));
  } else {
    logger.warn(`you have not specified a framework in your ${options.configDir}/main.js`);
  }

  await warnOnIncompatibleAddons(config);

  logger.info('=> Loading presets');
  let presets = await loadAllPresets({
    corePresets: [
      require.resolve('@storybook/core-server/dist/presets/common-preset'),
      ...corePresets,
    ],
    overridePresets: [
      require.resolve('@storybook/core-server/dist/presets/common-override-preset'),
    ],
    isCritical: true,
    ...options,
  });

  const [previewBuilder, managerBuilder] = await getBuilders({ ...options, presets });
  const { renderer } = await presets.apply<CoreConfig>('core', {});
  const resolvedRenderer = renderer
    ? resolveAddonName(options.configDir, renderer, options)
    : undefined;
  presets = await loadAllPresets({
    corePresets: [
      require.resolve('@storybook/core-server/dist/presets/common-preset'),
      ...(managerBuilder.corePresets || []),
      ...(previewBuilder.corePresets || []),
      ...(resolvedRenderer ? [resolvedRenderer] : []),
      ...corePresets,
      require.resolve('@storybook/core-server/dist/presets/babel-cache-preset'),
    ],
    overridePresets: [
      ...(previewBuilder.overridePresets || []),
      require.resolve('@storybook/core-server/dist/presets/common-override-preset'),
    ],
    ...options,
  });

  const [features, core, staticDirs, indexers, deprecatedStoryIndexers, stories, docsOptions] =
    await Promise.all([
      presets.apply<StorybookConfig['features']>('features'),
      presets.apply<CoreConfig>('core'),
      presets.apply<StorybookConfig['staticDirs']>('staticDirs'),
      presets.apply('experimental_indexers', []),
      presets.apply('storyIndexers', []),
      presets.apply('stories'),
      presets.apply<DocsOptions>('docs', {}),
    ]);

  const fullOptions: Options = {
    ...options,
    presets,
    features,
  };

  if (options.staticDir && !isEqual(staticDirs, defaultStaticDirs)) {
    throw new ConflictingStaticDirConfigError();
  }

  const effects: Promise<void>[] = [];

  global.FEATURES = features;

  await managerBuilder.build({ startTime: process.hrtime(), options: fullOptions });

  if (staticDirs) {
    effects.push(
      copyAllStaticFilesRelativeToMain(staticDirs, options.outputDir, options.configDir)
    );
  }
  if (options.staticDir) {
    effects.push(copyAllStaticFiles(options.staticDir, options.outputDir));
  }

  const coreServerPublicDir = join(
    dirname(require.resolve('@storybook/core-server/package.json')),
    'public'
  );
  effects.push(copy(coreServerPublicDir, options.outputDir));

  let initializedStoryIndexGenerator: Promise<StoryIndexGenerator | undefined> =
    Promise.resolve(undefined);
<<<<<<< HEAD
  if (features?.buildStoriesJson && !options.ignorePreview) {
=======
  if (!options.ignorePreview) {
>>>>>>> fc2236c0
    const workingDir = process.cwd();
    const directories = {
      configDir: options.configDir,
      workingDir,
    };
    const normalizedStories = normalizeStories(stories, directories);
    const generator = new StoryIndexGenerator(normalizedStories, {
      ...directories,
      storyIndexers: deprecatedStoryIndexers,
      indexers,
      docs: docsOptions,
<<<<<<< HEAD
=======
      storiesV2Compatibility: false,
      storyStoreV7: true,
>>>>>>> fc2236c0
    });

    initializedStoryIndexGenerator = generator.initialize().then(() => generator);
    effects.push(
      extractStoriesJson(
        join(options.outputDir, 'stories.json'),
        initializedStoryIndexGenerator as Promise<StoryIndexGenerator>,
        convertToIndexV3
      )
    );
    effects.push(
      extractStoriesJson(
        join(options.outputDir, 'index.json'),
        initializedStoryIndexGenerator as Promise<StoryIndexGenerator>
      )
    );
  }

  if (!core?.disableProjectJson) {
    effects.push(
      extractStorybookMetadata(join(options.outputDir, 'project.json'), options.configDir)
    );
  }

  if (options.debugWebpack) {
    logConfig('Preview webpack config', await previewBuilder.getConfig(fullOptions));
  }

  if (options.ignorePreview) {
    logger.info(`=> Not building preview`);
  } else {
    logger.info('=> Building preview..');
  }

  const startTime = process.hrtime();
  await Promise.all([
    ...(options.ignorePreview
      ? []
      : [
          previewBuilder
            .build({
              startTime,
              options: fullOptions,
            })
            .then(async (previewStats) => {
              logger.trace({ message: '=> Preview built', time: process.hrtime(startTime) });

              if (options.webpackStatsJson) {
                const target =
                  options.webpackStatsJson === true ? options.outputDir : options.webpackStatsJson;
                await outputStats(target, previewStats);
              }
            })
            .catch((error) => {
              logger.error('=> Failed to build the preview');
              process.exitCode = 1;
              throw error;
            }),
        ]),
    ...effects,
  ]);

  // Now the code has successfully built, we can count this as a 'dev' event.
  if (!core?.disableTelemetry) {
    effects.push(
      initializedStoryIndexGenerator.then(async (generator) => {
        const storyIndex = await generator?.getIndex();
        const payload = {
          precedingUpgrade: await getPrecedingUpgrade(),
        };
        if (storyIndex) {
          Object.assign(payload, {
            storyIndex: summarizeIndex(storyIndex),
          });
        }
        await telemetry('build', payload, { configDir: options.configDir });
      })
    );
  }

  logger.info(`=> Output directory: ${options.outputDir}`);
}<|MERGE_RESOLUTION|>--- conflicted
+++ resolved
@@ -156,11 +156,7 @@
 
   let initializedStoryIndexGenerator: Promise<StoryIndexGenerator | undefined> =
     Promise.resolve(undefined);
-<<<<<<< HEAD
-  if (features?.buildStoriesJson && !options.ignorePreview) {
-=======
   if (!options.ignorePreview) {
->>>>>>> fc2236c0
     const workingDir = process.cwd();
     const directories = {
       configDir: options.configDir,
@@ -172,11 +168,6 @@
       storyIndexers: deprecatedStoryIndexers,
       indexers,
       docs: docsOptions,
-<<<<<<< HEAD
-=======
-      storiesV2Compatibility: false,
-      storyStoreV7: true,
->>>>>>> fc2236c0
     });
 
     initializedStoryIndexGenerator = generator.initialize().then(() => generator);
