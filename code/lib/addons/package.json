{
  "name": "@storybook/addons",
  "version": "7.0.0-alpha.54",
  "description": "Storybook addons store",
  "keywords": [
    "storybook"
  ],
  "homepage": "https://github.com/storybookjs/storybook/tree/main/lib/addons",
  "bugs": {
    "url": "https://github.com/storybookjs/storybook/issues"
  },
  "repository": {
    "type": "git",
    "url": "https://github.com/storybookjs/storybook.git",
    "directory": "lib/addons"
  },
  "funding": {
    "type": "opencollective",
    "url": "https://opencollective.com/storybook"
  },
  "license": "MIT",
  "sideEffects": false,
  "exports": {
    ".": {
      "require": "./dist/index.js",
      "import": "./dist/index.mjs",
      "types": "./dist/index.d.ts"
    },
    "./package.json": "./package.json"
  },
  "main": "./dist/index.js",
  "module": "./dist/index.mjs",
  "types": "./dist/index.d.ts",
  "files": [
    "dist/**/*",
    "README.md",
    "*.js",
    "*.d.ts"
  ],
  "scripts": {
    "check": "../../../scripts/node_modules/.bin/tsc --noEmit",
    "prep": "../../../scripts/prepare/bundle.ts"
  },
  "dependencies": {
<<<<<<< HEAD
    "@storybook/api": "7.0.0-alpha.51",
    "@storybook/channels": "7.0.0-alpha.51",
    "@storybook/client-logger": "7.0.0-alpha.51",
    "@storybook/core-events": "7.0.0-alpha.51",
    "@storybook/router": "7.0.0-alpha.51",
    "@storybook/theming": "7.0.0-alpha.51",
    "@storybook/types": "7.0.0-alpha.51"
=======
    "@storybook/manager-api": "7.0.0-alpha.54",
    "@storybook/preview-api": "7.0.0-alpha.54",
    "@storybook/types": "7.0.0-alpha.54"
>>>>>>> 9ddc1cfa
  },
  "peerDependencies": {
    "react": "^16.8.0 || ^17.0.0 || ^18.0.0",
    "react-dom": "^16.8.0 || ^17.0.0 || ^18.0.0"
  },
  "publishConfig": {
    "access": "public"
  },
  "bundler": {
    "entries": [
      "./src/index.ts"
    ]
  },
  "gitHead": "91177d4e27daec556a24ae6223c3cbe17a998d9b"
}<|MERGE_RESOLUTION|>--- conflicted
+++ resolved
@@ -42,19 +42,9 @@
     "prep": "../../../scripts/prepare/bundle.ts"
   },
   "dependencies": {
-<<<<<<< HEAD
-    "@storybook/api": "7.0.0-alpha.51",
-    "@storybook/channels": "7.0.0-alpha.51",
-    "@storybook/client-logger": "7.0.0-alpha.51",
-    "@storybook/core-events": "7.0.0-alpha.51",
-    "@storybook/router": "7.0.0-alpha.51",
-    "@storybook/theming": "7.0.0-alpha.51",
-    "@storybook/types": "7.0.0-alpha.51"
-=======
     "@storybook/manager-api": "7.0.0-alpha.54",
     "@storybook/preview-api": "7.0.0-alpha.54",
     "@storybook/types": "7.0.0-alpha.54"
->>>>>>> 9ddc1cfa
   },
   "peerDependencies": {
     "react": "^16.8.0 || ^17.0.0 || ^18.0.0",
