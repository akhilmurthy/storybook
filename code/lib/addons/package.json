--- conflicted
+++ resolved
@@ -42,24 +42,13 @@
     "prep": "../../../scripts/prepare/bundle.ts"
   },
   "dependencies": {
-<<<<<<< HEAD
-    "@storybook/api": "7.0.0-alpha.35",
-    "@storybook/channels": "7.0.0-alpha.35",
-    "@storybook/client-logger": "7.0.0-alpha.35",
-    "@storybook/core-events": "7.0.0-alpha.35",
-    "@storybook/csf": "0.0.2--canary.0899bb7.0",
-    "@storybook/router": "7.0.0-alpha.35",
-    "@storybook/theming": "7.0.0-alpha.35"
-=======
     "@storybook/api": "7.0.0-alpha.49",
     "@storybook/channels": "7.0.0-alpha.49",
     "@storybook/client-logger": "7.0.0-alpha.49",
     "@storybook/core-events": "7.0.0-alpha.49",
     "@storybook/router": "7.0.0-alpha.49",
     "@storybook/theming": "7.0.0-alpha.49",
-    "@storybook/types": "7.0.0-alpha.49",
-    "global": "^4.4.0"
->>>>>>> 2283ebb2
+    "@storybook/types": "7.0.0-alpha.49"
   },
   "peerDependencies": {
     "react": "^16.8.0 || ^17.0.0 || ^18.0.0",
