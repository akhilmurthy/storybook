--- conflicted
+++ resolved
@@ -60,25 +60,10 @@
 
 export function start<TFramework extends AnyFramework>(
   renderToDOM: WebProjectAnnotations<TFramework>['renderToDOM'],
-<<<<<<< HEAD
-  {
-    decorateStory,
-    render,
-  }: {
-    decorateStory?: WebProjectAnnotations<TFramework>['applyDecorators'];
-    render?: ArgsStoryFn<TFramework>;
-  } = {}
-) {
+  { decorateStory, render }: RendererImplementation<TFramework> = {}
+): StartReturnValue<TFramework> {
   // To enable user code to detect if it is running in Storybook
   globalThis.IS_STORYBOOK = true;
-=======
-  { decorateStory, render }: RendererImplementation<TFramework> = {}
-): StartReturnValue<TFramework> {
-  if (globalWindow) {
-    // To enable user code to detect if it is running in Storybook
-    globalWindow.IS_STORYBOOK = true;
-  }
->>>>>>> a2cdd73b
 
   if (FEATURES?.storyStoreV7) {
     return {
