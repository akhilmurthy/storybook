--- conflicted
+++ resolved
@@ -42,29 +42,7 @@
     "prep": "../../../scripts/prepare/bundle.ts"
   },
   "dependencies": {
-<<<<<<< HEAD
-    "@storybook/preview": "7.0.0-alpha.45"
-=======
-    "@storybook/addons": "7.0.0-alpha.46",
-    "@storybook/channels": "7.0.0-alpha.46",
-    "@storybook/client-logger": "7.0.0-alpha.46",
-    "@storybook/core-events": "7.0.0-alpha.46",
-    "@storybook/store": "7.0.0-alpha.46",
-    "@storybook/types": "7.0.0-alpha.46",
-    "ansi-to-html": "^0.6.11",
-    "global": "^4.4.0",
-    "lodash": "^4.17.21",
-    "qs": "^6.10.0",
-    "synchronous-promise": "^2.0.15",
-    "ts-dedent": "^2.0.0",
-    "util-deprecate": "^1.0.2"
-  },
-  "devDependencies": {
-    "@storybook/channel-postmessage": "7.0.0-alpha.46",
-    "react": "16.14.0",
-    "ts-jest": "^28.0.8",
-    "typescript": "~4.6.3"
->>>>>>> 335cc5ea
+    "@storybook/preview": "7.0.0-alpha.46"
   },
   "publishConfig": {
     "access": "public"
