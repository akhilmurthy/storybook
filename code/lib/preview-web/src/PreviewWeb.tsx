<<<<<<< HEAD
import deprecate from 'util-deprecate';
import { dedent } from 'ts-dedent';
import {
  CURRENT_STORY_WAS_SET,
  IGNORED_EXCEPTION,
  PRELOAD_ENTRIES,
  PREVIEW_KEYDOWN,
  SET_CURRENT_STORY,
  SET_STORIES,
  STORY_ARGS_UPDATED,
  STORY_CHANGED,
  STORY_ERRORED,
  STORY_MISSING,
  STORY_PREPARED,
  STORY_RENDER_PHASE_CHANGED,
  STORY_SPECIFIED,
  STORY_THREW_EXCEPTION,
  STORY_UNCHANGED,
  UPDATE_QUERY_PARAMS,
} from '@storybook/core-events';
import { logger } from '@storybook/client-logger';
import { AnyFramework, StoryId, ProjectAnnotations, Args, Globals, ViewMode } from '@storybook/csf';
import type {
  ModuleImportFn,
  Selection,
  StorySpecifier,
  StoryIndex,
  PromiseLike,
  WebProjectAnnotations,
} from '@storybook/store';

import { MaybePromise, Preview } from './Preview';
=======
import type { Renderer } from '@storybook/types';
>>>>>>> 2283ebb2

import { PreviewWithSelection } from './PreviewWithSelection';
import { UrlStore } from './UrlStore';
import { WebView } from './WebView';
<<<<<<< HEAD
import { PREPARE_ABORTED } from './render/Render';
import { StoryRender } from './render/StoryRender';
import { TemplateDocsRender } from './render/TemplateDocsRender';
import { StandaloneDocsRender } from './render/StandaloneDocsRender';

const { FEATURES } = globalThis;

function focusInInput(event: Event) {
  const target = event.target as Element;
  return /input|textarea/i.test(target.tagName) || target.getAttribute('contenteditable') !== null;
}

type PossibleRender<TFramework extends AnyFramework> =
  | StoryRender<TFramework>
  | TemplateDocsRender<TFramework>
  | StandaloneDocsRender<TFramework>;

function isStoryRender<TFramework extends AnyFramework>(
  r: PossibleRender<TFramework>
): r is StoryRender<TFramework> {
  return r.type === 'story';
}

export class PreviewWeb<TFramework extends AnyFramework> extends Preview<TFramework> {
  urlStore: UrlStore;

  view: WebView;

  previewEntryError?: Error;

  currentSelection?: Selection;

  currentRender?: PossibleRender<TFramework>;
=======
>>>>>>> 2283ebb2

export class PreviewWeb<TFramework extends Renderer> extends PreviewWithSelection<TFramework> {
  constructor() {
<<<<<<< HEAD
    super();

    this.view = new WebView();
    this.urlStore = new UrlStore();

    // Add deprecated APIs for back-compat
    // @ts-expect-error (Converted from ts-ignore)
    this.storyStore.getSelection = deprecate(
      () => this.urlStore.selection,
      dedent`
        \`__STORYBOOK_STORY_STORE__.getSelection()\` is deprecated and will be removed in 7.0.

        To get the current selection, use the \`useStoryContext()\` hook from \`@storybook/addons\`.
      `
    );
  }

  setupListeners() {
    super.setupListeners();

    globalThis.onkeydown = this.onKeydown.bind(this);

    this.channel.on(SET_CURRENT_STORY, this.onSetCurrentStory.bind(this));
    this.channel.on(UPDATE_QUERY_PARAMS, this.onUpdateQueryParams.bind(this));
    this.channel.on(PRELOAD_ENTRIES, this.onPreloadStories.bind(this));
  }

  initializeWithProjectAnnotations(projectAnnotations: WebProjectAnnotations<TFramework>) {
    return super
      .initializeWithProjectAnnotations(projectAnnotations)
      .then(() => this.setInitialGlobals());
  }

  async setInitialGlobals() {
    if (!this.storyStore.globals)
      throw new Error(`Cannot call setInitialGlobals before initialization`);

    const { globals } = this.urlStore.selectionSpecifier || {};
    if (globals) {
      this.storyStore.globals.updateFromPersisted(globals);
    }
    this.emitGlobals();
  }

  // If initialization gets as far as the story index, this function runs.
  initializeWithStoryIndex(storyIndex: StoryIndex): PromiseLike<void> {
    return super.initializeWithStoryIndex(storyIndex).then(() => {
      if (!FEATURES?.storyStoreV7) {
        this.channel.emit(SET_STORIES, this.storyStore.getSetStoriesPayload());
      }

      return this.selectSpecifiedStory();
    });
  }

  // Use the selection specifier to choose a story, then render it
  async selectSpecifiedStory() {
    if (!this.storyStore.storyIndex)
      throw new Error(`Cannot call selectSpecifiedStory before initialization`);

    if (!this.urlStore.selectionSpecifier) {
      this.renderMissingStory();
      return;
    }

    const { storySpecifier, args } = this.urlStore.selectionSpecifier;
    const entry = this.storyStore.storyIndex.entryFromSpecifier(storySpecifier);

    if (!entry) {
      if (storySpecifier === '*') {
        this.renderStoryLoadingException(
          storySpecifier,
          new Error(dedent`
            Couldn't find any stories in your Storybook.
            - Please check your stories field of your main.js config.
            - Also check the browser console and terminal for error messages.
          `)
        );
      } else {
        this.renderStoryLoadingException(
          storySpecifier,
          new Error(dedent`
            Couldn't find story matching '${storySpecifier}'.
            - Are you sure a story with that id exists?
            - Please check your stories field of your main.js config.
            - Also check the browser console and terminal for error messages.
          `)
        );
      }

      return;
    }

    const { id: storyId, type: viewMode } = entry;
    this.urlStore.setSelection({ storyId, viewMode });
    this.channel.emit(STORY_SPECIFIED, this.urlStore.selection);

    this.channel.emit(CURRENT_STORY_WAS_SET, this.urlStore.selection);

    await this.renderSelection({ persistedArgs: args });
  }

  // EVENT HANDLERS

  // This happens when a config file gets reloaded
  async onGetProjectAnnotationsChanged({
    getProjectAnnotations,
  }: {
    getProjectAnnotations: () => MaybePromise<ProjectAnnotations<TFramework>>;
  }) {
    await super.onGetProjectAnnotationsChanged({ getProjectAnnotations });

    if (this.urlStore.selection) {
      this.renderSelection();
    }
  }

  // This happens when a glob gets HMR-ed
  async onStoriesChanged({
    importFn,
    storyIndex,
  }: {
    importFn?: ModuleImportFn;
    storyIndex?: StoryIndex;
  }) {
    super.onStoriesChanged({ importFn, storyIndex });

    if (!FEATURES?.storyStoreV7) {
      this.channel.emit(SET_STORIES, await this.storyStore.getSetStoriesPayload());
    }

    if (this.urlStore.selection) {
      await this.renderSelection();
    } else {
      // Our selection has never applied before, but maybe it does now, let's try!
      await this.selectSpecifiedStory();
    }
  }

  onKeydown(event: KeyboardEvent) {
    if (!this.currentRender?.disableKeyListeners && !focusInInput(event)) {
      // We have to pick off the keys of the event that we need on the other side
      const { altKey, ctrlKey, metaKey, shiftKey, key, code, keyCode } = event;
      this.channel.emit(PREVIEW_KEYDOWN, {
        event: { altKey, ctrlKey, metaKey, shiftKey, key, code, keyCode },
      });
    }
  }

  onSetCurrentStory(selection: { storyId: StoryId; viewMode?: ViewMode }) {
    this.urlStore.setSelection({ viewMode: 'story', ...selection });
    this.channel.emit(CURRENT_STORY_WAS_SET, this.urlStore.selection);
    this.renderSelection();
  }

  onUpdateQueryParams(queryParams: any) {
    this.urlStore.setQueryParams(queryParams);
  }

  async onUpdateGlobals({ globals }: { globals: Globals }) {
    super.onUpdateGlobals({ globals });
    if (
      this.currentRender instanceof StandaloneDocsRender ||
      this.currentRender instanceof TemplateDocsRender
    ) {
      await this.currentRender.rerender?.();
    }
  }

  async onUpdateArgs({ storyId, updatedArgs }: { storyId: StoryId; updatedArgs: Args }) {
    super.onUpdateArgs({ storyId, updatedArgs });
  }

  async onPreloadStories({ ids }: { ids: string[] }) {
    /**
     * It's possible that we're trying to preload a story in a ref we haven't loaded the iframe for yet.
     * Because of the way the targeting works, if we can't find the targeted iframe,
     * we'll use the currently active iframe which can cause the event to be targeted
     * to the wrong iframe, causing an error if the storyId does not exists there.
     */
    await Promise.allSettled(ids.map((id) => this.storyStore.loadEntry(id)));
  }

  // RENDERING

  // We can either have:
  // - a story selected in "story" viewMode,
  //     in which case we render it to the root element, OR
  // - a story selected in "docs" viewMode,
  //     in which case we render the docsPage for that story
  async renderSelection({ persistedArgs }: { persistedArgs?: Args } = {}) {
    const { renderToDOM } = this;
    if (!renderToDOM) throw new Error('Cannot call renderSelection before initialization');
    const { selection } = this.urlStore;
    if (!selection) throw new Error('Cannot call renderSelection as no selection was made');

    const { storyId } = selection;
    let entry;
    try {
      entry = await this.storyStore.storyIdToEntry(storyId);
    } catch (err) {
      if (this.currentRender) await this.teardownRender(this.currentRender);
      this.renderStoryLoadingException(storyId, err as Error);
      return;
    }

    const storyIdChanged = this.currentSelection?.storyId !== storyId;
    const viewModeChanged = this.currentRender?.type !== entry.type;

    // Show a spinner while we load the next story
    if (entry.type === 'story') {
      this.view.showPreparingStory({ immediate: viewModeChanged });
    } else {
      this.view.showPreparingDocs();
    }

    // If the last render is still preparing, let's drop it right now. Either
    //   (a) it is a different story, which means we would drop it later, OR
    //   (b) it is the *same* story, in which case we will resolve our own .prepare() at the
    //       same moment anyway, and we should just "take over" the rendering.
    // (We can't tell which it is yet, because it is possible that an HMR is going on and
    //  even though the storyId is the same, the story itself is not).
    if (this.currentRender?.isPreparing()) {
      await this.teardownRender(this.currentRender);
    }

    let render: PossibleRender<TFramework>;
    if (entry.type === 'story') {
      render = new StoryRender<TFramework>(
        this.channel,
        this.storyStore,
        (...args) => {
          // At the start of renderToDOM we make the story visible (see note in WebView)
          this.view.showStoryDuringRender();
          return renderToDOM(...args);
        },
        this.mainStoryCallbacks(storyId),
        storyId,
        'story'
      );
    } else if (entry.standalone) {
      render = new StandaloneDocsRender<TFramework>(this.channel, this.storyStore, entry);
    } else {
      render = new TemplateDocsRender<TFramework>(this.channel, this.storyStore, entry);
    }

    // We need to store this right away, so if the story changes during
    // the async `.prepare()` below, we can (potentially) cancel it
    const lastSelection = this.currentSelection;
    this.currentSelection = selection;

    const lastRender = this.currentRender;
    this.currentRender = render;

    try {
      await render.prepare();
    } catch (err) {
      if (err !== PREPARE_ABORTED) {
        // We are about to render an error so make sure the previous story is
        // no longer rendered.
        if (lastRender) await this.teardownRender(lastRender);
        this.renderStoryLoadingException(storyId, err as Error);
      }
      return;
    }
    const implementationChanged = !storyIdChanged && lastRender && !render.isEqual(lastRender);

    if (persistedArgs && isStoryRender(render)) {
      if (!render.story) throw new Error('Render has not been prepared!');
      this.storyStore.args.updateFromPersisted(render.story, persistedArgs);
    }

    // Don't re-render the story if nothing has changed to justify it
    if (
      lastRender &&
      !lastRender.torndown &&
      !storyIdChanged &&
      !implementationChanged &&
      !viewModeChanged
    ) {
      this.currentRender = lastRender;
      this.channel.emit(STORY_UNCHANGED, storyId);
      this.view.showMain();
      return;
    }

    // Wait for the previous render to leave the page. NOTE: this will wait to ensure anything async
    // is properly aborted, which (in some cases) can lead to the whole screen being refreshed.
    if (lastRender) await this.teardownRender(lastRender, { viewModeChanged });

    // If we are rendering something new (as opposed to re-rendering the same or first story), emit
    if (lastSelection && (storyIdChanged || viewModeChanged)) {
      this.channel.emit(STORY_CHANGED, storyId);
    }

    if (isStoryRender(render)) {
      if (!render.story) throw new Error('Render has not been prepared!');
      const { parameters, initialArgs, argTypes, args } = this.storyStore.getStoryContext(
        render.story
      );

      if (FEATURES?.storyStoreV7) {
        this.channel.emit(STORY_PREPARED, {
          id: storyId,
          parameters,
          initialArgs,
          argTypes,
          args,
        });
      }

      // For v6 mode / compatibility
      // If the implementation changed, or args were persisted, the args may have changed,
      // and the STORY_PREPARED event above may not be respected.
      if (implementationChanged || persistedArgs) {
        this.channel.emit(STORY_ARGS_UPDATED, { storyId, args });
      }
    }

    if (isStoryRender(render)) {
      if (!render.story) throw new Error('Render has not been prepared!');
      this.storyRenders.push(render as StoryRender<TFramework>);
      (this.currentRender as StoryRender<TFramework>).renderToElement(
        this.view.prepareForStory(render.story)
      );
    } else {
      this.currentRender.renderToElement(
        this.view.prepareForDocs(),
        this.renderStoryToElement.bind(this)
      );
    }
  }

  async teardownRender(
    render: PossibleRender<TFramework>,
    { viewModeChanged = false }: { viewModeChanged?: boolean } = {}
  ) {
    this.storyRenders = this.storyRenders.filter((r) => r !== render);
    await render?.teardown?.({ viewModeChanged });
  }

  // API
  async extract(options?: { includeDocsOnly: boolean }) {
    if (this.previewEntryError) {
      throw this.previewEntryError;
    }

    if (!this.storyStore.projectAnnotations) {
      // In v6 mode, if your preview.js throws, we never get a chance to initialize the preview
      // or store, and the error is simply logged to the browser console. This is the best we can do
      throw new Error(dedent`Failed to initialize Storybook.

      Do you have an error in your \`preview.js\`? Check your Storybook's browser console for errors.`);
    }

    if (FEATURES?.storyStoreV7) {
      await this.storyStore.cacheAllCSFFiles();
    }

    return this.storyStore.extract(options);
  }

  // UTILITIES
  mainStoryCallbacks(storyId: StoryId) {
    return {
      showMain: () => this.view.showMain(),
      showError: (err: { title: string; description: string }) => this.renderError(storyId, err),
      showException: (err: Error) => this.renderException(storyId, err),
    };
  }

  inlineStoryCallbacks(storyId: StoryId) {
    return {
      showMain: () => {},
      showError: (err: { title: string; description: string }) =>
        logger.error(`Error rendering docs story (${storyId})`, err),
      showException: (err: Error) => logger.error(`Error rendering docs story (${storyId})`, err),
    };
  }

  renderPreviewEntryError(reason: string, err: Error) {
    super.renderPreviewEntryError(reason, err);
    this.view.showErrorDisplay(err);
  }

  renderMissingStory() {
    this.view.showNoPreview();
    this.channel.emit(STORY_MISSING);
  }

  renderStoryLoadingException(storySpecifier: StorySpecifier, err: Error) {
    logger.error(`Unable to load story '${storySpecifier}':`);
    logger.error(err);
    this.view.showErrorDisplay(err);
    this.channel.emit(STORY_MISSING, storySpecifier);
  }

  // renderException is used if we fail to render the story and it is uncaught by the app layer
  renderException(storyId: StoryId, error: Error) {
    const { name = 'Error', message = String(error), stack } = error;
    this.channel.emit(STORY_THREW_EXCEPTION, { name, message, stack });
    this.channel.emit(STORY_RENDER_PHASE_CHANGED, { newPhase: 'errored', storyId });

    // Ignored exceptions exist for control flow purposes, and are typically handled elsewhere.
    if (error !== IGNORED_EXCEPTION) {
      this.view.showErrorDisplay(error);
      logger.error(`Error rendering story '${storyId}':`);
      logger.error(error);
    }
  }

  // renderError is used by the various app layers to inform the user they have done something
  // wrong -- for instance returned the wrong thing from a story
  renderError(storyId: StoryId, { title, description }: { title: string; description: string }) {
    logger.error(`Error rendering story ${title}: ${description}`);
    this.channel.emit(STORY_ERRORED, { title, description });
    this.channel.emit(STORY_RENDER_PHASE_CHANGED, { newPhase: 'errored', storyId });
    this.view.showErrorDisplay({
      message: title,
      stack: description,
    });
=======
    super(new UrlStore(), new WebView());
>>>>>>> 2283ebb2
  }
}<|MERGE_RESOLUTION|>--- conflicted
+++ resolved
@@ -1,506 +1,11 @@
-<<<<<<< HEAD
-import deprecate from 'util-deprecate';
-import { dedent } from 'ts-dedent';
-import {
-  CURRENT_STORY_WAS_SET,
-  IGNORED_EXCEPTION,
-  PRELOAD_ENTRIES,
-  PREVIEW_KEYDOWN,
-  SET_CURRENT_STORY,
-  SET_STORIES,
-  STORY_ARGS_UPDATED,
-  STORY_CHANGED,
-  STORY_ERRORED,
-  STORY_MISSING,
-  STORY_PREPARED,
-  STORY_RENDER_PHASE_CHANGED,
-  STORY_SPECIFIED,
-  STORY_THREW_EXCEPTION,
-  STORY_UNCHANGED,
-  UPDATE_QUERY_PARAMS,
-} from '@storybook/core-events';
-import { logger } from '@storybook/client-logger';
-import { AnyFramework, StoryId, ProjectAnnotations, Args, Globals, ViewMode } from '@storybook/csf';
-import type {
-  ModuleImportFn,
-  Selection,
-  StorySpecifier,
-  StoryIndex,
-  PromiseLike,
-  WebProjectAnnotations,
-} from '@storybook/store';
-
-import { MaybePromise, Preview } from './Preview';
-=======
 import type { Renderer } from '@storybook/types';
->>>>>>> 2283ebb2
 
 import { PreviewWithSelection } from './PreviewWithSelection';
 import { UrlStore } from './UrlStore';
 import { WebView } from './WebView';
-<<<<<<< HEAD
-import { PREPARE_ABORTED } from './render/Render';
-import { StoryRender } from './render/StoryRender';
-import { TemplateDocsRender } from './render/TemplateDocsRender';
-import { StandaloneDocsRender } from './render/StandaloneDocsRender';
-
-const { FEATURES } = globalThis;
-
-function focusInInput(event: Event) {
-  const target = event.target as Element;
-  return /input|textarea/i.test(target.tagName) || target.getAttribute('contenteditable') !== null;
-}
-
-type PossibleRender<TFramework extends AnyFramework> =
-  | StoryRender<TFramework>
-  | TemplateDocsRender<TFramework>
-  | StandaloneDocsRender<TFramework>;
-
-function isStoryRender<TFramework extends AnyFramework>(
-  r: PossibleRender<TFramework>
-): r is StoryRender<TFramework> {
-  return r.type === 'story';
-}
-
-export class PreviewWeb<TFramework extends AnyFramework> extends Preview<TFramework> {
-  urlStore: UrlStore;
-
-  view: WebView;
-
-  previewEntryError?: Error;
-
-  currentSelection?: Selection;
-
-  currentRender?: PossibleRender<TFramework>;
-=======
->>>>>>> 2283ebb2
 
 export class PreviewWeb<TFramework extends Renderer> extends PreviewWithSelection<TFramework> {
   constructor() {
-<<<<<<< HEAD
-    super();
-
-    this.view = new WebView();
-    this.urlStore = new UrlStore();
-
-    // Add deprecated APIs for back-compat
-    // @ts-expect-error (Converted from ts-ignore)
-    this.storyStore.getSelection = deprecate(
-      () => this.urlStore.selection,
-      dedent`
-        \`__STORYBOOK_STORY_STORE__.getSelection()\` is deprecated and will be removed in 7.0.
-
-        To get the current selection, use the \`useStoryContext()\` hook from \`@storybook/addons\`.
-      `
-    );
-  }
-
-  setupListeners() {
-    super.setupListeners();
-
-    globalThis.onkeydown = this.onKeydown.bind(this);
-
-    this.channel.on(SET_CURRENT_STORY, this.onSetCurrentStory.bind(this));
-    this.channel.on(UPDATE_QUERY_PARAMS, this.onUpdateQueryParams.bind(this));
-    this.channel.on(PRELOAD_ENTRIES, this.onPreloadStories.bind(this));
-  }
-
-  initializeWithProjectAnnotations(projectAnnotations: WebProjectAnnotations<TFramework>) {
-    return super
-      .initializeWithProjectAnnotations(projectAnnotations)
-      .then(() => this.setInitialGlobals());
-  }
-
-  async setInitialGlobals() {
-    if (!this.storyStore.globals)
-      throw new Error(`Cannot call setInitialGlobals before initialization`);
-
-    const { globals } = this.urlStore.selectionSpecifier || {};
-    if (globals) {
-      this.storyStore.globals.updateFromPersisted(globals);
-    }
-    this.emitGlobals();
-  }
-
-  // If initialization gets as far as the story index, this function runs.
-  initializeWithStoryIndex(storyIndex: StoryIndex): PromiseLike<void> {
-    return super.initializeWithStoryIndex(storyIndex).then(() => {
-      if (!FEATURES?.storyStoreV7) {
-        this.channel.emit(SET_STORIES, this.storyStore.getSetStoriesPayload());
-      }
-
-      return this.selectSpecifiedStory();
-    });
-  }
-
-  // Use the selection specifier to choose a story, then render it
-  async selectSpecifiedStory() {
-    if (!this.storyStore.storyIndex)
-      throw new Error(`Cannot call selectSpecifiedStory before initialization`);
-
-    if (!this.urlStore.selectionSpecifier) {
-      this.renderMissingStory();
-      return;
-    }
-
-    const { storySpecifier, args } = this.urlStore.selectionSpecifier;
-    const entry = this.storyStore.storyIndex.entryFromSpecifier(storySpecifier);
-
-    if (!entry) {
-      if (storySpecifier === '*') {
-        this.renderStoryLoadingException(
-          storySpecifier,
-          new Error(dedent`
-            Couldn't find any stories in your Storybook.
-            - Please check your stories field of your main.js config.
-            - Also check the browser console and terminal for error messages.
-          `)
-        );
-      } else {
-        this.renderStoryLoadingException(
-          storySpecifier,
-          new Error(dedent`
-            Couldn't find story matching '${storySpecifier}'.
-            - Are you sure a story with that id exists?
-            - Please check your stories field of your main.js config.
-            - Also check the browser console and terminal for error messages.
-          `)
-        );
-      }
-
-      return;
-    }
-
-    const { id: storyId, type: viewMode } = entry;
-    this.urlStore.setSelection({ storyId, viewMode });
-    this.channel.emit(STORY_SPECIFIED, this.urlStore.selection);
-
-    this.channel.emit(CURRENT_STORY_WAS_SET, this.urlStore.selection);
-
-    await this.renderSelection({ persistedArgs: args });
-  }
-
-  // EVENT HANDLERS
-
-  // This happens when a config file gets reloaded
-  async onGetProjectAnnotationsChanged({
-    getProjectAnnotations,
-  }: {
-    getProjectAnnotations: () => MaybePromise<ProjectAnnotations<TFramework>>;
-  }) {
-    await super.onGetProjectAnnotationsChanged({ getProjectAnnotations });
-
-    if (this.urlStore.selection) {
-      this.renderSelection();
-    }
-  }
-
-  // This happens when a glob gets HMR-ed
-  async onStoriesChanged({
-    importFn,
-    storyIndex,
-  }: {
-    importFn?: ModuleImportFn;
-    storyIndex?: StoryIndex;
-  }) {
-    super.onStoriesChanged({ importFn, storyIndex });
-
-    if (!FEATURES?.storyStoreV7) {
-      this.channel.emit(SET_STORIES, await this.storyStore.getSetStoriesPayload());
-    }
-
-    if (this.urlStore.selection) {
-      await this.renderSelection();
-    } else {
-      // Our selection has never applied before, but maybe it does now, let's try!
-      await this.selectSpecifiedStory();
-    }
-  }
-
-  onKeydown(event: KeyboardEvent) {
-    if (!this.currentRender?.disableKeyListeners && !focusInInput(event)) {
-      // We have to pick off the keys of the event that we need on the other side
-      const { altKey, ctrlKey, metaKey, shiftKey, key, code, keyCode } = event;
-      this.channel.emit(PREVIEW_KEYDOWN, {
-        event: { altKey, ctrlKey, metaKey, shiftKey, key, code, keyCode },
-      });
-    }
-  }
-
-  onSetCurrentStory(selection: { storyId: StoryId; viewMode?: ViewMode }) {
-    this.urlStore.setSelection({ viewMode: 'story', ...selection });
-    this.channel.emit(CURRENT_STORY_WAS_SET, this.urlStore.selection);
-    this.renderSelection();
-  }
-
-  onUpdateQueryParams(queryParams: any) {
-    this.urlStore.setQueryParams(queryParams);
-  }
-
-  async onUpdateGlobals({ globals }: { globals: Globals }) {
-    super.onUpdateGlobals({ globals });
-    if (
-      this.currentRender instanceof StandaloneDocsRender ||
-      this.currentRender instanceof TemplateDocsRender
-    ) {
-      await this.currentRender.rerender?.();
-    }
-  }
-
-  async onUpdateArgs({ storyId, updatedArgs }: { storyId: StoryId; updatedArgs: Args }) {
-    super.onUpdateArgs({ storyId, updatedArgs });
-  }
-
-  async onPreloadStories({ ids }: { ids: string[] }) {
-    /**
-     * It's possible that we're trying to preload a story in a ref we haven't loaded the iframe for yet.
-     * Because of the way the targeting works, if we can't find the targeted iframe,
-     * we'll use the currently active iframe which can cause the event to be targeted
-     * to the wrong iframe, causing an error if the storyId does not exists there.
-     */
-    await Promise.allSettled(ids.map((id) => this.storyStore.loadEntry(id)));
-  }
-
-  // RENDERING
-
-  // We can either have:
-  // - a story selected in "story" viewMode,
-  //     in which case we render it to the root element, OR
-  // - a story selected in "docs" viewMode,
-  //     in which case we render the docsPage for that story
-  async renderSelection({ persistedArgs }: { persistedArgs?: Args } = {}) {
-    const { renderToDOM } = this;
-    if (!renderToDOM) throw new Error('Cannot call renderSelection before initialization');
-    const { selection } = this.urlStore;
-    if (!selection) throw new Error('Cannot call renderSelection as no selection was made');
-
-    const { storyId } = selection;
-    let entry;
-    try {
-      entry = await this.storyStore.storyIdToEntry(storyId);
-    } catch (err) {
-      if (this.currentRender) await this.teardownRender(this.currentRender);
-      this.renderStoryLoadingException(storyId, err as Error);
-      return;
-    }
-
-    const storyIdChanged = this.currentSelection?.storyId !== storyId;
-    const viewModeChanged = this.currentRender?.type !== entry.type;
-
-    // Show a spinner while we load the next story
-    if (entry.type === 'story') {
-      this.view.showPreparingStory({ immediate: viewModeChanged });
-    } else {
-      this.view.showPreparingDocs();
-    }
-
-    // If the last render is still preparing, let's drop it right now. Either
-    //   (a) it is a different story, which means we would drop it later, OR
-    //   (b) it is the *same* story, in which case we will resolve our own .prepare() at the
-    //       same moment anyway, and we should just "take over" the rendering.
-    // (We can't tell which it is yet, because it is possible that an HMR is going on and
-    //  even though the storyId is the same, the story itself is not).
-    if (this.currentRender?.isPreparing()) {
-      await this.teardownRender(this.currentRender);
-    }
-
-    let render: PossibleRender<TFramework>;
-    if (entry.type === 'story') {
-      render = new StoryRender<TFramework>(
-        this.channel,
-        this.storyStore,
-        (...args) => {
-          // At the start of renderToDOM we make the story visible (see note in WebView)
-          this.view.showStoryDuringRender();
-          return renderToDOM(...args);
-        },
-        this.mainStoryCallbacks(storyId),
-        storyId,
-        'story'
-      );
-    } else if (entry.standalone) {
-      render = new StandaloneDocsRender<TFramework>(this.channel, this.storyStore, entry);
-    } else {
-      render = new TemplateDocsRender<TFramework>(this.channel, this.storyStore, entry);
-    }
-
-    // We need to store this right away, so if the story changes during
-    // the async `.prepare()` below, we can (potentially) cancel it
-    const lastSelection = this.currentSelection;
-    this.currentSelection = selection;
-
-    const lastRender = this.currentRender;
-    this.currentRender = render;
-
-    try {
-      await render.prepare();
-    } catch (err) {
-      if (err !== PREPARE_ABORTED) {
-        // We are about to render an error so make sure the previous story is
-        // no longer rendered.
-        if (lastRender) await this.teardownRender(lastRender);
-        this.renderStoryLoadingException(storyId, err as Error);
-      }
-      return;
-    }
-    const implementationChanged = !storyIdChanged && lastRender && !render.isEqual(lastRender);
-
-    if (persistedArgs && isStoryRender(render)) {
-      if (!render.story) throw new Error('Render has not been prepared!');
-      this.storyStore.args.updateFromPersisted(render.story, persistedArgs);
-    }
-
-    // Don't re-render the story if nothing has changed to justify it
-    if (
-      lastRender &&
-      !lastRender.torndown &&
-      !storyIdChanged &&
-      !implementationChanged &&
-      !viewModeChanged
-    ) {
-      this.currentRender = lastRender;
-      this.channel.emit(STORY_UNCHANGED, storyId);
-      this.view.showMain();
-      return;
-    }
-
-    // Wait for the previous render to leave the page. NOTE: this will wait to ensure anything async
-    // is properly aborted, which (in some cases) can lead to the whole screen being refreshed.
-    if (lastRender) await this.teardownRender(lastRender, { viewModeChanged });
-
-    // If we are rendering something new (as opposed to re-rendering the same or first story), emit
-    if (lastSelection && (storyIdChanged || viewModeChanged)) {
-      this.channel.emit(STORY_CHANGED, storyId);
-    }
-
-    if (isStoryRender(render)) {
-      if (!render.story) throw new Error('Render has not been prepared!');
-      const { parameters, initialArgs, argTypes, args } = this.storyStore.getStoryContext(
-        render.story
-      );
-
-      if (FEATURES?.storyStoreV7) {
-        this.channel.emit(STORY_PREPARED, {
-          id: storyId,
-          parameters,
-          initialArgs,
-          argTypes,
-          args,
-        });
-      }
-
-      // For v6 mode / compatibility
-      // If the implementation changed, or args were persisted, the args may have changed,
-      // and the STORY_PREPARED event above may not be respected.
-      if (implementationChanged || persistedArgs) {
-        this.channel.emit(STORY_ARGS_UPDATED, { storyId, args });
-      }
-    }
-
-    if (isStoryRender(render)) {
-      if (!render.story) throw new Error('Render has not been prepared!');
-      this.storyRenders.push(render as StoryRender<TFramework>);
-      (this.currentRender as StoryRender<TFramework>).renderToElement(
-        this.view.prepareForStory(render.story)
-      );
-    } else {
-      this.currentRender.renderToElement(
-        this.view.prepareForDocs(),
-        this.renderStoryToElement.bind(this)
-      );
-    }
-  }
-
-  async teardownRender(
-    render: PossibleRender<TFramework>,
-    { viewModeChanged = false }: { viewModeChanged?: boolean } = {}
-  ) {
-    this.storyRenders = this.storyRenders.filter((r) => r !== render);
-    await render?.teardown?.({ viewModeChanged });
-  }
-
-  // API
-  async extract(options?: { includeDocsOnly: boolean }) {
-    if (this.previewEntryError) {
-      throw this.previewEntryError;
-    }
-
-    if (!this.storyStore.projectAnnotations) {
-      // In v6 mode, if your preview.js throws, we never get a chance to initialize the preview
-      // or store, and the error is simply logged to the browser console. This is the best we can do
-      throw new Error(dedent`Failed to initialize Storybook.
-
-      Do you have an error in your \`preview.js\`? Check your Storybook's browser console for errors.`);
-    }
-
-    if (FEATURES?.storyStoreV7) {
-      await this.storyStore.cacheAllCSFFiles();
-    }
-
-    return this.storyStore.extract(options);
-  }
-
-  // UTILITIES
-  mainStoryCallbacks(storyId: StoryId) {
-    return {
-      showMain: () => this.view.showMain(),
-      showError: (err: { title: string; description: string }) => this.renderError(storyId, err),
-      showException: (err: Error) => this.renderException(storyId, err),
-    };
-  }
-
-  inlineStoryCallbacks(storyId: StoryId) {
-    return {
-      showMain: () => {},
-      showError: (err: { title: string; description: string }) =>
-        logger.error(`Error rendering docs story (${storyId})`, err),
-      showException: (err: Error) => logger.error(`Error rendering docs story (${storyId})`, err),
-    };
-  }
-
-  renderPreviewEntryError(reason: string, err: Error) {
-    super.renderPreviewEntryError(reason, err);
-    this.view.showErrorDisplay(err);
-  }
-
-  renderMissingStory() {
-    this.view.showNoPreview();
-    this.channel.emit(STORY_MISSING);
-  }
-
-  renderStoryLoadingException(storySpecifier: StorySpecifier, err: Error) {
-    logger.error(`Unable to load story '${storySpecifier}':`);
-    logger.error(err);
-    this.view.showErrorDisplay(err);
-    this.channel.emit(STORY_MISSING, storySpecifier);
-  }
-
-  // renderException is used if we fail to render the story and it is uncaught by the app layer
-  renderException(storyId: StoryId, error: Error) {
-    const { name = 'Error', message = String(error), stack } = error;
-    this.channel.emit(STORY_THREW_EXCEPTION, { name, message, stack });
-    this.channel.emit(STORY_RENDER_PHASE_CHANGED, { newPhase: 'errored', storyId });
-
-    // Ignored exceptions exist for control flow purposes, and are typically handled elsewhere.
-    if (error !== IGNORED_EXCEPTION) {
-      this.view.showErrorDisplay(error);
-      logger.error(`Error rendering story '${storyId}':`);
-      logger.error(error);
-    }
-  }
-
-  // renderError is used by the various app layers to inform the user they have done something
-  // wrong -- for instance returned the wrong thing from a story
-  renderError(storyId: StoryId, { title, description }: { title: string; description: string }) {
-    logger.error(`Error rendering story ${title}: ${description}`);
-    this.channel.emit(STORY_ERRORED, { title, description });
-    this.channel.emit(STORY_RENDER_PHASE_CHANGED, { newPhase: 'errored', storyId });
-    this.view.showErrorDisplay({
-      message: title,
-      stack: description,
-    });
-=======
     super(new UrlStore(), new WebView());
->>>>>>> 2283ebb2
   }
 }