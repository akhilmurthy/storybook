import { dedent } from 'ts-dedent';
import { SynchronousPromise } from 'synchronous-promise';
import {
  CONFIG_ERROR,
  FORCE_REMOUNT,
  FORCE_RE_RENDER,
  GLOBALS_UPDATED,
  RESET_STORY_ARGS,
  SET_GLOBALS,
  STORY_ARGS_UPDATED,
  STORY_INDEX_INVALIDATED,
  UPDATE_GLOBALS,
  UPDATE_STORY_ARGS,
} from '@storybook/core-events';
import { logger, deprecate } from '@storybook/client-logger';
import type { Channel } from '@storybook/channels';
import { addons } from '@storybook/addons';
import type {
  Renderer,
  Args,
  Globals,
  Store_ModuleImportFn,
  Store_PromiseLike,
  RenderToCanvas,
  Store_Story,
  Store_StoryIndex,
  ProjectAnnotations,
  StoryId,
} from '@storybook/types';
import { StoryStore } from '@storybook/store';

import type { StoryRenderOptions } from './render/StoryRender';
import { StoryRender } from './render/StoryRender';
import type { TemplateDocsRender } from './render/TemplateDocsRender';
import type { StandaloneDocsRender } from './render/StandaloneDocsRender';

const { FEATURES, fetch } = globalThis;

const STORY_INDEX_PATH = './index.json';

export type MaybePromise<T> = Promise<T> | T;

export class Preview<TFramework extends Renderer> {
  serverChannel?: Channel;

  storyStore: StoryStore<TFramework>;

  getStoryIndex?: () => Store_StoryIndex;

  importFn?: Store_ModuleImportFn;

  renderToCanvas?: RenderToCanvas<TFramework>;

  storyRenders: StoryRender<TFramework>[] = [];

  previewEntryError?: Error;

  constructor(protected channel: Channel = addons.getChannel()) {
    if (FEATURES?.storyStoreV7 && addons.hasServerChannel()) {
      this.serverChannel = addons.getServerChannel();
    }
    this.storyStore = new StoryStore();
  }

  // INITIALIZATION

  // NOTE: the reason that the preview and store's initialization code is written in a promise
  // style and not `async-await`, and the use of `SynchronousPromise`s is in order to allow
  // storyshots to immediately call `raw()` on the store without waiting for a later tick.
  // (Even simple things like `Promise.resolve()` and `await` involve the callback happening
  // in the next promise "tick").
  // See the comment in `storyshots-core/src/api/index.ts` for more detail.
  initialize({
    getStoryIndex,
    importFn,
    getProjectAnnotations,
  }: {
    // In the case of the v6 store, we can only get the index from the facade *after*
    // getProjectAnnotations has been run, thus this slightly awkward approach
    getStoryIndex?: () => Store_StoryIndex;
    importFn: Store_ModuleImportFn;
    getProjectAnnotations: () => MaybePromise<ProjectAnnotations<TFramework>>;
  }) {
    // We save these two on initialization in case `getProjectAnnotations` errors,
    // in which case we may need them later when we recover.
    this.getStoryIndex = getStoryIndex;
    this.importFn = importFn;

    this.setupListeners();

    return this.getProjectAnnotationsOrRenderError(getProjectAnnotations).then(
      (projectAnnotations) => this.initializeWithProjectAnnotations(projectAnnotations)
    );
  }

  setupListeners() {
    this.serverChannel?.on(STORY_INDEX_INVALIDATED, this.onStoryIndexChanged.bind(this));

    this.channel.on(UPDATE_GLOBALS, this.onUpdateGlobals.bind(this));
    this.channel.on(UPDATE_STORY_ARGS, this.onUpdateArgs.bind(this));
    this.channel.on(RESET_STORY_ARGS, this.onResetArgs.bind(this));
    this.channel.on(FORCE_RE_RENDER, this.onForceReRender.bind(this));
    this.channel.on(FORCE_REMOUNT, this.onForceRemount.bind(this));
  }

  getProjectAnnotationsOrRenderError(
    getProjectAnnotations: () => MaybePromise<ProjectAnnotations<TFramework>>
  ): Store_PromiseLike<ProjectAnnotations<TFramework>> {
    return SynchronousPromise.resolve()
      .then(getProjectAnnotations)
      .then((projectAnnotations) => {
        if (projectAnnotations.renderToDOM)
          deprecate(`\`renderToDOM\` is deprecated, please rename to \`renderToCanvas\``);

        this.renderToCanvas = projectAnnotations.renderToCanvas || projectAnnotations.renderToDOM;
        if (!this.renderToCanvas) {
          throw new Error(dedent`
            Expected your framework's preset to export a \`renderToCanvas\` field.

            Perhaps it needs to be upgraded for Storybook 6.4?

            More info: https://github.com/storybookjs/storybook/blob/next/MIGRATION.md#mainjs-framework-field
          `);
        }
        return projectAnnotations;
      })
      .catch((err) => {
        // This is an error extracting the projectAnnotations (i.e. evaluating the previewEntries) and
        // needs to be show to the user as a simple error
        this.renderPreviewEntryError('Error reading preview.js:', err);
        throw err;
      });
  }

  // If initialization gets as far as project annotations, this function runs.
  initializeWithProjectAnnotations(projectAnnotations: ProjectAnnotations<TFramework>) {
    this.storyStore.setProjectAnnotations(projectAnnotations);

    this.setInitialGlobals();

<<<<<<< HEAD
    let storyIndexPromise: PromiseLike<StoryIndex>;
    if (FEATURES?.storyStoreV7) {
=======
    let storyIndexPromise: Store_PromiseLike<Store_StoryIndex>;
    if (global.FEATURES?.storyStoreV7) {
>>>>>>> 2283ebb2
      storyIndexPromise = this.getStoryIndexFromServer();
    } else {
      if (!this.getStoryIndex) {
        throw new Error('No `getStoryIndex` passed defined in v6 mode');
      }
      storyIndexPromise = SynchronousPromise.resolve().then(this.getStoryIndex);
    }

    return storyIndexPromise
      .then((storyIndex: Store_StoryIndex) => this.initializeWithStoryIndex(storyIndex))
      .catch((err) => {
        this.renderPreviewEntryError('Error loading story index:', err);
        throw err;
      });
  }

  async setInitialGlobals() {
    this.emitGlobals();
  }

  emitGlobals() {
    if (!this.storyStore.globals || !this.storyStore.projectAnnotations)
      throw new Error(`Cannot emit before initialization`);
    this.channel.emit(SET_GLOBALS, {
      globals: this.storyStore.globals.get() || {},
      globalTypes: this.storyStore.projectAnnotations.globalTypes || {},
    });
  }

  async getStoryIndexFromServer(): Promise<StoryIndex> {
    const result = await fetch(STORY_INDEX_PATH);
<<<<<<< HEAD
    if (result.status === 200) return result.json();
=======
    if (result.status === 200) return result.json() as Store_StoryIndex;
>>>>>>> 2283ebb2

    throw new Error(await result.text());
  }

  // If initialization gets as far as the story index, this function runs.
  initializeWithStoryIndex(storyIndex: Store_StoryIndex): PromiseLike<void> {
    if (!this.importFn)
      throw new Error(`Cannot call initializeWithStoryIndex before initialization`);

    return this.storyStore.initialize({
      storyIndex,
      importFn: this.importFn,
      cache: !FEATURES?.storyStoreV7,
    });
  }

  // EVENT HANDLERS

  // This happens when a config file gets reloaded
  async onGetProjectAnnotationsChanged({
    getProjectAnnotations,
  }: {
    getProjectAnnotations: () => MaybePromise<ProjectAnnotations<TFramework>>;
  }) {
    delete this.previewEntryError;

    const projectAnnotations = await this.getProjectAnnotationsOrRenderError(getProjectAnnotations);
    if (!this.storyStore.projectAnnotations) {
      await this.initializeWithProjectAnnotations(projectAnnotations);
      return;
    }

    await this.storyStore.setProjectAnnotations(projectAnnotations);
    this.emitGlobals();
  }

  async onStoryIndexChanged() {
    delete this.previewEntryError;

    if (!this.storyStore.projectAnnotations) {
      // We haven't successfully set project annotations yet,
      // we need to do that before we can do anything else.
      return;
    }

    try {
      const storyIndex = await this.getStoryIndexFromServer();

      // This is the first time the story index worked, let's load it into the store
      if (!this.storyStore.storyIndex) {
        await this.initializeWithStoryIndex(storyIndex);
      }

      // Update the store with the new stories.
      await this.onStoriesChanged({ storyIndex });
    } catch (err) {
      this.renderPreviewEntryError('Error loading story index:', err as Error);
      throw err;
    }
  }

  // This happens when a glob gets HMR-ed
  async onStoriesChanged({
    importFn,
    storyIndex,
  }: {
    importFn?: Store_ModuleImportFn;
    storyIndex?: Store_StoryIndex;
  }) {
    await this.storyStore.onStoriesChanged({ importFn, storyIndex });
  }

  async onUpdateGlobals({ globals }: { globals: Globals }) {
    if (!this.storyStore.globals)
      throw new Error(`Cannot call onUpdateGlobals before initialization`);
    this.storyStore.globals.update(globals);

    await Promise.all(this.storyRenders.map((r) => r.rerender()));

    this.channel.emit(GLOBALS_UPDATED, {
      globals: this.storyStore.globals.get(),
      initialGlobals: this.storyStore.globals.initialGlobals,
    });
  }

  async onUpdateArgs({ storyId, updatedArgs }: { storyId: StoryId; updatedArgs: Args }) {
    this.storyStore.args.update(storyId, updatedArgs);

    await Promise.all(this.storyRenders.filter((r) => r.id === storyId).map((r) => r.rerender()));

    this.channel.emit(STORY_ARGS_UPDATED, {
      storyId,
      args: this.storyStore.args.get(storyId),
    });
  }

  async onResetArgs({ storyId, argNames }: { storyId: string; argNames?: string[] }) {
    // NOTE: we have to be careful here and avoid await-ing when updating a rendered's args.
    // That's because below in `renderStoryToElement` we have also bound to this event and will
    // render the story in the same tick.
    // However, we can do that safely as the current story is available in `this.storyRenders`
    const render = this.storyRenders.find((r) => r.id === storyId);
    const story = render?.story || (await this.storyStore.loadStory({ storyId }));

    const argNamesToReset = argNames || [
      ...new Set([
        ...Object.keys(story.initialArgs),
        ...Object.keys(this.storyStore.args.get(storyId)),
      ]),
    ];

    const updatedArgs = argNamesToReset.reduce((acc, argName) => {
      acc[argName] = story.initialArgs[argName];
      return acc;
    }, {} as Partial<Args>);

    await this.onUpdateArgs({ storyId, updatedArgs });
  }

  // ForceReRender does not include a story id, so we simply must
  // re-render all stories in case they are relevant
  async onForceReRender() {
    await Promise.all(this.storyRenders.map((r) => r.rerender()));
  }

  async onForceRemount({ storyId }: { storyId: StoryId }) {
    await Promise.all(this.storyRenders.filter((r) => r.id === storyId).map((r) => r.remount()));
  }

  // Used by docs' modernInlineRender to render a story to a given element
  // Note this short-circuits the `prepare()` phase of the StoryRender,
  // main to be consistent with the previous behaviour. In the future,
  // we will change it to go ahead and load the story, which will end up being
  // "instant", although async.
  renderStoryToElement(
    story: Store_Story<TFramework>,
    element: TFramework['canvasElement'],
    options: StoryRenderOptions
  ) {
    if (!this.renderToCanvas)
      throw new Error(`Cannot call renderStoryToElement before initialization`);

    const render = new StoryRender<TFramework>(
      this.channel,
      this.storyStore,
      this.renderToCanvas,
      this.inlineStoryCallbacks(story.id),
      story.id,
      'docs',
      options,
      story
    );
    render.renderToElement(element);

    this.storyRenders.push(render);

    return async () => {
      await this.teardownRender(render);
    };
  }

  async teardownRender(
    render:
      | StoryRender<TFramework>
      | TemplateDocsRender<TFramework>
      | StandaloneDocsRender<TFramework>,
    { viewModeChanged }: { viewModeChanged?: boolean } = {}
  ) {
    this.storyRenders = this.storyRenders.filter((r) => r !== render);
    await render?.teardown?.({ viewModeChanged });
  }

  // API
  async extract(options?: { includeDocsOnly: boolean }) {
    if (this.previewEntryError) {
      throw this.previewEntryError;
    }

    if (!this.storyStore.projectAnnotations) {
      // In v6 mode, if your preview.js throws, we never get a chance to initialize the preview
      // or store, and the error is simply logged to the browser console. This is the best we can do
      throw new Error(dedent`Failed to initialize Storybook.

      Do you have an error in your \`preview.js\`? Check your Storybook's browser console for errors.`);
    }

    if (FEATURES?.storyStoreV7) {
      await this.storyStore.cacheAllCSFFiles();
    }

    return this.storyStore.extract(options);
  }

  // UTILITIES
  inlineStoryCallbacks(storyId: StoryId) {
    return {
      showMain: () => {},
      showError: (err: { title: string; description: string }) =>
        logger.error(`Error rendering docs story (${storyId})`, err),
      showException: (err: Error) => logger.error(`Error rendering docs story (${storyId})`, err),
    };
  }

  renderPreviewEntryError(reason: string, err: Error) {
    this.previewEntryError = err;
    logger.error(reason);
    logger.error(err);
    this.channel.emit(CONFIG_ERROR, err);
  }
}<|MERGE_RESOLUTION|>--- conflicted
+++ resolved
@@ -138,13 +138,8 @@
 
     this.setInitialGlobals();
 
-<<<<<<< HEAD
-    let storyIndexPromise: PromiseLike<StoryIndex>;
+    let storyIndexPromise: Store_PromiseLike<Store_StoryIndex>;
     if (FEATURES?.storyStoreV7) {
-=======
-    let storyIndexPromise: Store_PromiseLike<Store_StoryIndex>;
-    if (global.FEATURES?.storyStoreV7) {
->>>>>>> 2283ebb2
       storyIndexPromise = this.getStoryIndexFromServer();
     } else {
       if (!this.getStoryIndex) {
@@ -174,13 +169,9 @@
     });
   }
 
-  async getStoryIndexFromServer(): Promise<StoryIndex> {
+  async getStoryIndexFromServer(): Promise<Store_StoryIndex> {
     const result = await fetch(STORY_INDEX_PATH);
-<<<<<<< HEAD
     if (result.status === 200) return result.json();
-=======
-    if (result.status === 200) return result.json() as Store_StoryIndex;
->>>>>>> 2283ebb2
 
     throw new Error(await result.text());
   }
