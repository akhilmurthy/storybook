--- conflicted
+++ resolved
@@ -17,9 +17,6 @@
 } from '@storybook/core-events';
 import { logger } from '@storybook/client-logger';
 
-<<<<<<< HEAD
-// eslint-disable-next-line import/no-cycle
-=======
 import type {
   StoryId,
   API_Args,
@@ -32,7 +29,6 @@
   API_StoryEntry,
   API_StoryIndex,
 } from '@storybook/types';
->>>>>>> 9bb5d45e
 import { getEventMetadata } from '../lib/events';
 // eslint-disable-next-line import/no-cycle
 import {
