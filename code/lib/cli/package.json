--- conflicted
+++ resolved
@@ -86,11 +86,7 @@
     "@types/update-notifier": "^6.0.1",
     "@types/util-deprecate": "^1.0.0",
     "strip-json-comments": "^3.1.1",
-<<<<<<< HEAD
     "typescript": "4.9.0-dev.20221026",
-=======
-    "typescript": "^4.9.3",
->>>>>>> 9cb8ba1f
     "update-notifier": "^6.0.2"
   },
   "publishConfig": {
