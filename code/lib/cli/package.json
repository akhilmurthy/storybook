--- conflicted
+++ resolved
@@ -1,10 +1,6 @@
 {
   "name": "@storybook/cli",
-<<<<<<< HEAD
-  "version": "7.3.2",
-=======
   "version": "7.4.0-alpha.2",
->>>>>>> aecfa179
   "description": "Storybook's CLI - easiest method of adding storybook to your projects",
   "keywords": [
     "cli",
@@ -50,7 +46,8 @@
     "templates/**/*",
     "README.md",
     "*.js",
-    "*.d.ts"
+    "*.d.ts",
+    "!src/**/*"
   ],
   "scripts": {
     "check": "../../../scripts/prepare/check.ts",
