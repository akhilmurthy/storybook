{
  "name": "@storybook/cli",
  "version": "7.0.0-alpha.42",
  "description": "Storybook's CLI - easiest method of adding storybook to your projects",
  "keywords": [
    "cli",
    "generator",
    "storybook"
  ],
  "homepage": "https://github.com/storybookjs/storybook/tree/main/lib/cli",
  "bugs": {
    "url": "https://github.com/storybookjs/storybook/issues"
  },
  "repository": {
    "type": "git",
    "url": "https://github.com/storybookjs/storybook.git",
    "directory": "lib/cli"
  },
  "funding": {
    "type": "opencollective",
    "url": "https://opencollective.com/storybook"
  },
  "license": "MIT",
  "author": "Storybook Team",
  "bin": {
    "getstorybook": "./bin/index.js",
    "sb": "./bin/index.js"
  },
  "files": [
    "bin/**/*",
    "dist/**/*",
    "rendererAssets/**/*",
    "templates/**/*",
    "README.md",
    "*.js",
    "*.d.ts"
  ],
  "scripts": {
    "check": "../../../scripts/node_modules/.bin/tsc --noEmit",
    "prep": "../../../scripts/prepare/bundle.ts",
    "test": "jest test/**/*.test.js"
  },
  "dependencies": {
    "@babel/core": "^7.12.10",
    "@babel/preset-env": "^7.12.11",
<<<<<<< HEAD
    "@storybook/codemod": "7.0.0-alpha.41",
    "@storybook/core-common": "7.0.0-alpha.41",
    "@storybook/core-server": "7.0.0-alpha.41",
    "@storybook/csf-tools": "7.0.0-alpha.41",
    "@storybook/node-logger": "7.0.0-alpha.41",
    "@storybook/telemetry": "7.0.0-alpha.41",
    "@storybook/types": "7.0.0-alpha.41",
=======
    "@storybook/codemod": "7.0.0-alpha.42",
    "@storybook/core-common": "7.0.0-alpha.42",
    "@storybook/core-server": "7.0.0-alpha.42",
    "@storybook/csf-tools": "7.0.0-alpha.42",
    "@storybook/node-logger": "7.0.0-alpha.42",
    "@storybook/telemetry": "7.0.0-alpha.42",
>>>>>>> e874a2ea
    "@types/semver": "^7.3.4",
    "boxen": "^5.1.2",
    "chalk": "^4.1.0",
    "commander": "^6.2.1",
    "cross-spawn": "^7.0.3",
    "degit": "^2.8.4",
    "detect-indent": "^6.1.0",
    "envinfo": "^7.7.3",
    "execa": "^5.0.0",
    "express": "^4.17.1",
    "find-up": "^5.0.0",
    "fs-extra": "^9.0.1",
    "get-port": "^5.1.1",
    "globby": "^11.0.2",
    "jscodeshift": "^0.13.1",
    "leven": "^3.1.0",
    "prompts": "^2.4.0",
    "puppeteer-core": "^2.1.1",
    "read-pkg-up": "^7.0.1",
    "semver": "^7.3.7",
    "shelljs": "^0.8.5",
    "strip-json-comments": "^3.0.1",
    "ts-dedent": "^2.0.0",
    "update-notifier": "^6.0.2",
    "util-deprecate": "^1.0.2"
  },
  "devDependencies": {
    "@storybook/client-api": "7.0.0-alpha.42",
    "@types/cross-spawn": "^6.0.2",
    "@types/degit": "^2.8.3",
    "@types/prompts": "^2.0.9",
    "@types/puppeteer-core": "^2.1.0",
    "@types/semver": "^7.3.4",
    "@types/shelljs": "^0.8.7",
    "@types/update-notifier": "^6.0.1",
    "@types/util-deprecate": "^1.0.0",
    "strip-json-comments": "^3.1.1",
    "typescript": "~4.6.3",
    "update-notifier": "^6.0.2"
  },
  "publishConfig": {
    "access": "public"
  },
  "bundler": {
    "entries": [
      "./src/generate.ts"
    ],
    "platform": "node"
  },
  "gitHead": "4ed2e832e3accf8e533da92a46a812eacaf5db0b"
}<|MERGE_RESOLUTION|>--- conflicted
+++ resolved
@@ -43,22 +43,13 @@
   "dependencies": {
     "@babel/core": "^7.12.10",
     "@babel/preset-env": "^7.12.11",
-<<<<<<< HEAD
-    "@storybook/codemod": "7.0.0-alpha.41",
-    "@storybook/core-common": "7.0.0-alpha.41",
-    "@storybook/core-server": "7.0.0-alpha.41",
-    "@storybook/csf-tools": "7.0.0-alpha.41",
-    "@storybook/node-logger": "7.0.0-alpha.41",
-    "@storybook/telemetry": "7.0.0-alpha.41",
-    "@storybook/types": "7.0.0-alpha.41",
-=======
     "@storybook/codemod": "7.0.0-alpha.42",
     "@storybook/core-common": "7.0.0-alpha.42",
     "@storybook/core-server": "7.0.0-alpha.42",
     "@storybook/csf-tools": "7.0.0-alpha.42",
     "@storybook/node-logger": "7.0.0-alpha.42",
     "@storybook/telemetry": "7.0.0-alpha.42",
->>>>>>> e874a2ea
+    "@storybook/types": "7.0.0-alpha.42",
     "@types/semver": "^7.3.4",
     "boxen": "^5.1.2",
     "chalk": "^4.1.0",
