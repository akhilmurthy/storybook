--- conflicted
+++ resolved
@@ -21,11 +21,7 @@
 
   if (!semver.valid(updatedVersion)) throw new Error(`Invalid version: ${updatedVersion}`);
 
-<<<<<<< HEAD
-  const storybookPackagesPaths = glob.sync();
-=======
   const storybookPackagesPaths = await glob.withPromise();
->>>>>>> 259b2df9
 
   const packageToVersionMap = (
     await Promise.all(
