--- conflicted
+++ resolved
@@ -94,7 +94,6 @@
   // }
 };
 
-<<<<<<< HEAD
 const litViteTemplates = {
   'lit-vite/default-js': {
     name: 'Lit Vite (JS)',
@@ -116,7 +115,8 @@
       builder: '@storybook/builder-vite',
     },
   },
-=======
+};
+
 const vueCliTemplates = {
   'vue-cli/default-js': {
     name: 'Vue-CLI (Default JS)',
@@ -142,7 +142,6 @@
   //     builder: '@storybook/builder-webpack5',
   //   },
   // },
->>>>>>> eace33cb
 };
 
 export default {
@@ -150,11 +149,8 @@
   ...reactViteTemplates,
   ...vue3ViteTemplates,
   ...svelteViteTemplates,
-<<<<<<< HEAD
   ...litViteTemplates,
-=======
   ...vueCliTemplates,
->>>>>>> eace33cb
   // FIXME: missing documentation.json
   // 'angular/latest': {
   //   name: 'Angular (latest)',
