--- conflicted
+++ resolved
@@ -238,20 +238,5 @@
   ...angularCliTemplates,
   ...litViteTemplates,
   ...vueCliTemplates,
-<<<<<<< HEAD
-=======
   ...htmlWebpackTemplates,
-  // FIXME: missing documentation.json
-  // 'angular/latest': {
-  //   name: 'Angular (latest)',
-  //   script:
-  //     'npx -p @angular/cli ng new angular-latest --directory . --routing=true --minimal=true --style=scss --skip-install=true --strict',
-  //   cadence: ['ci', 'daily', 'weekly'],
-  //   expected: {
-  //     framework: '@storybook/angular',
-  //     renderer: '@storybook/angular',
-  //     builder: '@storybook/builder-webpack5',
-  //   },
-  // },
->>>>>>> 0f546598
 } as const;