--- conflicted
+++ resolved
@@ -254,11 +254,8 @@
   ...litViteTemplates,
   ...vueCliTemplates,
   ...preactWebpackTemplates,
-<<<<<<< HEAD
   ...preactViteTemplates,
-=======
   ...htmlWebpackTemplates,
->>>>>>> 19618717
   // FIXME: missing documentation.json
   // 'angular/latest': {
   //   name: 'Angular (latest)',
