--- conflicted
+++ resolved
@@ -250,11 +250,7 @@
   'vue-cli/vue2-default-js': {
     name: 'Vue-CLI (Vue2 JS)',
     script:
-<<<<<<< HEAD
-      'npx -p @vue/cli vue create {{beforeDir}} --default --packageManager=yarn --force --merge --preset=Default\\ (Vue\\ 2)',
-=======
       'npx -p @vue/cli vue create . --default --packageManager=yarn --force --merge --preset="Default (Vue 2)"',
->>>>>>> b4e206ee
     cadence: ['ci', 'daily', 'weekly'],
     skipTasks: [
       // Re-enable once https://github.com/storybookjs/storybook/issues/19351 is fixed.
@@ -274,12 +270,7 @@
   'preact-webpack5/default-js': {
     name: 'Preact CLI (Default JS)',
     script: 'npx preact-cli create default {{beforeDir}} --name preact-app --yarn --no-install',
-<<<<<<< HEAD
-    // cadence: ['ci', 'daily', 'weekly'],
-    cadence: [] as string[],
-=======
-    cadence: ['ci', 'daily', 'weekly'],
->>>>>>> b4e206ee
+    cadence: ['ci', 'daily', 'weekly'],
     expected: {
       framework: '@storybook/preact-webpack5',
       renderer: '@storybook/preact',
@@ -289,12 +280,7 @@
   'preact-webpack5/default-ts': {
     name: 'Preact CLI (Default TS)',
     script: 'npx preact-cli create typescript {{beforeDir}} --name preact-app --yarn --no-install',
-<<<<<<< HEAD
-    // cadence: ['ci', 'daily', 'weekly'],
-    cadence: [] as string[],
-=======
-    cadence: ['ci', 'daily', 'weekly'],
->>>>>>> b4e206ee
+    cadence: ['ci', 'daily', 'weekly'],
     expected: {
       framework: '@storybook/preact-webpack5',
       renderer: '@storybook/preact',
