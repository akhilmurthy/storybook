--- conflicted
+++ resolved
@@ -327,10 +327,7 @@
   ...litViteTemplates,
   ...vueCliTemplates,
   ...preactWebpackTemplates,
-<<<<<<< HEAD
   ...preactViteTemplates,
-=======
->>>>>>> 0994ab0f
   ...htmlWebpackTemplates,
   ...preactWebpackTemplates,
 } as const;