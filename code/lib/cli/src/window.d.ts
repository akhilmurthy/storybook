<<<<<<< HEAD
import type { AnyFramework } from '@storybook/types';
import type { StoryStore } from '@storybook/preview-api';
=======
import type { Framework } from '@storybook/types';
import type { StoryStore } from '@storybook/client-api';
>>>>>>> e3a46f59

declare global {
  interface Window {
    __STORYBOOK_STORY_STORE__: StoryStore<Framework>;
  }
}<|MERGE_RESOLUTION|>--- conflicted
+++ resolved
@@ -1,10 +1,5 @@
-<<<<<<< HEAD
-import type { AnyFramework } from '@storybook/types';
+import type { Framework } from '@storybook/types';
 import type { StoryStore } from '@storybook/preview-api';
-=======
-import type { Framework } from '@storybook/types';
-import type { StoryStore } from '@storybook/client-api';
->>>>>>> e3a46f59
 
 declare global {
   interface Window {
