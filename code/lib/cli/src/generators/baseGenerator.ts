import path from 'path';
import fse from 'fs-extra';
import { dedent } from 'ts-dedent';
import type { NpmOptions } from '../NpmOptions';
import type { SupportedRenderers, SupportedFrameworks, Builder } from '../project_types';
import { externalFrameworks, CoreBuilder } from '../project_types';
import { getBabelDependencies, copyTemplateFiles, paddedLog } from '../helpers';
import { configureMain, configurePreview } from './configure';
import type { JsPackageManager } from '../js-package-manager';
import { getPackageDetails } from '../js-package-manager';
import { generateStorybookBabelConfigInCWD } from '../babel-config';
import packageVersions from '../versions';
import type { FrameworkOptions, GeneratorOptions } from './types';

const defaultOptions: FrameworkOptions = {
  extraPackages: [],
  extraAddons: [],
  staticDir: undefined,
  addScripts: true,
  addMainFile: true,
  addComponents: true,
  addBabel: false,
  addESLint: false,
  extraMain: undefined,
  framework: undefined,
  extensions: undefined,
  componentsDestinationPath: undefined,
  storybookConfigFolder: '.storybook',
};

const getBuilderDetails = (builder: string) => {
  const map = packageVersions as Record<string, string>;

  if (map[builder]) {
    return builder;
  }

  const builderPackage = `@storybook/${builder}`;
  if (map[builderPackage]) {
    return builderPackage;
  }

  return builder;
};

const getExternalFramework = (framework: string) =>
  externalFrameworks.find(
    (exFramework) =>
      framework !== undefined &&
      (exFramework.name === framework ||
        exFramework.packageName === framework ||
        exFramework?.frameworks?.some?.((item) => item === framework))
  );

const getFrameworkPackage = (framework: string, renderer: string, builder: string) => {
  const externalFramework = getExternalFramework(framework);

  if (externalFramework === undefined) {
    return framework ? `@storybook/${framework}` : `@storybook/${renderer}-${builder}`;
  }

  if (externalFramework.frameworks !== undefined) {
    return externalFramework.frameworks.find((item) => item.match(new RegExp(`-${builder}`)));
  }

  return externalFramework.packageName;
};

const getRendererPackage = (framework: string, renderer: string) => {
  const externalFramework = getExternalFramework(framework);
  if (externalFramework !== undefined)
    return externalFramework.renderer || externalFramework.packageName;

  return `@storybook/${renderer}`;
};

const wrapForPnp = (packageName: string) =>
  `%%path.dirname(require.resolve(path.join('${packageName}', 'package.json')))%%`;

const getFrameworkDetails = (
  renderer: SupportedRenderers,
  builder: Builder,
  pnp: boolean,
  framework?: SupportedFrameworks
): {
  type: 'framework' | 'renderer';
  packages: string[];
  builder?: string;
  framework?: string;
  renderer?: string;
  rendererId: SupportedRenderers;
} => {
  const frameworkPackage = getFrameworkPackage(framework, renderer, builder);

  const frameworkPackagePath = pnp ? wrapForPnp(frameworkPackage) : frameworkPackage;

  const rendererPackage = getRendererPackage(framework, renderer);
  const rendererPackagePath = pnp ? wrapForPnp(rendererPackage) : rendererPackage;

  const builderPackage = getBuilderDetails(builder);
  const builderPackagePath = pnp ? wrapForPnp(builderPackage) : builderPackage;

  const isExternalFramework = !!getExternalFramework(frameworkPackage);
  const isKnownFramework =
    isExternalFramework || !!(packageVersions as Record<string, string>)[frameworkPackage];
  const isKnownRenderer = !!(packageVersions as Record<string, string>)[rendererPackage];

  if (isKnownFramework) {
    return {
      packages: [rendererPackage, frameworkPackage],
      framework: frameworkPackagePath,
      rendererId: renderer,
      type: 'framework',
    };
  }

  if (isKnownRenderer) {
    return {
      packages: [rendererPackage, builderPackage],
      builder: builderPackagePath,
      renderer: rendererPackagePath,
      rendererId: renderer,
      type: 'renderer',
    };
  }

  throw new Error(
    `Could not find the framework (${frameworkPackage}) or renderer (${rendererPackage}) package`
  );
};

const stripVersions = (addons: string[]) => addons.map((addon) => getPackageDetails(addon)[0]);

const hasInteractiveStories = (rendererId: SupportedRenderers) =>
  ['react', 'angular', 'preact', 'svelte', 'vue', 'vue3', 'html', 'solid', 'qwik'].includes(
    rendererId
  );

const hasFrameworkTemplates = (framework?: SupportedFrameworks) =>
  ['angular', 'nextjs'].includes(framework);

export async function baseGenerator(
  packageManager: JsPackageManager,
  npmOptions: NpmOptions,
  { language, builder = CoreBuilder.Webpack5, pnp, frameworkPreviewParts }: GeneratorOptions,
  renderer: SupportedRenderers,
  options: FrameworkOptions = defaultOptions,
  framework?: SupportedFrameworks
) {
  const {
    extraAddons: extraAddonPackages,
    extraPackages,
    staticDir,
    addScripts,
    addMainFile,
    addComponents,
    addBabel,
    addESLint,
    extraMain,
    extensions,
    storybookConfigFolder,
    componentsDestinationPath,
  } = {
    ...defaultOptions,
    ...options,
  };

  const {
    packages: frameworkPackages,
    type,
    rendererId,
    framework: frameworkInclude,
    builder: builderInclude,
  } = getFrameworkDetails(renderer, builder, pnp, framework);

  // added to main.js
  const addons = [
    '@storybook/addon-links',
    '@storybook/addon-essentials',
    ...stripVersions(extraAddonPackages),
  ];
  // added to package.json
  const addonPackages = [
    '@storybook/addon-links',
    '@storybook/addon-essentials',
    '@storybook/blocks',
    ...extraAddonPackages,
  ];

  if (hasInteractiveStories(rendererId)) {
    addons.push('@storybook/addon-interactions');
    addonPackages.push(
      '@storybook/addon-interactions',
      '@storybook/testing-library@^0.0.14-next.1'
    );
  }

  const files = await fse.readdir(process.cwd());

  const packageJson = await packageManager.retrievePackageJson();
  const installedDependencies = new Set(
    Object.keys({ ...packageJson.dependencies, ...packageJson.devDependencies })
  );

  if (!installedDependencies.has('react')) {
    // we add these here because they are required by addon-essentials > addon-docs
    addonPackages.push('react');
  }
  if (!installedDependencies.has('react-dom')) {
    // we add these here because they are required by addon-essentials > addon-docs
    addonPackages.push('react-dom');
  }

  // TODO: We need to start supporting this at some point
  if (type === 'renderer') {
    throw new Error(
      dedent`
        Sorry, for now, you can not do this, please use a framework such as @storybook/react-webpack5

        https://github.com/storybookjs/storybook/issues/18360
      `
    );
  }

  const allPackages = [
    'storybook',
    getExternalFramework(rendererId) ? undefined : `@storybook/${rendererId}`,
    ...frameworkPackages,
    ...addonPackages,
    ...extraPackages,
  ];

  const packages = [...new Set(allPackages)]
    .filter(Boolean)
    .filter(
      (packageToInstall) => !installedDependencies.has(getPackageDetails(packageToInstall)[0])
    );
  paddedLog(`Retrieving the latest versions for ${packages.length} Storybook packages`);

  const versionedPackages = await packageManager.getVersionedPackages(packages);

  const babelDependencies =
    addBabel && builder !== CoreBuilder.Vite
      ? await getBabelDependencies(packageManager, packageJson)
      : [];
  const isNewFolder = !files.some(
    (fname) => fname.startsWith('.babel') || fname.startsWith('babel') || fname === 'package.json'
  );
  if (isNewFolder) {
    await generateStorybookBabelConfigInCWD();
  }

  const depsToInstall = [...versionedPackages, ...babelDependencies];

  if (depsToInstall.length > 0) {
<<<<<<< HEAD
    paddedLog(`Installing Storybook dependencies with ${packageManager.type}`);
=======
>>>>>>> 7999de3d
    await packageManager.addDependencies({ ...npmOptions, packageJson }, depsToInstall);
  }

  if (addScripts) {
    await packageManager.addStorybookCommandInScripts({
      port: 6006,
    });
  }

  if (addESLint) {
    await packageManager.addESLintConfig();
  }

  await fse.ensureDir(`./${storybookConfigFolder}`);

  if (addMainFile) {
    await configureMain({
      framework: { name: frameworkInclude, options: options.framework || {} },
      storybookConfigFolder,
      docs: { autodocs: 'tag' },
      addons: pnp ? addons.map(wrapForPnp) : addons,
      extensions,
      language,
      ...(staticDir ? { staticDirs: [path.join('..', staticDir)] } : null),
      ...extraMain,
      ...(type !== 'framework'
        ? {
            core: {
              builder: builderInclude,
            },
          }
        : {}),
    });
  }

  await configurePreview({ frameworkPreviewParts, storybookConfigFolder, language, rendererId });

  if (addComponents) {
    const templateLocation = hasFrameworkTemplates(framework) ? framework : rendererId;
    await copyTemplateFiles({
      renderer: templateLocation,
      packageManager,
      language,
      destination: componentsDestinationPath,
    });
  }
}<|MERGE_RESOLUTION|>--- conflicted
+++ resolved
@@ -235,7 +235,9 @@
     .filter(
       (packageToInstall) => !installedDependencies.has(getPackageDetails(packageToInstall)[0])
     );
-  paddedLog(`Retrieving the latest versions for ${packages.length} Storybook packages`);
+
+  paddedLog(`Retrieving the latest versions for ${packages.length} St
+    orybook packages`);
 
   const versionedPackages = await packageManager.getVersionedPackages(packages);
 
@@ -253,10 +255,7 @@
   const depsToInstall = [...versionedPackages, ...babelDependencies];
 
   if (depsToInstall.length > 0) {
-<<<<<<< HEAD
-    paddedLog(`Installing Storybook dependencies with ${packageManager.type}`);
-=======
->>>>>>> 7999de3d
+    paddedLog(`Installing Storybook dependencies`);
     await packageManager.addDependencies({ ...npmOptions, packageJson }, depsToInstall);
   }
 
