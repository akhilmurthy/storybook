import fs from 'fs';
import findUp from 'find-up';
import semver from 'semver';
import { logger } from '@storybook/node-logger';

<<<<<<< HEAD
import { pathExistsSync } from 'fs-extra';
import { join, resolve } from 'path';
=======
import { resolve } from 'path';
>>>>>>> 51608c85
import prompts from 'prompts';
import type { TemplateConfiguration, TemplateMatcher } from './project_types';
import {
  ProjectType,
  supportedTemplates,
  SupportedLanguage,
  unsupportedTemplate,
  CoreBuilder,
} from './project_types';
<<<<<<< HEAD
import { commandLog, getBowerJson, isNxProject } from './helpers';
import type { JsPackageManager, PackageJson, PackageJsonWithMaybeDeps } from './js-package-manager';
=======
import { commandLog, isNxProject } from './helpers';
import type { JsPackageManager, PackageJsonWithMaybeDeps } from './js-package-manager';
>>>>>>> 51608c85

const viteConfigFiles = ['vite.config.ts', 'vite.config.js', 'vite.config.mjs'];
const webpackConfigFiles = ['webpack.config.js'];

const hasDependency = (
  packageJson: PackageJsonWithMaybeDeps,
  name: string,
  matcher?: (version: string) => boolean
) => {
  const version = packageJson.dependencies?.[name] || packageJson.devDependencies?.[name];
  if (version && typeof matcher === 'function') {
    return matcher(version);
  }
  return !!version;
};

const hasPeerDependency = (
  packageJson: PackageJsonWithMaybeDeps,
  name: string,
  matcher?: (version: string) => boolean
) => {
  const version = packageJson.peerDependencies?.[name];
  if (version && typeof matcher === 'function') {
    return matcher(version);
  }
  return !!version;
};

type SearchTuple = [string, (version: string) => boolean | undefined];

const getFrameworkPreset = (
  packageJson: PackageJsonWithMaybeDeps,
  framework: TemplateConfiguration
): ProjectType | null => {
  const matcher: TemplateMatcher = {
    dependencies: [false],
    peerDependencies: [false],
    files: [false],
  };

  const { preset, files, dependencies, peerDependencies, matcherFunction } = framework;

  let dependencySearches = [] as SearchTuple[];
  if (Array.isArray(dependencies)) {
    dependencySearches = dependencies.map((name) => [name, undefined]);
  } else if (typeof dependencies === 'object') {
    dependencySearches = Object.entries(dependencies);
  }

  // Must check the length so the `[false]` isn't overwritten if `{ dependencies: [] }`
  if (dependencySearches.length > 0) {
    matcher.dependencies = dependencySearches.map(([name, matchFn]) =>
      hasDependency(packageJson, name, matchFn)
    );
  }

  let peerDependencySearches = [] as SearchTuple[];
  if (Array.isArray(peerDependencies)) {
    peerDependencySearches = peerDependencies.map((name) => [name, undefined]);
  } else if (typeof peerDependencies === 'object') {
    peerDependencySearches = Object.entries(peerDependencies);
  }

  // Must check the length so the `[false]` isn't overwritten if `{ peerDependencies: [] }`
  if (peerDependencySearches.length > 0) {
    matcher.peerDependencies = peerDependencySearches.map(([name, matchFn]) =>
      hasPeerDependency(packageJson, name, matchFn)
    );
  }

  if (Array.isArray(files) && files.length > 0) {
    matcher.files = files.map((name) => fs.existsSync(name));
  }

  return matcherFunction(matcher) ? preset : null;
};

export function detectFrameworkPreset(
  packageJson = {} as PackageJsonWithMaybeDeps
): ProjectType | null {
  const result = [...supportedTemplates, unsupportedTemplate].find((framework) => {
    return getFrameworkPreset(packageJson, framework) !== null;
  });

  return result ? result.preset : ProjectType.UNDETECTED;
}

/**
 * Attempts to detect which builder to use, by searching for a vite config file or webpack installation.
 * If neither are found it will choose the default builder based on the project type.
 *
 * @returns CoreBuilder
 */
export async function detectBuilder(packageManager: JsPackageManager, projectType: ProjectType) {
  const viteConfig = findUp.sync(viteConfigFiles);
  const webpackConfig = findUp.sync(webpackConfigFiles);
  const dependencies = await packageManager.getAllDependencies();

  if (viteConfig || (dependencies['vite'] && dependencies['webpack'] === undefined)) {
    commandLog('Detected Vite project. Setting builder to Vite')();
    return CoreBuilder.Vite;
  }

  // REWORK
  if (webpackConfig || (dependencies['webpack'] && dependencies['vite'] !== undefined)) {
    commandLog('Detected webpack project. Setting builder to webpack')();
    return CoreBuilder.Webpack5;
  }

  // Fallback to Vite or Webpack based on project type
  switch (projectType) {
    case ProjectType.SFC_VUE:
      return CoreBuilder.Vite;
    case ProjectType.REACT_SCRIPTS:
    case ProjectType.ANGULAR:
    case ProjectType.REACT_NATIVE: // technically react native doesn't use webpack, we just want to set something
    case ProjectType.NEXTJS:
      return CoreBuilder.Webpack5;
    default:
      // eslint-disable-next-line no-case-declarations
      const { builder } = await prompts({
        type: 'select',
        name: 'builder',
        message:
          'We were not able to detect the right builder for your project. Please select one:',
        choices: [
          { title: 'Vite', value: CoreBuilder.Vite },
          { title: 'Webpack 5', value: CoreBuilder.Webpack5 },
        ],
      });

      return builder;
  }
}

export function isStorybookInstantiated(configDir = resolve(process.cwd(), '.storybook')) {
  return fs.existsSync(configDir);
}

export async function detectPnp() {
  return !!findUp.sync(['.pnp.js', '.pnp.cjs']);
}

export async function detectLanguage(packageManager: JsPackageManager) {
  let language = SupportedLanguage.JAVASCRIPT;

  if (fs.existsSync('jsconfig.json')) {
    return language;
  }

  const isTypescriptDirectDependency = await packageManager
    .getAllDependencies()
    .then((deps) => Boolean(deps['typescript']));

  const typescriptVersion = await packageManager.getPackageVersion('typescript');
  const prettierVersion = await packageManager.getPackageVersion('prettier');
  const babelPluginTransformTypescriptVersion = await packageManager.getPackageVersion(
    '@babel/plugin-transform-typescript'
  );
  const typescriptEslintParserVersion = await packageManager.getPackageVersion(
    '@typescript-eslint/parser'
  );

  const eslintPluginStorybookVersion = await packageManager.getPackageVersion(
    'eslint-plugin-storybook'
  );

  if (isTypescriptDirectDependency && typescriptVersion) {
    if (
      semver.gte(typescriptVersion, '4.9.0') &&
      (!prettierVersion || semver.gte(prettierVersion, '2.8.0')) &&
      (!babelPluginTransformTypescriptVersion ||
        semver.gte(babelPluginTransformTypescriptVersion, '7.20.0')) &&
      (!typescriptEslintParserVersion || semver.gte(typescriptEslintParserVersion, '5.44.0')) &&
      (!eslintPluginStorybookVersion || semver.gte(eslintPluginStorybookVersion, '0.6.8'))
    ) {
      language = SupportedLanguage.TYPESCRIPT_4_9;
    } else if (semver.gte(typescriptVersion, '3.8.0')) {
      language = SupportedLanguage.TYPESCRIPT_3_8;
    } else if (semver.lt(typescriptVersion, '3.8.0')) {
      logger.warn('Detected TypeScript < 3.8, populating with JavaScript examples');
    }
  }

  return language;
}

export async function detect(
  packageManager: JsPackageManager,
  options: { force?: boolean; html?: boolean } = {}
) {
  const packageJson = await packageManager.retrievePackageJson();

  if (!packageJson) {
    return ProjectType.UNDETECTED;
  }

  if (await isNxProject(packageManager)) {
    return ProjectType.NX;
  }

  if (options.html) {
    return ProjectType.HTML;
  }

  return detectFrameworkPreset(packageJson);
}<|MERGE_RESOLUTION|>--- conflicted
+++ resolved
@@ -3,12 +3,7 @@
 import semver from 'semver';
 import { logger } from '@storybook/node-logger';
 
-<<<<<<< HEAD
-import { pathExistsSync } from 'fs-extra';
-import { join, resolve } from 'path';
-=======
 import { resolve } from 'path';
->>>>>>> 51608c85
 import prompts from 'prompts';
 import type { TemplateConfiguration, TemplateMatcher } from './project_types';
 import {
@@ -18,13 +13,8 @@
   unsupportedTemplate,
   CoreBuilder,
 } from './project_types';
-<<<<<<< HEAD
-import { commandLog, getBowerJson, isNxProject } from './helpers';
-import type { JsPackageManager, PackageJson, PackageJsonWithMaybeDeps } from './js-package-manager';
-=======
 import { commandLog, isNxProject } from './helpers';
 import type { JsPackageManager, PackageJsonWithMaybeDeps } from './js-package-manager';
->>>>>>> 51608c85
 
 const viteConfigFiles = ['vite.config.ts', 'vite.config.js', 'vite.config.mjs'];
 const webpackConfigFiles = ['webpack.config.js'];
