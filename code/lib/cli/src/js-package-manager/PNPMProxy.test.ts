import { describe, beforeEach, it, expect, vi } from 'vitest';
import { PNPMProxy } from './PNPMProxy';

describe('PNPM Proxy', () => {
  let pnpmProxy: PNPMProxy;

  beforeEach(() => {
    pnpmProxy = new PNPMProxy();
  });

  it('type should be pnpm', () => {
    expect(pnpmProxy.type).toEqual('pnpm');
  });

  describe('initPackageJson', () => {
    it('should run `pnpm init`', async () => {
      const executeCommandSpy = vi.spyOn(pnpmProxy, 'executeCommand').mockResolvedValueOnce('');

      await pnpmProxy.initPackageJson();

      expect(executeCommandSpy).toHaveBeenCalledWith(
        expect.objectContaining({ command: 'pnpm', args: ['init'] })
      );
    });
  });

  describe('setRegistryUrl', () => {
    it('should run `npm config set registry https://foo.bar`', async () => {
      const executeCommandSpy = vi.spyOn(pnpmProxy, 'executeCommand').mockResolvedValueOnce('');

      await pnpmProxy.setRegistryURL('https://foo.bar');

      expect(executeCommandSpy).toHaveBeenCalledWith(
        expect.objectContaining({
          command: 'npm',
          args: ['config', 'set', 'registry', 'https://foo.bar'],
        })
      );
    });
  });

  describe('installDependencies', () => {
    it('should run `pnpm install`', async () => {
      const executeCommandSpy = vi
        .spyOn(pnpmProxy, 'executeCommand')
        .mockResolvedValueOnce('7.1.0');

      await pnpmProxy.installDependencies();

      expect(executeCommandSpy).toHaveBeenLastCalledWith(
        expect.objectContaining({ command: 'pnpm', args: ['install'] })
      );
    });
  });

  describe('runScript', () => {
    it('should execute script `pnpm exec compodoc -- -e json -d .`', async () => {
      const executeCommandSpy = vi
        .spyOn(pnpmProxy, 'executeCommand')
        .mockResolvedValueOnce('7.1.0');

      await pnpmProxy.runPackageCommand('compodoc', ['-e', 'json', '-d', '.']);

      expect(executeCommandSpy).toHaveBeenLastCalledWith(
        expect.objectContaining({
          command: 'pnpm',
          args: ['exec', 'compodoc', '-e', 'json', '-d', '.'],
        })
      );
    });
  });

  describe('addDependencies', () => {
    it('with devDep it should run `pnpm add -D @storybook/preview-api`', async () => {
      const executeCommandSpy = vi
        .spyOn(pnpmProxy, 'executeCommand')
        .mockResolvedValueOnce('6.0.0');

      await pnpmProxy.addDependencies({ installAsDevDependencies: true }, [
        '@storybook/preview-api',
      ]);

      expect(executeCommandSpy).toHaveBeenLastCalledWith(
        expect.objectContaining({ command: 'pnpm', args: ['add', '-D', '@storybook/preview-api'] })
      );
    });
  });

  describe('removeDependencies', () => {
    it('with devDep it should run `npm uninstall @storybook/preview-api`', async () => {
      const executeCommandSpy = vi
        .spyOn(pnpmProxy, 'executeCommand')
        .mockResolvedValueOnce('6.0.0');

      await pnpmProxy.removeDependencies({}, ['@storybook/preview-api']);

      expect(executeCommandSpy).toHaveBeenLastCalledWith(
        expect.objectContaining({ command: 'pnpm', args: ['remove', '@storybook/preview-api'] })
      );
    });

    describe('skipInstall', () => {
      it('should only change package.json without running install', async () => {
        const executeCommandSpy = vi
          .spyOn(pnpmProxy, 'executeCommand')
          .mockResolvedValueOnce('7.0.0');
        const writePackageSpy = vi.spyOn(pnpmProxy, 'writePackageJson').mockImplementation(vi.fn());

        await pnpmProxy.removeDependencies(
          {
            skipInstall: true,
            packageJson: {
              devDependencies: {
                '@storybook/manager-webpack5': 'x.x.x',
                '@storybook/react': 'x.x.x',
              },
            },
          },
          ['@storybook/manager-webpack5']
        );

        expect(writePackageSpy).toHaveBeenCalledWith({
          devDependencies: {
            '@storybook/react': 'x.x.x',
          },
        });
        expect(executeCommandSpy).not.toHaveBeenCalled();
      });
    });
  });

  describe('latestVersion', () => {
    it('without constraint it returns the latest version', async () => {
      const executeCommandSpy = vi
        .spyOn(pnpmProxy, 'executeCommand')
        .mockResolvedValueOnce('"5.3.19"');

      const version = await pnpmProxy.latestVersion('@storybook/preview-api');

      expect(executeCommandSpy).toHaveBeenCalledWith(
        expect.objectContaining({
          command: 'pnpm',
          args: ['info', '@storybook/preview-api', 'version', '--json'],
        })
      );
      expect(version).toEqual('5.3.19');
    });

    it('with constraint it returns the latest version satisfying the constraint', async () => {
      const executeCommandSpy = vi
        .spyOn(pnpmProxy, 'executeCommand')
        .mockResolvedValueOnce('["4.25.3","5.3.19","6.0.0-beta.23"]');

      const version = await pnpmProxy.latestVersion('@storybook/preview-api', '5.X');

      expect(executeCommandSpy).toHaveBeenCalledWith(
        expect.objectContaining({
          command: 'pnpm',
          args: ['info', '@storybook/preview-api', 'versions', '--json'],
        })
      );
      expect(version).toEqual('5.3.19');
    });

    it('throws an error if command output is not a valid JSON', async () => {
      vi.spyOn(pnpmProxy, 'executeCommand').mockResolvedValueOnce('NOT A JSON');

      await expect(pnpmProxy.latestVersion('@storybook/preview-api')).rejects.toThrow();
    });
  });

  describe('getVersion', () => {
    it('with a Storybook package listed in versions.json it returns the version', async () => {
      // eslint-disable-next-line global-require
      const storybookAngularVersion = require('../versions').default['@storybook/angular'];
      const executeCommandSpy = vi
        .spyOn(pnpmProxy, 'executeCommand')
        .mockResolvedValueOnce('"5.3.19"');

      const version = await pnpmProxy.getVersion('@storybook/angular');

      expect(executeCommandSpy).toHaveBeenCalledWith(
        expect.objectContaining({
          command: 'pnpm',
          args: ['info', '@storybook/angular', 'version', '--json'],
        })
      );
      expect(version).toEqual(`^${storybookAngularVersion}`);
    });

    it('with a Storybook package not listed in versions.json it returns the latest version', async () => {
      const packageVersion = '5.3.19';
      const executeCommandSpy = vi
        .spyOn(pnpmProxy, 'executeCommand')
        .mockResolvedValueOnce(`"${packageVersion}"`);

      const version = await pnpmProxy.getVersion('@storybook/react-native');

      expect(executeCommandSpy).toHaveBeenCalledWith(
        expect.objectContaining({
          command: 'pnpm',
          args: ['info', '@storybook/react-native', 'version', '--json'],
        })
      );
      expect(version).toEqual(`^${packageVersion}`);
    });
  });

  describe('addPackageResolutions', () => {
    it('adds resolutions to package.json and account for existing resolutions', async () => {
      const writePackageSpy = vi.spyOn(pnpmProxy, 'writePackageJson').mockImplementation(vi.fn());

<<<<<<< HEAD
      vi.spyOn(pnpmProxy, 'retrievePackageJson').mockImplementation(
        // @ts-expect-error (not strict)
        vi.fn(() => ({
=======
      const basePackageAttributes = {
        dependencies: {},
        devDependencies: {},
      };

      jest.spyOn(pnpmProxy, 'retrievePackageJson').mockImplementation(
        jest.fn(async () => ({
          ...basePackageAttributes,
>>>>>>> 3368b85d
          overrides: {
            bar: 'x.x.x',
          },
        }))
      );

      const versions = {
        foo: 'x.x.x',
      };
      await pnpmProxy.addPackageResolutions(versions);

      expect(writePackageSpy).toHaveBeenCalledWith({
        ...basePackageAttributes,
        overrides: {
          ...versions,
          bar: 'x.x.x',
        },
      });
    });
  });

  describe('mapDependencies', () => {
    it('should display duplicated dependencies based on pnpm output', async () => {
      // pnpm list "@storybook/*" "storybook" --depth 10 --json
      vi.spyOn(pnpmProxy, 'executeCommand').mockResolvedValueOnce(`
        [
          {
            "peerDependencies": {
              "unrelated-and-should-be-filtered": {
                "version": "1.0.0",
                "from": "",
                "resolved": ""
              }
            },
            "dependencies": {
              "@storybook/addon-interactions": {
                "from": "@storybook/addon-interactions",
                "version": "7.0.0-beta.13",
                "resolved": "https://registry.npmjs.org/@storybook/addon-interactions/-/addon-interactions-7.0.0-beta.13.tgz",
                "dependencies": {
                  "@storybook/instrumenter": {
                    "from": "@storybook/instrumenter",
                    "version": "7.0.0-beta.13",
                    "resolved": "https://registry.npmjs.org/@storybook/instrumenter/-/instrumenter-7.0.0-beta.13.tgz"
                  }
                }
              }
            },
            "devDependencies": {
              "@storybook/jest": {
                "from": "@storybook/jest",
                "version": "0.0.11-next.0",
                "resolved": "https://registry.npmjs.org/@storybook/jest/-/jest-0.0.11-next.0.tgz",
                "dependencies": {
                  "@storybook/instrumenter": {
                    "from": "@storybook/instrumenter",
                    "version": "7.0.0-rc.7",
                    "resolved": "https://registry.npmjs.org/@storybook/instrumenter/-/instrumenter-7.0.0-rc.7.tgz"
                  }
                }
              },
              "@storybook/testing-library": {
                "from": "@storybook/testing-library",
                "version": "0.0.14-next.1",
                "resolved": "https://registry.npmjs.org/@storybook/testing-library/-/testing-library-0.0.14-next.1.tgz",
                "dependencies": {
                  "@storybook/instrumenter": {
                    "from": "@storybook/instrumenter",
                    "version": "7.0.0-rc.7",
                    "resolved": "https://registry.npmjs.org/@storybook/instrumenter/-/instrumenter-7.0.0-rc.7.tgz"
                  }
                }
              },
              "@storybook/nextjs": {
                "from": "@storybook/nextjs",
                "version": "7.0.0-beta.13",
                "resolved": "https://registry.npmjs.org/@storybook/nextjs/-/nextjs-7.0.0-beta.13.tgz",
                "dependencies": {
                  "@storybook/builder-webpack5": {
                    "from": "@storybook/builder-webpack5",
                    "version": "7.0.0-beta.13",
                    "resolved": "https://registry.npmjs.org/@storybook/builder-webpack5/-/builder-webpack5-7.0.0-beta.13.tgz",
                    "dependencies": {
                      "@storybook/addons": {
                        "from": "@storybook/addons",
                        "version": "7.0.0-beta.13",
                        "resolved": "https://registry.npmjs.org/@storybook/addons/-/addons-7.0.0-beta.13.tgz"
                      }
                    }
                  }
                }
              }
            }
          }
        ]      
      `);

      const installations = await pnpmProxy.findInstallations(['@storybook/*']);

      expect(installations).toMatchInlineSnapshot(`
        {
          "dedupeCommand": "pnpm dedupe",
          "dependencies": {
            "@storybook/addon-interactions": [
              {
                "location": "",
                "version": "7.0.0-beta.13",
              },
            ],
            "@storybook/addons": [
              {
                "location": "",
                "version": "7.0.0-beta.13",
              },
            ],
            "@storybook/builder-webpack5": [
              {
                "location": "",
                "version": "7.0.0-beta.13",
              },
            ],
            "@storybook/instrumenter": [
              {
                "location": "",
                "version": "7.0.0-rc.7",
              },
              {
                "location": "",
                "version": "7.0.0-beta.13",
              },
            ],
            "@storybook/jest": [
              {
                "location": "",
                "version": "0.0.11-next.0",
              },
            ],
            "@storybook/nextjs": [
              {
                "location": "",
                "version": "7.0.0-beta.13",
              },
            ],
            "@storybook/testing-library": [
              {
                "location": "",
                "version": "0.0.14-next.1",
              },
            ],
          },
          "duplicatedDependencies": {
            "@storybook/instrumenter": [
              "7.0.0-rc.7",
              "7.0.0-beta.13",
            ],
          },
          "infoCommand": "pnpm list --depth=1",
        }
      `);
    });
  });

  describe('parseErrors', () => {
    it('should parse pnpm errors', () => {
      const PNPM_ERROR_SAMPLE = `
        ERR_PNPM_NO_MATCHING_VERSION No matching version found for react@29.2.0

        This error happened while installing a direct dependency of /Users/yannbraga/open-source/sandboxes/react-vite/default-js/before-storybook
        
        The latest release of react is "18.2.0".
        `;

      expect(pnpmProxy.parseErrorFromLogs(PNPM_ERROR_SAMPLE)).toEqual(
        'PNPM error ERR_PNPM_NO_MATCHING_VERSION No matching version found for react@29.2.0'
      );
    });

    it('should show unknown pnpm error', () => {
      const PNPM_ERROR_SAMPLE = `
        This error happened while installing a direct dependency of /Users/yannbraga/open-source/sandboxes/react-vite/default-js/before-storybook
          
        The latest release of react is "18.2.0".
      `;

      expect(pnpmProxy.parseErrorFromLogs(PNPM_ERROR_SAMPLE)).toEqual(`PNPM error`);
    });
  });
});<|MERGE_RESOLUTION|>--- conflicted
+++ resolved
@@ -210,20 +210,14 @@
     it('adds resolutions to package.json and account for existing resolutions', async () => {
       const writePackageSpy = vi.spyOn(pnpmProxy, 'writePackageJson').mockImplementation(vi.fn());
 
-<<<<<<< HEAD
-      vi.spyOn(pnpmProxy, 'retrievePackageJson').mockImplementation(
-        // @ts-expect-error (not strict)
-        vi.fn(() => ({
-=======
       const basePackageAttributes = {
         dependencies: {},
         devDependencies: {},
       };
 
-      jest.spyOn(pnpmProxy, 'retrievePackageJson').mockImplementation(
-        jest.fn(async () => ({
+      vi.spyOn(pnpmProxy, 'retrievePackageJson').mockImplementation(
+        vi.fn(async () => ({
           ...basePackageAttributes,
->>>>>>> 3368b85d
           overrides: {
             bar: 'x.x.x',
           },
