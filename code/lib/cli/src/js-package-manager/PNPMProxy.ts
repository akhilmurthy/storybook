--- conflicted
+++ resolved
@@ -1,12 +1,9 @@
 import { pathExistsSync } from 'fs-extra';
 import dedent from 'ts-dedent';
-<<<<<<< HEAD
-=======
 import { sync as findUpSync } from 'find-up';
 import path from 'path';
 import fs from 'fs';
 import semver from 'semver';
->>>>>>> 51608c85
 import { JsPackageManager } from './JsPackageManager';
 import type { PackageJson } from './PackageJson';
 import type { InstallationMetadata, PackageMetadata } from './types';
