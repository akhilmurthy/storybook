import sort from 'semver/functions/sort';
import { platform } from 'os';
import dedent from 'ts-dedent';
<<<<<<< HEAD
=======
import { sync as findUpSync } from 'find-up';
import { existsSync, readFileSync } from 'fs';
import path from 'path';
import semver from 'semver';
>>>>>>> 51608c85
import { JsPackageManager } from './JsPackageManager';
import type { PackageJson } from './PackageJson';
import type { InstallationMetadata, PackageMetadata } from './types';
import { createLogStream } from '../utils';

type NpmDependency = {
  version: string;
  resolved?: string;
  overridden?: boolean;
  dependencies?: NpmDependencies;
};

type NpmDependencies = {
  [key: string]: NpmDependency;
};

export type NpmListOutput = {
  dependencies: NpmDependencies;
};

const NPM_ERROR_REGEX = /npm ERR! code (\w+)/;
const NPM_ERROR_CODES = {
  E401: 'Authentication failed or is required.',
  E403: 'Access to the resource is forbidden.',
  E404: 'Requested resource not found.',
  EACCES: 'Permission issue.',
  EAI_FAIL: 'DNS lookup failed.',
  EBADENGINE: 'Engine compatibility check failed.',
  EBADPLATFORM: 'Platform not supported.',
  ECONNREFUSED: 'Connection refused.',
  ECONNRESET: 'Connection reset.',
  EEXIST: 'File or directory already exists.',
  EINVALIDTYPE: 'Invalid type encountered.',
  EISGIT: 'Git operation failed or conflicts with an existing file.',
  EJSONPARSE: 'Error parsing JSON data.',
  EMISSINGARG: 'Required argument missing.',
  ENEEDAUTH: 'Authentication needed.',
  ENOAUDIT: 'No audit available.',
  ENOENT: 'File or directory does not exist.',
  ENOGIT: 'Git not found or failed to run.',
  ENOLOCK: 'Lockfile missing.',
  ENOSPC: 'Insufficient disk space.',
  ENOTFOUND: 'Resource not found.',
  EOTP: 'One-time password required.',
  EPERM: 'Permission error.',
  EPUBLISHCONFLICT: 'Conflict during package publishing.',
  ERESOLVE: 'Dependency resolution error.',
  EROFS: 'File system is read-only.',
  ERR_SOCKET_TIMEOUT: 'Socket timed out.',
  ETARGET: 'Package target not found.',
  ETIMEDOUT: 'Operation timed out.',
  ETOOMANYARGS: 'Too many arguments provided.',
  EUNKNOWNTYPE: 'Unknown type encountered.',
};

export class NPMProxy extends JsPackageManager {
  readonly type = 'npm';

  installArgs: string[] | undefined;

  async initPackageJson() {
    await this.executeCommand({ command: 'npm', args: ['init', '-y'] });
  }

  getRunStorybookCommand(): string {
    return 'npm run storybook';
  }

  getRunCommand(command: string): string {
    return `npm run ${command}`;
  }

  async getNpmVersion(): Promise<string> {
    return this.executeCommand({ command: 'npm', args: ['--version'] });
<<<<<<< HEAD
=======
  }

  public async getPackageJSON(
    packageName: string,
    basePath = this.cwd
  ): Promise<PackageJson | null> {
    const packageJsonPath = await findUpSync(
      (dir) => {
        const possiblePath = path.join(dir, 'node_modules', packageName, 'package.json');
        return existsSync(possiblePath) ? possiblePath : undefined;
      },
      { cwd: basePath }
    );

    if (!packageJsonPath) {
      return null;
    }

    const packageJson = JSON.parse(readFileSync(packageJsonPath, 'utf-8'));
    return packageJson;
  }

  public async getPackageVersion(packageName: string, basePath = this.cwd): Promise<string | null> {
    const packageJson = await this.getPackageJSON(packageName, basePath);
    return packageJson ? semver.coerce(packageJson.version)?.version ?? null : null;
>>>>>>> 51608c85
  }

  getInstallArgs(): string[] {
    if (!this.installArgs) {
      this.installArgs = [];
    }
    return this.installArgs;
  }

  public runPackageCommandSync(
    command: string,
    args: string[],
    cwd?: string,
    stdio?: 'pipe' | 'inherit'
  ): string {
    return this.executeCommandSync({
      command: 'npm',
      args: ['exec', '--', command, ...args],
      cwd,
      stdio,
    });
  }

  public async runPackageCommand(command: string, args: string[], cwd?: string): Promise<string> {
    return this.executeCommand({
      command: 'npm',
      args: ['exec', '--', command, ...args],
      cwd,
    });
  }

  public async findInstallations() {
    const pipeToNull = platform() === 'win32' ? '2>NUL' : '2>/dev/null';
    const commandResult = await this.executeCommand({
      command: 'npm',
      args: ['ls', '--json', '--depth=99', pipeToNull],
      // ignore errors, because npm ls will exit with code 1 if there are e.g. unmet peer dependencies
      ignoreError: true,
    });

    try {
      const parsedOutput = JSON.parse(commandResult);
      return this.mapDependencies(parsedOutput);
    } catch (e) {
      return undefined;
    }
  }

  protected getResolutions(packageJson: PackageJson, versions: Record<string, string>) {
    return {
      overrides: {
        ...packageJson.overrides,
        ...versions,
      },
    };
  }

  protected async runInstall() {
    await this.executeCommand({
      command: 'npm',
      args: ['install', ...this.getInstallArgs()],
      stdio: 'inherit',
    });
  }

  protected async runAddDeps(dependencies: string[], installAsDevDependencies: boolean) {
    const { logStream, readLogFile, moveLogFile, removeLogFile } = await createLogStream();
    let args = [...dependencies];

    if (installAsDevDependencies) {
      args = ['-D', ...args];
    }

    try {
      await this.executeCommand({
        command: 'npm',
        args: ['install', ...args, ...this.getInstallArgs()],
        stdio: ['ignore', logStream, logStream],
      });
    } catch (err) {
      const stdout = await readLogFile();

      const errorMessage = this.parseErrorFromLogs(stdout);

      await moveLogFile();

      throw new Error(
        dedent`${errorMessage}
        
        Please check the logfile generated at ./storybook.log for troubleshooting and try again.`
      );
    }

    await removeLogFile();
  }

  protected async runRemoveDeps(dependencies: string[]) {
    const args = [...dependencies];

    await this.executeCommand({
      command: 'npm',
      args: ['uninstall', ...this.getInstallArgs(), ...args],
      stdio: 'inherit',
    });
  }

  protected async runGetVersions<T extends boolean>(
    packageName: string,
    fetchAllVersions: T
  ): Promise<T extends true ? string[] : string> {
    const args = [fetchAllVersions ? 'versions' : 'version', '--json'];

    const commandResult = await this.executeCommand({
      command: 'npm',
      args: ['info', packageName, ...args],
    });

    try {
      const parsedOutput = JSON.parse(commandResult);

      if (parsedOutput.error) {
        // FIXME: improve error handling
        throw new Error(parsedOutput.error.summary);
      } else {
        return parsedOutput;
      }
    } catch (e) {
      throw new Error(`Unable to find versions of ${packageName} using npm`);
    }
  }

  protected mapDependencies(input: NpmListOutput): InstallationMetadata {
    const acc: Record<string, PackageMetadata[]> = {};
    const existingVersions: Record<string, string[]> = {};
    const duplicatedDependencies: Record<string, string[]> = {};

    const recurse = ([name, packageInfo]: [string, NpmDependency]): void => {
      if (!name || !name.includes('storybook')) return;

      const value = {
        version: packageInfo.version,
        location: '',
      };

      if (!existingVersions[name]?.includes(value.version)) {
        if (acc[name]) {
          acc[name].push(value);
        } else {
          acc[name] = [value];
        }
        existingVersions[name] = sort([...(existingVersions[name] || []), value.version]);

        if (existingVersions[name].length > 1) {
          duplicatedDependencies[name] = existingVersions[name];
        }
      }

      if (packageInfo.dependencies) {
        Object.entries(packageInfo.dependencies).forEach(recurse);
      }
    };

    Object.entries(input.dependencies).forEach(recurse);

    return {
      dependencies: acc,
      duplicatedDependencies,
      infoCommand: 'npm ls --depth=1',
    };
  }

  public parseErrorFromLogs(logs: string): string {
    let finalMessage = 'NPM error';
    const match = logs.match(NPM_ERROR_REGEX);

    if (match) {
      const errorCode = match[1] as keyof typeof NPM_ERROR_CODES;
      if (errorCode) {
        finalMessage = `${finalMessage} ${errorCode}`;
      }

      const errorMessage = NPM_ERROR_CODES[errorCode];
      if (errorMessage) {
        finalMessage = `${finalMessage} - ${errorMessage}`;
      }
    }

    return finalMessage.trim();
  }
}<|MERGE_RESOLUTION|>--- conflicted
+++ resolved
@@ -1,13 +1,10 @@
 import sort from 'semver/functions/sort';
 import { platform } from 'os';
 import dedent from 'ts-dedent';
-<<<<<<< HEAD
-=======
 import { sync as findUpSync } from 'find-up';
 import { existsSync, readFileSync } from 'fs';
 import path from 'path';
 import semver from 'semver';
->>>>>>> 51608c85
 import { JsPackageManager } from './JsPackageManager';
 import type { PackageJson } from './PackageJson';
 import type { InstallationMetadata, PackageMetadata } from './types';
@@ -82,8 +79,6 @@
 
   async getNpmVersion(): Promise<string> {
     return this.executeCommand({ command: 'npm', args: ['--version'] });
-<<<<<<< HEAD
-=======
   }
 
   public async getPackageJSON(
@@ -109,7 +104,6 @@
   public async getPackageVersion(packageName: string, basePath = this.cwd): Promise<string | null> {
     const packageJson = await this.getPackageJSON(packageName, basePath);
     return packageJson ? semver.coerce(packageJson.version)?.version ?? null : null;
->>>>>>> 51608c85
   }
 
   getInstallArgs(): string[] {
