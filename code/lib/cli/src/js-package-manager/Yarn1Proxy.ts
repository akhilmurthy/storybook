--- conflicted
+++ resolved
@@ -1,11 +1,8 @@
 import dedent from 'ts-dedent';
-<<<<<<< HEAD
-=======
 import { sync as findUpSync } from 'find-up';
 import { existsSync, readFileSync } from 'fs';
 import path from 'path';
 import semver from 'semver';
->>>>>>> 51608c85
 import { createLogStream } from '../utils';
 import { JsPackageManager } from './JsPackageManager';
 import type { PackageJson } from './PackageJson';
@@ -64,8 +61,6 @@
 
   async runPackageCommand(command: string, args: string[], cwd?: string): Promise<string> {
     return this.executeCommand({ command: `yarn`, args: [command, ...args], cwd });
-<<<<<<< HEAD
-=======
   }
 
   public async getPackageJSON(
@@ -90,7 +85,6 @@
   public async getPackageVersion(packageName: string, basePath = this.cwd): Promise<string | null> {
     const packageJson = await this.getPackageJSON(packageName, basePath);
     return packageJson ? semver.coerce(packageJson.version)?.version ?? null : null;
->>>>>>> 51608c85
   }
 
   public async findInstallations(pattern: string[]) {
