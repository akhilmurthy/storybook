--- conflicted
+++ resolved
@@ -17,21 +17,10 @@
 export const angularBuilders: Fix<AngularBuildersRunOptions> = {
   id: 'angular-builders',
 
-<<<<<<< HEAD
-  async check({ packageManager, configDir }) {
-    const packageJSON = await packageManager.retrievePackageJson();
-
-    // Skip in case of NX
-    if (isNxProject(packageJSON)) {
-      return null;
-    }
-    const allDependencies = await packageManager.getAllDependencies();
-=======
   async check({ packageManager, mainConfig }) {
     const angularVersion = await packageManager.getPackageVersion('@angular/core');
 
     const framewworkPackageName = getFrameworkPackageName(mainConfig);
->>>>>>> 51608c85
 
     // Skip in case of NX
     if (
