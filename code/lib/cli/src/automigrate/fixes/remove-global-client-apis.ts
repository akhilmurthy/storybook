import chalk from 'chalk';
import dedent from 'ts-dedent';
import { readFile } from 'fs-extra';
import type { Fix } from '../types';

export enum RemovedAPIs {
  addDecorator = 'addDecorator',
  addParameters = 'addParameters',
  addLoader = 'addLoader',
  getStorybook = 'getStorybook',
  setAddon = 'setAddon',
  clearDecorators = 'clearDecorators',
}

interface GlobalClientAPIOptions {
  usedAPIs: RemovedAPIs[];
  previewPath: string;
}

export const removedGlobalClientAPIs: Fix<GlobalClientAPIOptions> = {
  id: 'removedglobalclientapis',
  promptOnly: true,

<<<<<<< HEAD
  async check({ packageManager, configDir }) {
    const packageJson = await packageManager.retrievePackageJson();

    const { previewConfig } = getStorybookInfo(packageJson, configDir);

    if (previewConfig) {
      const contents = await readFile(previewConfig, 'utf8');
=======
  async check({ previewConfigPath }) {
    if (previewConfigPath) {
      const contents = await readFile(previewConfigPath, 'utf8');
>>>>>>> 51608c85

      const usedAPIs = Object.values(RemovedAPIs).reduce((acc, item) => {
        if (contents.includes(item)) {
          acc.push(item);
        }
        return acc;
      }, [] as RemovedAPIs[]);

      if (usedAPIs.length) {
        return {
          usedAPIs,
          previewPath: previewConfigPath,
        };
      }
    }

    return null;
  },
  prompt({ usedAPIs, previewPath }) {
    return dedent`
      ${chalk.bold(
        chalk.red('Attention')
      )}: We could not automatically make this change. You'll need to do it manually.

      The following APIs (used in "${chalk.yellow(previewPath)}") have been removed from Storybook:
      
      ${usedAPIs.map((api) => `- ${chalk.cyan(api)}`).join('\n')}

      Please see the migration guide for more information:
      ${chalk.yellow(
        'https://github.com/storybookjs/storybook/blob/next/MIGRATION.md#removed-global-client-apis'
      )}
    `;
  },
};<|MERGE_RESOLUTION|>--- conflicted
+++ resolved
@@ -21,19 +21,9 @@
   id: 'removedglobalclientapis',
   promptOnly: true,
 
-<<<<<<< HEAD
-  async check({ packageManager, configDir }) {
-    const packageJson = await packageManager.retrievePackageJson();
-
-    const { previewConfig } = getStorybookInfo(packageJson, configDir);
-
-    if (previewConfig) {
-      const contents = await readFile(previewConfig, 'utf8');
-=======
   async check({ previewConfigPath }) {
     if (previewConfigPath) {
       const contents = await readFile(previewConfigPath, 'utf8');
->>>>>>> 51608c85
 
       const usedAPIs = Object.values(RemovedAPIs).reduce((acc, item) => {
         if (contents.includes(item)) {
