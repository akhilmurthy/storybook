import chalk from 'chalk';
import dedent from 'ts-dedent';
import semver from 'semver';
import { frameworkPackages, rendererPackages } from '@storybook/core-common';

import type { Preset } from '@storybook/types';
import type { Fix } from '../types';
import { getStorybookVersionSpecifier } from '../../helpers';
import {
  getNextjsAddonOptions,
  detectBuilderInfo,
  packagesMap,
} from '../helpers/new-frameworks-utils';
import {
  getFrameworkPackageName,
  getRendererPackageNameFromFramework,
  updateMainConfig,
} from '../helpers/mainConfigFile';
import { detectRenderer } from '../helpers/detectRenderer';

const logger = console;

interface NewFrameworkRunOptions {
  mainConfigPath: string;
  dependenciesToAdd: string[];
  dependenciesToRemove: string[];
  hasFrameworkInMainConfig: boolean;
  frameworkPackage: string;
  metaFramework: string;
  renderer: string;
  addonsToRemove: string[];
  frameworkOptions: Record<string, any>;
  rendererOptions: Record<string, any>;
  addonOptions: Record<string, any>;
  builderConfig: string | Record<string, any>;
  builderInfo: {
    name: string;
    options: Record<string, any>;
  };
}

/**
 * Does the user have separate framework and builders (e.g. @storybook/react + core.builder -> webpack5)?
 *
 * If so:
 * - Remove the dependencies (@storybook/react + @storybook/builder-webpack5 + @storybook/manager-webpack5)
 * - Install the correct new package e.g. (@storybook/react-webpack5)
 * - Update the main config to use the new framework
 * -- moving core.builder into framework.options.builder
 * -- moving renderer options (e.g. reactOptions) into framework.options
 * -- removing the now unnecessary fields in main.js
 *
 * Extra step:
 * -- after figuring out a candidate framework, e.g. @storybook/react-webpack5, check if the user has a supported metaframework (e.g. Next.js or SvelteKit)
 * -- if so, override the framework with the supporting metaframework package e.g. @storybook/nextjs
 */
export const newFrameworks: Fix<NewFrameworkRunOptions> = {
  id: 'new-frameworks',

  async check({
    configDir,
    packageManager,
    storybookVersion,
    mainConfig,
    mainConfigPath,
    rendererPackage,
  }) {
<<<<<<< HEAD
    const packageJson = await packageManager.retrievePackageJson();
    const { storybookVersion, mainConfig, mainConfigPath, configDir } = await getStorybookData({
      packageManager,
      configDir: userDefinedConfigDir,
    });

=======
>>>>>>> 51608c85
    if (!semver.gte(storybookVersion, '7.0.0')) {
      return null;
    }

    const packageJson = await packageManager.retrievePackageJson();

    const frameworkPackageName = getFrameworkPackageName(mainConfig);

    const rendererPackageName =
      rendererPackage ??
      (await getRendererPackageNameFromFramework(frameworkPackageName)) ??
      (await detectRenderer(packageJson));

    let hasFrameworkInMainConfig = !!frameworkPackageName;

    if (frameworkPackageName && !!Object.values(rendererPackages).includes(frameworkPackageName)) {
      hasFrameworkInMainConfig = false;
    }

    const builderConfig = mainConfig.core?.builder;

    // bail if we can't detect an official renderer
    const supportedPackages = Object.keys(packagesMap);
    if (!supportedPackages.includes(rendererPackageName)) {
      return null;
    }

    const allDependencies = await packageManager.getAllDependencies();

    const builderInfo = await detectBuilderInfo({
      mainConfig,
      configDir,
      packageManager,
    });

    // if the user has a new framework already, use it
    let newFrameworkPackage = Object.keys(frameworkPackages).find(
      (pkg) => pkg === frameworkPackageName
    );

    if (!newFrameworkPackage) {
      newFrameworkPackage = packagesMap[rendererPackageName]?.[builderInfo.name];
    }

    // bail if there is no framework that matches the renderer + builder
    if (!newFrameworkPackage) {
      return null;
    }

    const renderer = rendererPackages[rendererPackageName];
    // @ts-expect-error account for renderer options for packages that supported it: reactOptions, angularOptions. (svelteOptions got removed)
    let rendererOptions = mainConfig[`${renderer}Options`] || {};

    const frameworkOptions =
      typeof mainConfig.framework === 'string' ? {} : mainConfig.framework?.options;

    let dependenciesToRemove = [
      '@storybook/builder-webpack5',
      '@storybook/manager-webpack5',
      '@storybook/builder-webpack4',
      '@storybook/manager-webpack4',
      '@storybook/builder-vite',
      'storybook-builder-vite',
    ];

    let addonsToRemove: string[] = [];
    let addonOptions: Record<string, any> = {};
    let metaFramework: string | undefined;

    const nextVersion = await packageManager.getPackageVersion('next');
    const svelteKitVersion = await packageManager.getPackageVersion('@sveltejs/kit');
    const viteVersion = await packageManager.getPackageVersion('vite');

    if (rendererPackageName === '@storybook/react' && nextVersion) {
      const nextAddonOptions = getNextjsAddonOptions(mainConfig.addons);

      const isNextJsCandidate =
        (nextVersion && semver.gte(nextVersion, '12.0.0')) ||
        Object.keys(nextAddonOptions).length > 0;

      if (isNextJsCandidate) {
        metaFramework = 'nextjs';
        if (
          newFrameworkPackage === '@storybook/react-webpack5' ||
          // when framework is already set up but maybe legacy addons are still installed
          newFrameworkPackage === '@storybook/nextjs'
        ) {
          newFrameworkPackage = '@storybook/nextjs';
          addonsToRemove = ['storybook-addon-next', 'storybook-addon-next-router'].filter(
            (dep) =>
              allDependencies[dep] ||
              mainConfig.addons?.find((addon: Preset) =>
                typeof addon === 'string' ? dep === addon : dep === addon.name
              )
          );
          addonOptions = nextAddonOptions;

          dependenciesToRemove.push(
            // in case users are coming from a properly set up @storybook/webpack5 project
            '@storybook/react-webpack5',
            'storybook-addon-next',
            'storybook-addon-next-router'
          );
        }
      }
    } else if (
      rendererPackageName === '@storybook/svelte' &&
      svelteKitVersion &&
      semver.gte(svelteKitVersion, '1.0.0')
    ) {
      metaFramework = 'sveltekit';
      if (newFrameworkPackage === '@storybook/svelte-vite') {
        newFrameworkPackage = '@storybook/sveltekit';
        // in case svelteOptions are set, we remove them as they are not needed in sveltekit
        rendererOptions = {};
        dependenciesToRemove.push(
          // in case users are coming from a properly set up @storybook/vite project
          '@storybook/svelte-vite'
        );
      }
    }

    // only install what's not already installed
    const dependenciesToAdd = [newFrameworkPackage]
      .filter((dep) => !allDependencies[dep])
      .filter(Boolean);
    // only uninstall what's installed
    dependenciesToRemove = dependenciesToRemove
      .filter((dep) => allDependencies[dep])
      .filter(Boolean);

    const isProjectAlreadyCorrect =
      hasFrameworkInMainConfig &&
      !builderConfig &&
      !Object.keys(rendererOptions).length &&
      !Object.keys(addonOptions).length &&
      !dependenciesToRemove.length &&
      !dependenciesToAdd.length;

    if (isProjectAlreadyCorrect) {
      return null;
    }

    if (viteVersion && semver.lt(viteVersion, '3.0.0')) {
      throw new Error(dedent`
        ❌ Your project should be upgraded to use the framework package ${chalk.bold(
          newFrameworkPackage
        )}, but we detected that you are using Vite ${chalk.bold(
        viteVersion
      )}, which is unsupported in ${chalk.bold(
        'Storybook 7.0'
      )}. Please upgrade Vite to ${chalk.bold('3.0.0 or higher')} and rerun this migration.
      `);
    }

    return {
      mainConfigPath,
      dependenciesToAdd,
      dependenciesToRemove,
      frameworkPackage: newFrameworkPackage,
      hasFrameworkInMainConfig,
      frameworkOptions: {
        ...frameworkOptions,
        ...rendererOptions,
        ...addonOptions,
      },
      rendererOptions,
      addonOptions,
      addonsToRemove,
      builderInfo,
      renderer,
      builderConfig,
      metaFramework,
    };
  },

  prompt({
    dependenciesToRemove,
    dependenciesToAdd,
    hasFrameworkInMainConfig,
    mainConfigPath,
    frameworkPackage,
    addonOptions,
    renderer,
    rendererOptions,
    builderConfig,
    addonsToRemove,
    metaFramework,
  }) {
    let disclaimer = '';
    let migrationSteps = '';

    if (dependenciesToRemove.length > 0) {
      migrationSteps += `- Remove the following dependencies:
      ${dependenciesToRemove.map((dep) => `- * ${chalk.cyan(dep)}`).join('\n')}\n`;
    }

    if (dependenciesToAdd.length > 0) {
      migrationSteps += `- Add the following dependencies: 
      ${dependenciesToAdd.map((dep) => `- * ${chalk.cyan(dep)}`).join('\n')}\n`;
    }

    if (!hasFrameworkInMainConfig) {
      migrationSteps += `- Update or specify the ${chalk.yellow('framework')} field in ${chalk.blue(
        mainConfigPath
      )} with the value of "${chalk.cyan(frameworkPackage)}".\n`;
    }

    if (Object.keys(rendererOptions).length > 0) {
      migrationSteps += `- Move the ${chalk.yellow(`${renderer}Options`)} field in ${chalk.blue(
        mainConfigPath
      )} to ${chalk.yellow('framework.options')}, and remove that field entirely.
      More info: ${chalk.yellow(
        'https://github.com/storybookjs/storybook/blob/next/MIGRATION.md#frameworkoptions-renamed'
      )}\n`;
    }

    if (addonsToRemove.length > 0) {
      migrationSteps += `- Remove the following addons from your ${chalk.blue(
        mainConfigPath
      )}, as the new framework also supports features provided by them:
      ${addonsToRemove.map((dep) => `- * ${chalk.cyan(dep)}`).join('\n')}
      `;
    }

    if (Object.keys(addonOptions).length > 0) {
      migrationSteps += `- Move the addon options "${chalk.yellow(
        Object.keys(addonOptions).join(', ')
      )}" in ${chalk.blue(mainConfigPath)} to the ${chalk.yellow('framework.options')} field.\n`;
    }

    if (builderConfig) {
      if (
        typeof builderConfig === 'object' &&
        Object.keys(builderConfig.options || {}).length > 0
      ) {
        migrationSteps += `- Move the ${chalk.yellow('core.builder.options')} field in ${chalk.blue(
          mainConfigPath
        )} to ${chalk.yellow('framework.options.builder')}\n`;
      }

      migrationSteps += `- Remove the ${chalk.yellow('core.builder')} field in ${chalk.blue(
        mainConfigPath
      )}.\n`;
    }

    if (
      dependenciesToRemove.includes('@storybook/builder-webpack4') ||
      dependenciesToRemove.includes('@storybook/manager-webpack4')
    ) {
      disclaimer = dedent`\n\n
      ${chalk.underline(chalk.bold(chalk.cyan('Webpack 4 users')))}

      Unless you're using Storybook's Vite builder, this automigration will install a Webpack 5 based framework.
      
      Given you were using Storybook's Webpack 4 builder (default in 6.x, discontinued in 7.0), this could be a breaking change -- especially if your project has a custom webpack configuration.
      
      To learn more about migrating from Webpack4, see: ${chalk.yellow(
        'https://github.com/storybookjs/storybook/blob/next/MIGRATION.md#webpack4-support-discontinued'
      )}`;
    }

    if (metaFramework === 'nextjs') {
      if (dependenciesToRemove.includes('storybook-addon-next-router')) {
        migrationSteps += `- Migrate the usage of the ${chalk.cyan(
          'storybook-addon-next-router'
        )} addon to use the APIs from the ${chalk.magenta(
          '@storybook/nextjs'
        )} framework package instead. Follow the instructions below.`;
      }

      if (frameworkPackage === '@storybook/react-vite') {
        disclaimer = dedent`\n\n
          ${chalk.bold('Important')}: We've detected you are using Storybook in a Next.js project.
  
          This migration is set to update your project to use the ${chalk.magenta(
            '@storybook/react-vite'
          )} framework, but Storybook provides a framework package specifically for Next.js projects: ${chalk.magenta(
          '@storybook/nextjs'
        )}.
  
          This package provides a better, out of the box experience for Next.js users, however it is only compatible with the Webpack 5 builder, so we can't automigrate for you, as you are using the Vite builder. If you switch this project to use Webpack 5 and rerun this migration, we can update your project.
          
          If you are interested in using this package, see: ${chalk.yellow(
            'https://github.com/storybookjs/storybook/blob/next/code/frameworks/nextjs/README.md'
          )}
        `;
      } else if (frameworkPackage === '@storybook/nextjs') {
        disclaimer = dedent`\n\n
        The ${chalk.magenta(
          '@storybook/nextjs'
        )} package provides great user experience for Next.js users, and we highly recommend you to read more about it at ${chalk.yellow(
          'https://github.com/storybookjs/storybook/blob/next/code/frameworks/nextjs/README.md'
        )}
        `;
      }
    }

    if (metaFramework === 'sveltekit') {
      if (frameworkPackage === '@storybook/svelte-webpack5') {
        disclaimer = dedent`\n\n
          ${chalk.bold('Important')}: We've detected you are using Storybook in a SvelteKit project.
  
          This migration is set to update your project to use the ${chalk.magenta(
            '@storybook/svelte-webpack5'
          )} framework, but Storybook provides a framework package specifically for SvelteKit projects: ${chalk.magenta(
          '@storybook/sveltekit'
        )}.
  
          This package provides a better experience for SvelteKit users, however it is only compatible with the Vite builder, so we can't automigrate for you, as you are using the Webpack builder.
          
          If you are interested in using this package, see: ${chalk.yellow(
            'https://github.com/storybookjs/storybook/blob/next/code/frameworks/sveltekit/README.md'
          )}
        `;
      } else {
        migrationSteps += `- Remove the ${chalk.yellow(
          `${renderer}Options`
        )} field from ${chalk.blue(mainConfigPath)}.
        More info: ${chalk.yellow(
          'https://github.com/storybookjs/storybook/blob/next/MIGRATION.md#vite-builder-uses-vite-config-automatically'
        )}\n`;
        disclaimer = dedent`\n\n
        The ${chalk.magenta(
          '@storybook/sveltekit'
        )} package provides great user experience for SvelteKit users, and we highly recommend you to read more about it at ${chalk.yellow(
          'https://github.com/storybookjs/storybook/blob/next/code/frameworks/sveltekit/README.md'
        )}
        `;
      }
    }

    return dedent`
      We've detected your project is not fully setup with Storybook's 7 new framework format.

      Storybook 7 introduced the concept of frameworks, which abstracts configuration for renderers (e.g. React, Vue), builders (e.g. Webpack, Vite) and defaults to make integrations easier.

      Your project should be updated to use Storybook's framework: ${chalk.magenta(
        frameworkPackage
      )}. We can attempt to do this for you automatically.

      Here are the steps this migration will do to migrate your project:
      ${migrationSteps}

      To learn more about the new framework format, see: ${chalk.yellow(
        'https://github.com/storybookjs/storybook/blob/next/MIGRATION.md#new-framework-api'
      )}${disclaimer}
    `;
  },

  async run({
    result: {
      dependenciesToAdd,
      dependenciesToRemove,
      frameworkPackage,
      frameworkOptions,
      builderInfo,
      renderer,
      addonsToRemove,
    },
    packageManager,
    dryRun,
    mainConfigPath,
    skipInstall,
  }) {
    const packageJson = await packageManager.retrievePackageJson();
    if (dependenciesToRemove.length > 0) {
      logger.info(`✅ Removing dependencies: ${dependenciesToRemove.join(', ')}`);
      if (!dryRun) {
        await packageManager.removeDependencies(
          { skipInstall: skipInstall || dependenciesToAdd.length > 0, packageJson },
          dependenciesToRemove
        );
      }
    }

    if (dependenciesToAdd.length > 0) {
      logger.info(`✅ Installing new dependencies: ${dependenciesToAdd.join(', ')}`);
      if (!dryRun) {
        const versionToInstall = getStorybookVersionSpecifier(packageJson);
        const depsToAdd = dependenciesToAdd.map((dep) => `${dep}@${versionToInstall}`);
        await packageManager.addDependencies(
          { installAsDevDependencies: true, skipInstall, packageJson },
          depsToAdd
        );
      }
    }

    await updateMainConfig({ mainConfigPath, dryRun }, async (main) => {
      logger.info(`✅ Updating main.js`);

      logger.info(`✅ Updating "framework" field`);
      if (!dryRun) {
        main.setFieldValue(['framework', 'name'], frameworkPackage);
      }

      if (!dryRun) {
        main.setFieldValue(['framework', 'options'], frameworkOptions);
      }

      if (main.getFieldNode([`${renderer}Options`])) {
        logger.info(`✅ Moving "${renderer}Options" to "framework.options"`);
        if (!dryRun) {
          main.removeField([`${renderer}Options`]);
        }
      }

      const builder = main.getFieldNode(['core', 'builder']);
      if (builder) {
        logger.info(`✅ Removing "core.builder" field`);
        if (!dryRun) {
          main.removeField(['core', 'builder']);
        }
      }

      if (Object.keys(builderInfo.options).length > 0) {
        logger.info(`✅ Moving "core.builder.options" into "framework.options.builder"`);
        if (!dryRun) {
          main.setFieldValue(['framework', 'options', 'builder'], builderInfo.options);
        }
      }

      const currentCore = main.getFieldValue(['core']);
      if (currentCore) {
        if (Object.keys(currentCore).length === 0) {
          logger.info(`✅ Removing "core" field`);
          if (!dryRun) {
            main.removeField(['core']);
          }
        }
      }

      if (addonsToRemove.length > 0) {
        const existingAddons = main.getFieldValue(['addons']) as Preset[];
        const updatedAddons = existingAddons.filter((addon) => {
          if (typeof addon === 'string') {
            return !addonsToRemove.includes(addon);
          }
          if (addon.name) {
            return !addonsToRemove.includes(addon.name);
          }

          return false;
        });
        logger.info(`✅ Removing unnecessary addons`);
        if (!dryRun) {
          main.setFieldValue(['addons'], updatedAddons);
        }
      }
    });
  },
};<|MERGE_RESOLUTION|>--- conflicted
+++ resolved
@@ -65,15 +65,6 @@
     mainConfigPath,
     rendererPackage,
   }) {
-<<<<<<< HEAD
-    const packageJson = await packageManager.retrievePackageJson();
-    const { storybookVersion, mainConfig, mainConfigPath, configDir } = await getStorybookData({
-      packageManager,
-      configDir: userDefinedConfigDir,
-    });
-
-=======
->>>>>>> 51608c85
     if (!semver.gte(storybookVersion, '7.0.0')) {
       return null;
     }
