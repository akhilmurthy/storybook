/* eslint-disable no-await-in-loop */
import prompts from 'prompts';
import chalk from 'chalk';
import boxen from 'boxen';
import { createWriteStream, move, remove } from 'fs-extra';
import tempy from 'tempy';
import dedent from 'ts-dedent';

import { join } from 'path';
import { getStorybookInfo, loadMainConfig } from '@storybook/core-common';
import { JsPackageManagerFactory, useNpmWarning } from '../js-package-manager';
import type { PackageManagerName } from '../js-package-manager';

import type { Fix, FixId, FixOptions, FixSummary } from './fixes';
import { FixStatus, PreCheckFailure, allFixes } from './fixes';
import { cleanLog } from './helpers/cleanLog';
import { getMigrationSummary } from './helpers/getMigrationSummary';
import { getStorybookData } from './helpers/mainConfigFile';
import { getStorybookVersion } from '../utils';

const logger = console;
const LOG_FILE_NAME = 'migration-storybook.log';
const LOG_FILE_PATH = join(process.cwd(), LOG_FILE_NAME);
let TEMP_LOG_FILE_PATH = '';

const originalStdOutWrite = process.stdout.write.bind(process.stdout);
const originalStdErrWrite = process.stderr.write.bind(process.stdout);

const augmentLogsToFile = () => {
  TEMP_LOG_FILE_PATH = tempy.file({ name: LOG_FILE_NAME });
  const logStream = createWriteStream(TEMP_LOG_FILE_PATH);

  process.stdout.write = (d: string) => {
    originalStdOutWrite(d);
    return logStream.write(cleanLog(d));
  };
  process.stderr.write = (d: string) => {
    return logStream.write(cleanLog(d));
  };
};

const cleanup = () => {
  process.stdout.write = originalStdOutWrite;
  process.stderr.write = originalStdErrWrite;
};

const logAvailableMigrations = () => {
  const availableFixes = allFixes.map((f) => chalk.yellow(f.id)).join(', ');
  logger.info(`\nThe following migrations are available: ${availableFixes}`);
};

export const automigrate = async ({
  fixId,
  fixes: inputFixes,
  dryRun,
  yes,
  useNpm,
  packageManager: pkgMgr,
  list,
  configDir: userSpecifiedConfigDir,
  renderer: rendererPackage,
  skipInstall,
  hideMigrationSummary = false,
}: FixOptions = {}): Promise<{
  fixResults: Record<string, FixStatus>;
  preCheckFailure: PreCheckFailure;
}> => {
  if (list) {
    logAvailableMigrations();
    return null;
  }

  const selectedFixes = inputFixes || allFixes;
  const fixes = fixId ? selectedFixes.filter((f) => f.id === fixId) : selectedFixes;

  if (fixId && fixes.length === 0) {
    logger.info(`📭 No migrations found for ${chalk.magenta(fixId)}.`);
    logAvailableMigrations();
    return null;
  }

  augmentLogsToFile();

  logger.info('🔎 checking possible migrations..');

  const { fixResults, fixSummary, preCheckFailure } = await runFixes({
    fixes,
    useNpm,
    pkgMgr,
    userSpecifiedConfigDir,
    rendererPackage,
    skipInstall,
    dryRun,
    yes,
  });

  const hasFailures = Object.values(fixResults).some(
    (r) => r === FixStatus.FAILED || r === FixStatus.CHECK_FAILED
  );

  // if migration failed, display a log file in the users cwd
  if (hasFailures) {
    await move(TEMP_LOG_FILE_PATH, join(process.cwd(), LOG_FILE_NAME), { overwrite: true });
  } else {
    await remove(TEMP_LOG_FILE_PATH);
  }

  if (!hideMigrationSummary) {
    const packageManager = JsPackageManagerFactory.getPackageManager({ force: pkgMgr });
    const installationMetadata = await packageManager.findInstallations([
      '@storybook/*',
      'storybook',
    ]);

    logger.info();
    logger.info(
      getMigrationSummary({ fixResults, fixSummary, logFile: LOG_FILE_PATH, installationMetadata })
    );
    logger.info();
  }

  cleanup();

  return { fixResults, preCheckFailure };
};

export async function runFixes({
  fixes,
  dryRun,
  yes,
  useNpm,
  pkgMgr,
  userSpecifiedConfigDir,
  rendererPackage,
  skipInstall,
}: {
  fixes: Fix[];
  yes?: boolean;
  dryRun?: boolean;
  useNpm?: boolean;
  pkgMgr?: PackageManagerName;
  userSpecifiedConfigDir?: string;
  rendererPackage?: string;
  skipInstall?: boolean;
}): Promise<{
  preCheckFailure?: PreCheckFailure;
  fixResults: Record<FixId, FixStatus>;
  fixSummary: FixSummary;
}> {
  if (useNpm) {
    useNpmWarning();
    // eslint-disable-next-line no-param-reassign
    pkgMgr = 'npm';
  }

  const packageManager = JsPackageManagerFactory.getPackageManager({ force: pkgMgr });

  const fixResults = {} as Record<FixId, FixStatus>;
  const fixSummary: FixSummary = { succeeded: [], failed: {}, manual: [], skipped: [] };

<<<<<<< HEAD
  const {
    configDir: inferredConfigDir,
    mainConfig: mainConfigPath,
    version: storybookVersion,
  } = getStorybookInfo(await packageManager.retrievePackageJson(), userSpecifiedConfigDir);
=======
  const { configDir: inferredConfigDir, mainConfig: mainConfigPath } = getStorybookInfo(
    await packageManager.retrievePackageJson(),
    userSpecifiedConfigDir
  );

  const storybookVersion = await getStorybookVersion(packageManager);
>>>>>>> 51608c85

  if (!storybookVersion) {
    logger.info(dedent`
      [Storybook automigrate] ❌ Unable to determine storybook version so the automigrations will be skipped.
        🤔 Are you running automigrate from your project directory? Please specify your Storybook config directory with the --config-dir flag.
      `);
    return {
      fixResults,
      fixSummary,
      preCheckFailure: PreCheckFailure.UNDETECTED_SB_VERSION,
    };
  }

  const configDir = userSpecifiedConfigDir || inferredConfigDir || '.storybook';
  try {
    await loadMainConfig({ configDir });
  } catch (err) {
    if (err.message.includes('No configuration files have been found')) {
      logger.info(
        dedent`[Storybook automigrate] Could not find or evaluate your Storybook main.js config directory at ${chalk.blue(
          configDir
        )} so the automigrations will be skipped. You might be running this command in a monorepo or a non-standard project structure. If that is the case, please rerun this command by specifying the path to your Storybook config directory via the --config-dir option.`
      );
      return {
        fixResults,
        fixSummary,
        preCheckFailure: PreCheckFailure.MAINJS_NOT_FOUND,
      };
    }
    logger.info(
      dedent`[Storybook automigrate] ❌ Failed trying to evaluate ${chalk.blue(
        mainConfigPath
      )} with the following error: ${err.message}`
    );
    logger.info('Please fix the error and try again.');

    return {
      fixResults,
      fixSummary,
      preCheckFailure: PreCheckFailure.MAINJS_EVALUATION,
    };
  }

  for (let i = 0; i < fixes.length; i += 1) {
    const f = fixes[i] as Fix;
    let result;

    try {
      const { mainConfig, previewConfigPath } = await getStorybookData({
        configDir,
        packageManager,
      });

      result = await f.check({
        packageManager,
        configDir,
        rendererPackage,
        mainConfig,
        storybookVersion,
        previewConfigPath,
        mainConfigPath,
      });
    } catch (error) {
      logger.info(`⚠️  failed to check fix ${chalk.bold(f.id)}`);
      logger.error(`\n${error.stack}`);
      fixSummary.failed[f.id] = error.message;
      fixResults[f.id] = FixStatus.CHECK_FAILED;
    }

    if (result) {
      logger.info(`\n🔎 found a '${chalk.cyan(f.id)}' migration:`);
      const message = f.prompt(result);

      logger.info(
        boxen(message, {
          borderStyle: 'round',
          padding: 1,
          borderColor: '#F1618C',
          title: f.promptOnly ? 'Manual migration detected' : 'Automigration detected',
        })
      );

      let runAnswer: { fix: boolean };

      try {
        if (dryRun) {
          runAnswer = { fix: false };
        } else if (yes) {
          runAnswer = { fix: true };
          if (f.promptOnly) {
            fixResults[f.id] = FixStatus.MANUAL_SUCCEEDED;
            fixSummary.manual.push(f.id);
          }
        } else if (f.promptOnly) {
          fixResults[f.id] = FixStatus.MANUAL_SUCCEEDED;
          fixSummary.manual.push(f.id);

          logger.info();
          const { shouldContinue } = await prompts(
            {
              type: 'toggle',
              name: 'shouldContinue',
              message:
                'Select continue once you have made the required changes, or quit to exit the migration process',
              initial: true,
              active: 'continue',
              inactive: 'quit',
            },
            {
              onCancel: () => {
                throw new Error();
              },
            }
          );

          if (!shouldContinue) {
            fixResults[f.id] = FixStatus.MANUAL_SKIPPED;
            break;
          }
        } else {
          runAnswer = await prompts(
            {
              type: 'confirm',
              name: 'fix',
              message: `Do you want to run the '${chalk.cyan(f.id)}' migration on your project?`,
              initial: true,
            },
            {
              onCancel: () => {
                throw new Error();
              },
            }
          );
        }
      } catch (err) {
        break;
      }

      if (!f.promptOnly) {
        if (runAnswer.fix) {
          try {
            await f.run({
              result,
              packageManager,
              dryRun,
              mainConfigPath,
              skipInstall,
            });
            logger.info(`✅ ran ${chalk.cyan(f.id)} migration`);

            fixResults[f.id] = FixStatus.SUCCEEDED;
            fixSummary.succeeded.push(f.id);
          } catch (error) {
            fixResults[f.id] = FixStatus.FAILED;
            fixSummary.failed[f.id] = error.message;

            logger.info(`❌ error when running ${chalk.cyan(f.id)} migration`);
            logger.info(error);
            logger.info();
          }
        } else {
          fixResults[f.id] = FixStatus.SKIPPED;
          fixSummary.skipped.push(f.id);
        }
      }
    } else {
      fixResults[f.id] = fixResults[f.id] || FixStatus.UNNECESSARY;
    }
  }

  return { fixResults, fixSummary };
}<|MERGE_RESOLUTION|>--- conflicted
+++ resolved
@@ -158,20 +158,12 @@
   const fixResults = {} as Record<FixId, FixStatus>;
   const fixSummary: FixSummary = { succeeded: [], failed: {}, manual: [], skipped: [] };
 
-<<<<<<< HEAD
-  const {
-    configDir: inferredConfigDir,
-    mainConfig: mainConfigPath,
-    version: storybookVersion,
-  } = getStorybookInfo(await packageManager.retrievePackageJson(), userSpecifiedConfigDir);
-=======
   const { configDir: inferredConfigDir, mainConfig: mainConfigPath } = getStorybookInfo(
     await packageManager.retrievePackageJson(),
     userSpecifiedConfigDir
   );
 
   const storybookVersion = await getStorybookVersion(packageManager);
->>>>>>> 51608c85
 
   if (!storybookVersion) {
     logger.info(dedent`
