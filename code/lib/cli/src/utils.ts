import type { WriteStream } from 'fs-extra';
import { move, remove, writeFile, readFile, createWriteStream } from 'fs-extra';
import { join } from 'path';
import tempy from 'tempy';
<<<<<<< HEAD
=======
import { rendererPackages } from '@storybook/core-common';
import type { JsPackageManager } from './js-package-manager';
>>>>>>> 51608c85

export function parseList(str: string): string[] {
  return str
    .split(',')
    .map((item) => item.trim())
    .filter((item) => item.length > 0);
}

export async function getStorybookVersion(packageManager: JsPackageManager) {
  const packages = (
    await Promise.all(
      Object.keys(rendererPackages).map(async (pkg) => ({
        name: pkg,
        version: await packageManager.getPackageVersion(pkg),
      }))
    )
  ).filter(({ version }) => !!version);

  return packages[0]?.version;
}

export function getEnvConfig(program: Record<string, any>, configEnv: Record<string, any>): void {
  Object.keys(configEnv).forEach((fieldName) => {
    const envVarName = configEnv[fieldName];
    const envVarValue = process.env[envVarName];
    if (envVarValue) {
      // eslint-disable-next-line no-param-reassign
      program[fieldName] = envVarValue;
    }
  });
}

/**
 * Given a file name, creates an object with utilities to manage a log file.
 * It creates a temporary log file which you can manage with the returned functions.
 * You can then decide whether to move the log file to the users project, or remove it.
 *
 * @example
 * ```
 *  const { logStream, moveLogFile, removeLogFile, clearLogFile, readLogFile } = await createLogStream('my-log-file.log');
 *
 *  // SCENARIO 1:
 *  // you can write custom messages to generate a log file
 *  logStream.write('my log message');
 *  await moveLogFile();
 *
 *  // SCENARIO 2:
 *  // or you can pass it to stdio and capture the output of that command
 *  try {
 *    await this.executeCommand({
 *      command: 'pnpm',
 *      args: ['info', packageName, ...args],
 *      // do not output to the user, and send stdio and stderr to log file
 *      stdio: ['ignore', logStream, logStream]
 *    });
 *  } catch (err) {
 *    // do something with the log file content
 *    const output = await readLogFile();
 *    // move the log file to the users project
 *    await moveLogFile();
 *  }
 *  // success, no need to keep the log file
 *  await removeLogFile();
 *
 * ```
 */
export const createLogStream = async (
  logFileName = 'storybook.log'
): Promise<{
  moveLogFile: () => Promise<void>;
  removeLogFile: () => Promise<void>;
  clearLogFile: () => Promise<void>;
  readLogFile: () => Promise<string>;
  logStream: WriteStream;
}> => {
  const finalLogPath = join(process.cwd(), logFileName);
  const temporaryLogPath = tempy.file({ name: logFileName });

  const logStream = createWriteStream(temporaryLogPath, { encoding: 'utf8' });

  return new Promise((resolve, reject) => {
    logStream.once('open', () => {
      const moveLogFile = async () => move(temporaryLogPath, finalLogPath, { overwrite: true });
      const clearLogFile = async () => writeFile(temporaryLogPath, '');
      const removeLogFile = async () => remove(temporaryLogPath);
      const readLogFile = async () => {
        return readFile(temporaryLogPath, 'utf8');
      };
      resolve({ logStream, moveLogFile, clearLogFile, removeLogFile, readLogFile });
    });
    logStream.once('error', reject);
  });
};<|MERGE_RESOLUTION|>--- conflicted
+++ resolved
@@ -2,11 +2,8 @@
 import { move, remove, writeFile, readFile, createWriteStream } from 'fs-extra';
 import { join } from 'path';
 import tempy from 'tempy';
-<<<<<<< HEAD
-=======
 import { rendererPackages } from '@storybook/core-common';
 import type { JsPackageManager } from './js-package-manager';
->>>>>>> 51608c85
 
 export function parseList(str: string): string[] {
   return str
