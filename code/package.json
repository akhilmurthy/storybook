{
  "name": "@storybook/root",
  "version": "7.0.0-alpha.35",
  "private": true,
  "description": "Storybook is an open source tool for developing UI components in isolation for React, Vue and Angular. It makes building stunning UIs organized and efficient.",
  "keywords": [
    "angular",
    "angularjs",
    "au2",
    "aurelia",
    "aurelia2",
    "babel",
    "components",
    "documentation",
    "frontend",
    "jamstack",
    "markup",
    "mdx",
    "react",
    "reactjs",
    "reuseable",
    "storybook",
    "storybookjs",
    "templated",
    "tool",
    "ui",
    "user interface",
    "vue",
    "vuejs"
  ],
  "homepage": "https://storybook.js.org/",
  "repository": {
    "type": "git",
    "url": "https://github.com/storybookjs/storybook.git"
  },
  "funding": {
    "type": "opencollective",
    "url": "https://opencollective.com/storybook"
  },
  "workspaces": {
    "packages": [
      "addons/*",
      "addons/storyshots/*",
      "frameworks/*",
      "renderers/*",
      "presets/*",
      "examples-native/*",
      "examples/*",
      "lib/*",
      "lib/cli/test/run/*"
    ]
  },
  "scripts": {
    "await-serve-storybooks": "wait-on http://localhost:8001",
    "build": "NODE_ENV=production node ../scripts/build-package.js",
    "build-storybooks": "cross-env STORYBOOK_DISPLAY_WARNING=true DISPLAY_WARNING=true node -r esm ../scripts/build-storybooks.js",
    "changelog": "pr-log --sloppy --cherry-pick",
    "changelog:next": "pr-log --sloppy --since-prerelease",
    "check": "NODE_ENV=production node ../scripts/check-package.js",
    "coverage": "codecov",
    "create-built-sandboxes-index": "ts-node ../scripts/create-built-sandboxes-index",
    "danger": "danger",
    "generate-repros": "zx ../scripts/repros-generator/index.mjs",
    "generate-repros-next": "ts-node ../scripts/next-repro-generators/generate-repros.ts",
    "github-release": "github-release-from-changelog",
    "linear-export": "ts-node --project=../scripts/tsconfig.json ../scripts/linear-export.ts",
    "lint": "yarn lint:js && yarn lint:md",
    "lint:ejs": "ejslint **/*.ejs",
    "lint:js": "yarn lint:js:cmd .  --quiet",
    "lint:js:cmd": "cross-env NODE_ENV=production eslint --cache --cache-location=../.cache/eslint --ext .js,.jsx,.json,.html,.ts,.tsx,.mjs --report-unused-disable-directives",
    "lint:md": "remark -q .",
    "lint:other": "prettier --write '**/*.{css,html,json,md,yml}'",
    "lint:package": "sort-package-json",
    "local-registry": "ts-node --project=../scripts/tsconfig.json ../scripts/run-registry.ts --port 6001",
    "publish-repros": "ts-node ../scripts/next-repro-generators/publish.ts",
    "publish:debug": "npm run publish:latest -- --npm-tag=debug --no-push",
    "publish:latest": "lerna publish --exact --concurrency 1 --force-publish",
    "publish:next": "npm run publish:latest -- --npm-tag=next",
    "run-chromatics": "node -r esm ../scripts/run-chromatics.js",
    "sandbox": "ts-node ../scripts/sandbox.ts",
    "serve-storybooks": "http-server ./built-storybooks -p 8001",
    "smoketest-storybooks": "cross-env STORYBOOK_DISPLAY_WARNING=true DISPLAY_WARNING=true node -r esm ../scripts/smoketest-storybooks.js",
<<<<<<< HEAD
    "task": "ts-node ../scripts/task.ts",
=======
    "start": "yarn workspace official-storybook storybook --no-manager-cache",
>>>>>>> c49de7d5
    "test": "NODE_OPTIONS=--max_old_space_size=4096 jest --config ./jest.config.js",
    "test:cli": "npm --prefix lib/cli run test",
    "test:e2e-examples-playwright": "playwright test",
    "test:e2e-framework": "ts-node --project=../scripts/tsconfig.json ../scripts/run-e2e.ts"
  },
  "husky": {
    "hooks": {
      "pre-commit": "yarn lint-staged"
    }
  },
  "lint-staged": {
    "*.{html,js,json,jsx,mjs,ts,tsx}": [
      "yarn lint:js:cmd --fix"
    ],
    "package.json": [
      "yarn lint:package"
    ],
    "*.ejs": [
      "ejslint"
    ],
    "*.{css,html,json,md,yml}": [
      "prettier --write"
    ]
  },
  "browserslist": [
    "defaults"
  ],
  "resolutions": {
    "@nrwl/cli": "14.6.1",
    "@typescript-eslint/eslint-plugin": "^5.15.0",
    "@typescript-eslint/experimental-utils": "5.3.0",
    "@typescript-eslint/parser": "^5.15.0",
    "boxen": "^5.1.2",
    "esbuild": "^0.14.48",
    "eslint": "^7.17.0",
    "serialize-javascript": "^3.1.0",
    "typescript": "~4.6.3",
    "webpack": "5"
  },
  "dependencies": {
    "@babel/cli": "^7.17.6",
    "@babel/core": "^7.17.5",
    "@babel/plugin-proposal-class-properties": "^7.16.7",
    "@babel/plugin-proposal-decorators": "^7.17.2",
    "@babel/plugin-proposal-export-default-from": "^7.16.7",
    "@babel/plugin-proposal-object-rest-spread": "^7.17.3",
    "@babel/plugin-proposal-private-methods": "^7.16.11",
    "@babel/plugin-syntax-dynamic-import": "^7.8.3",
    "@babel/plugin-transform-arrow-functions": "^7.16.7",
    "@babel/plugin-transform-block-scoping": "^7.16.7",
    "@babel/plugin-transform-destructuring": "^7.17.3",
    "@babel/plugin-transform-shorthand-properties": "^7.16.7",
    "@babel/preset-env": "^7.16.11",
    "@babel/preset-flow": "^7.16.7",
    "@babel/preset-react": "^7.16.7",
    "@babel/preset-typescript": "^7.16.7",
    "@babel/runtime": "^7.17.2",
    "@compodoc/compodoc": "^1.1.18",
    "@emotion/babel-plugin": "^11.10.2",
    "@emotion/jest": "^11.10.0",
    "@linear/sdk": "^1.21.0",
    "@nrwl/cli": "14.6.1",
    "@nrwl/nx-cloud": "14.6.0",
    "@nrwl/workspace": "14.6.1",
    "@playwright/test": "1.27.0",
    "@storybook/addon-a11y": "workspace:*",
    "@storybook/addon-actions": "workspace:*",
    "@storybook/addon-backgrounds": "workspace:*",
    "@storybook/addon-controls": "workspace:*",
    "@storybook/addon-docs": "workspace:*",
    "@storybook/addon-essentials": "workspace:*",
    "@storybook/addon-highlight": "workspace:*",
    "@storybook/addon-interactions": "workspace:*",
    "@storybook/addon-jest": "workspace:*",
    "@storybook/addon-links": "workspace:*",
    "@storybook/addon-measure": "workspace:*",
    "@storybook/addon-outline": "workspace:*",
    "@storybook/addon-storyshots": "workspace:*",
    "@storybook/addon-storyshots-puppeteer": "workspace:*",
    "@storybook/addon-storysource": "workspace:*",
    "@storybook/addon-toolbars": "workspace:*",
    "@storybook/addon-viewport": "workspace:*",
    "@storybook/addons": "workspace:*",
    "@storybook/angular": "workspace:*",
    "@storybook/api": "workspace:*",
    "@storybook/babel-plugin-require-context-hook": "1.0.1",
    "@storybook/blocks": "workspace:*",
    "@storybook/builder-manager": "workspace:*",
    "@storybook/builder-vite": "workspace:*",
    "@storybook/builder-webpack5": "workspace:*",
    "@storybook/channel-postmessage": "workspace:*",
    "@storybook/channel-websocket": "workspace:*",
    "@storybook/channels": "workspace:*",
    "@storybook/cli": "workspace:*",
    "@storybook/client-api": "workspace:*",
    "@storybook/client-logger": "workspace:*",
    "@storybook/codemod": "workspace:*",
    "@storybook/components": "workspace:*",
    "@storybook/core-client": "workspace:*",
    "@storybook/core-common": "workspace:*",
    "@storybook/core-events": "workspace:*",
    "@storybook/core-server": "workspace:*",
    "@storybook/core-webpack": "workspace:*",
    "@storybook/csf-tools": "workspace:*",
    "@storybook/docs-tools": "workspace:*",
    "@storybook/ember": "workspace:*",
    "@storybook/eslint-config-storybook": "^2.4.0",
    "@storybook/html": "workspace:*",
    "@storybook/html-webpack5": "workspace:*",
    "@storybook/instrumenter": "workspace:*",
    "@storybook/jest": "^0.0.10",
    "@storybook/linter-config": "^2.5.0",
    "@storybook/node-logger": "workspace:*",
    "@storybook/postinstall": "workspace:*",
    "@storybook/preact": "workspace:*",
    "@storybook/preact-webpack5": "workspace:*",
    "@storybook/preset-html-webpack": "workspace:*",
    "@storybook/preset-preact-webpack": "workspace:*",
    "@storybook/preset-react-webpack": "workspace:*",
    "@storybook/preset-server-webpack": "workspace:*",
    "@storybook/preset-svelte-webpack": "workspace:*",
    "@storybook/preset-vue-webpack": "workspace:*",
    "@storybook/preset-vue3-webpack": "workspace:*",
    "@storybook/preset-web-components-webpack": "workspace:*",
    "@storybook/preview-web": "workspace:*",
    "@storybook/react": "workspace:*",
    "@storybook/react-vite": "workspace:*",
    "@storybook/react-webpack5": "workspace:*",
    "@storybook/router": "workspace:*",
    "@storybook/server": "workspace:*",
    "@storybook/server-webpack5": "workspace:*",
    "@storybook/source-loader": "workspace:*",
    "@storybook/store": "workspace:*",
    "@storybook/svelte": "workspace:*",
    "@storybook/svelte-webpack5": "workspace:*",
    "@storybook/telemetry": "workspace:*",
    "@storybook/testing-library": "0.0.14-next.0",
    "@storybook/theming": "workspace:*",
    "@storybook/ui": "workspace:*",
    "@storybook/vue": "workspace:*",
    "@storybook/vue-webpack5": "workspace:*",
    "@storybook/vue3": "workspace:*",
    "@storybook/vue3-vite": "workspace:*",
    "@storybook/vue3-webpack5": "workspace:*",
    "@storybook/web-components": "workspace:*",
    "@storybook/web-components-vite": "workspace:*",
    "@storybook/web-components-webpack5": "workspace:*",
    "@testing-library/dom": "^7.29.4",
    "@testing-library/jest-dom": "^5.11.9",
    "@testing-library/react": "^11.2.2",
    "@testing-library/user-event": "^13.2.1",
    "@types/detect-port": "^1.3.2",
    "@types/doctrine": "^0.0.3",
    "@types/enzyme": "^3.10.8",
    "@types/escodegen": "^0.0.6",
    "@types/express": "^4.17.11",
    "@types/fs-extra": "^9.0.6",
    "@types/jest": "^26.0.16",
    "@types/js-yaml": "^3.12.6",
    "@types/lodash": "^4.14.167",
    "@types/node": "^14.14.20 || ^16.0.0",
    "@types/node-cleanup": "^2.1.1",
    "@types/prompts": "2.0.11",
    "@types/react": "^16.14.23",
    "@types/react-dom": "^16.9.14",
    "@types/semver": "^7.3.4",
    "@types/serve-static": "^1.13.8",
    "@types/shelljs": "^0.8.7",
    "@types/terser-webpack-plugin": "^5.2.0",
    "@types/webpack-dev-middleware": "^5.3.0",
    "@typescript-eslint/eslint-plugin": "^5.15.0",
    "@typescript-eslint/experimental-utils": "^5.20.0",
    "@typescript-eslint/parser": "^5.15.0",
    "babel-core": "^7.0.0-bridge.0",
    "babel-eslint": "^10.1.0",
    "babel-jest": "^26.6.3",
    "babel-loader": "^8.2.5",
    "babel-plugin-add-react-displayname": "^0.0.5",
    "babel-plugin-dynamic-import-node": "^2.3.3",
    "babel-plugin-macros": "^3.0.1",
    "chalk": "^4.1.0",
    "chromatic": "^6.0.2",
    "codecov": "^3.8.1",
    "commander": "^6.2.1",
    "concurrently": "^5.3.0",
    "cross-env": "^7.0.3",
    "danger": "^10.6.2",
    "detect-port": "^1.3.0",
    "ejs-lint": "^1.2.2",
    "enzyme": "^3.11.0",
    "enzyme-adapter-react-16": "^1.15.5",
    "esbuild": "^0.14.48",
    "esbuild-loader": "^2.19.0",
    "esbuild-plugin-alias": "^0.2.1",
    "eslint": "^7.17.0",
    "eslint-plugin-import": "^2.22.1",
    "eslint-plugin-react": "^7.22.0",
    "eslint-plugin-storybook": "^0.3.5",
    "esm": "^3.2.25",
    "execa": "^5.0.0",
    "express": "^4.17.1",
    "fs-extra": "^9.0.1",
    "github-release-from-changelog": "^2.1.1",
    "glob": "^7.1.6",
    "http-server": "^0.12.3",
    "husky": "^4.3.7",
    "jest": "^26.6.3",
    "jest-environment-jsdom": "^26.6.2",
    "jest-environment-jsdom-thirteen": "^1.0.1",
    "jest-enzyme": "^7.1.2",
    "jest-image-snapshot": "^4.3.0",
    "jest-jasmine2": "^26.6.3",
    "jest-junit": "^13.0.0",
    "jest-os-detection": "^1.3.1",
    "jest-raw-loader": "^1.0.1",
    "jest-serializer-html": "^7.0.0",
    "jest-watch-typeahead": "^0.6.1",
    "js-yaml": "^3.14.1",
    "lerna": "^3.22.1",
    "lint-staged": "^10.5.4",
    "lodash": "^4.17.21",
    "mocha-list-tests": "^1.0.5",
    "node-cleanup": "^2.1.2",
    "node-fetch": "^2.6.1",
    "node-gyp": "^8.4.0",
    "npmlog": "^5.0.1",
    "nx": "14.6.1",
    "p-limit": "^3.1.0",
    "playwright": "1.27.0",
    "postcss-loader": "^6.2.1",
    "prettier": "2.7.1",
    "process": "^0.11.10",
    "prompts": "^2.4.0",
    "raf": "^3.4.1",
    "read-pkg-up": "^7.0.1",
    "regenerator-runtime": "^0.13.7",
    "remark": "^13.0.0",
    "remark-cli": "^9.0.0",
    "remark-lint": "^8.0.0",
    "remark-preset-lint-recommended": "^5.0.0",
    "semver": "^7.3.7",
    "serve-static": "^1.14.1",
    "shelljs": "^0.8.5",
    "shx": "^0.3.2",
    "sort-package-json": "^1.48.1",
    "terser-webpack-plugin": "^5.3.1",
    "trash": "^7.0.0",
    "ts-dedent": "^2.0.0",
    "ts-jest": "^26.4.4",
    "ts-node": "^10.4.0",
    "tsup": "^6.2.2",
    "typescript": "4.7.4",
    "util": "^0.12.4",
    "wait-on": "^5.2.1",
    "web-component-analyzer": "^1.1.6",
    "webpack": "5",
    "webpack-dev-middleware": "^5.3.1",
    "window-size": "^1.1.1",
    "zx": "^7.0.3"
  },
  "dependenciesMeta": {
    "@compodoc/compodoc": {
      "built": false
    },
    "ejs": {
      "built": false
    },
    "level": {
      "built": false
    },
    "node-uuid": {
      "built": false,
      "unplugged": false
    },
    "nodemon": {
      "built": false
    },
    "parcel": {
      "built": false
    },
    "preact": {
      "built": false
    },
    "yorkie": {
      "built": false
    }
  },
  "optionalDependencies": {
    "puppeteer": "^2.1.1",
    "ts-loader": "^9.2.8",
    "verdaccio": "^4.10.0",
    "verdaccio-auth-memory": "^9.7.2"
  },
  "packageManager": "yarn@3.2.3",
  "engines": {
    "node": ">=10.13.0",
    "yarn": ">=1.3.2"
  },
  "collective": {
    "type": "opencollective",
    "url": "https://opencollective.com/storybook"
  },
  "pr-log": {
    "skipLabels": [
      "cleanup"
    ],
    "validLabels": [
      [
        "BREAKING CHANGE",
        "Breaking Changes"
      ],
      [
        "feature request",
        "Features"
      ],
      [
        "bug",
        "Bug Fixes"
      ],
      [
        "documentation",
        "Documentation"
      ],
      [
        "maintenance",
        "Maintenance"
      ],
      [
        "build",
        "Build"
      ],
      [
        "dependencies",
        "Dependency Upgrades"
      ],
      [
        "other",
        "Other"
      ]
    ]
  }
}<|MERGE_RESOLUTION|>--- conflicted
+++ resolved
@@ -80,11 +80,6 @@
     "sandbox": "ts-node ../scripts/sandbox.ts",
     "serve-storybooks": "http-server ./built-storybooks -p 8001",
     "smoketest-storybooks": "cross-env STORYBOOK_DISPLAY_WARNING=true DISPLAY_WARNING=true node -r esm ../scripts/smoketest-storybooks.js",
-<<<<<<< HEAD
-    "task": "ts-node ../scripts/task.ts",
-=======
-    "start": "yarn workspace official-storybook storybook --no-manager-cache",
->>>>>>> c49de7d5
     "test": "NODE_OPTIONS=--max_old_space_size=4096 jest --config ./jest.config.js",
     "test:cli": "npm --prefix lib/cli run test",
     "test:e2e-examples-playwright": "playwright test",
