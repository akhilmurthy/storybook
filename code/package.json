{
  "name": "@storybook/root",
<<<<<<< HEAD
  "version": "7.1.1",
=======
  "version": "7.2.0",
>>>>>>> d61d7c0a
  "private": true,
  "description": "Storybook root",
  "homepage": "https://storybook.js.org/",
  "repository": {
    "type": "git",
    "url": "https://github.com/storybookjs/storybook.git"
  },
  "funding": {
    "type": "opencollective",
    "url": "https://opencollective.com/storybook"
  },
  "workspaces": {
    "packages": [
      "addons/*",
      "frameworks/*",
      "lib/*",
      "deprecated/*",
      "builders/*",
      "ui/*",
      "presets/*",
      "renderers/*"
    ]
  },
  "scripts": {
    "await-serve-storybooks": "wait-on http://localhost:8001",
    "build": "NODE_ENV=production node ../scripts/build-package.js",
    "changelog": "pr-log --sloppy --cherry-pick",
    "changelog:next": "pr-log --sloppy --since-prerelease",
    "check": "NODE_ENV=production node ../scripts/check-package.js",
    "ci-tests": "yarn task --task check --no-link --start-from=install && yarn lint && yarn test && cd ../scripts && yarn test",
    "danger": "danger",
    "generate-sandboxes": "ts-node --swc ../scripts/sandbox/generate.ts",
    "github-release": "github-release-from-changelog",
    "lint": "yarn lint:js && yarn lint:md",
    "lint:ejs": "ejslint **/*.ejs",
    "lint:js": "yarn lint:js:cmd .  --quiet",
    "lint:js:cmd": "cross-env NODE_ENV=production eslint --cache --cache-location=../.cache/eslint --ext .js,.jsx,.json,.html,.ts,.tsx,.mjs --report-unused-disable-directives",
    "lint:md": "../scripts/node_modules/.bin/remark -q .",
    "lint:other": "prettier --write '**/*.{css,html,json,md,yml}'",
    "lint:package": "sort-package-json",
    "local-registry": "ts-node --swc --project=../scripts/tsconfig.json ../scripts/run-registry.ts",
    "publish-sandboxes": "ts-node --swc ../scripts/sandbox/publish.ts",
    "publish:debug": "npm run publish:latest -- --npm-tag=debug --no-push",
    "publish:latest": "lerna publish --exact --concurrency 1 --force-publish",
    "publish:next": "npm run publish:latest -- --npm-tag=next",
    "storybook:blocks": "STORYBOOK_BLOCKS_ONLY=true yarn storybook:ui",
    "storybook:blocks:build": "STORYBOOK_BLOCKS_ONLY=true yarn storybook:ui:build",
    "storybook:blocks:chromatic": "STORYBOOK_BLOCKS_ONLY=true yarn storybook:ui:chromatic --project-token=${CHROMATIC_TOKEN_STORYBOOK_BLOCKS:-MISSING_PROJECT_TOKEN}",
    "storybook:ui": "NODE_OPTIONS=\"--preserve-symlinks --preserve-symlinks-main\" ./lib/cli/bin/index.js dev --port 6006 --config-dir ./ui/.storybook",
    "storybook:ui:build": "NODE_OPTIONS=\"--preserve-symlinks --preserve-symlinks-main\" ./lib/cli/bin/index.js build --config-dir ./ui/.storybook",
    "storybook:ui:chromatic": "yarn chromatic --build-script-name storybook:ui:build --storybook-config-dir ./ui/.storybook --storybook-base-dir ./code --project-token=${CHROMATIC_TOKEN_STORYBOOK_UI:-MISSING_PROJECT_TOKEN} --only-changed --exit-zero-on-changes --exit-once-uploaded",
    "task": "cd .. && yarn task",
    "test": "NODE_OPTIONS=--max_old_space_size=4096 jest --config ./jest.config.js",
    "test:cli": "npm --prefix lib/cli run test"
  },
  "husky": {
    "hooks": {
      "pre-commit": "yarn lint-staged"
    }
  },
  "lint-staged": {
    "*.{html,js,json,jsx,mjs,ts,tsx}": [
      "yarn lint:js:cmd --fix"
    ],
    "package.json": [
      "yarn lint:package"
    ],
    "*.ejs": [
      "../scripts/node_modules/.bin/ejslint"
    ],
    "*.{css,html,json,md,yml}": [
      "../scripts/node_modules/.bin/prettier --write"
    ]
  },
  "browserslist": [
    "defaults"
  ],
  "resolutions": {
    "@playwright/test": "1.36.0",
    "@typescript-eslint/eslint-plugin": "^5.45.0",
    "@typescript-eslint/experimental-utils": "^5.45.0",
    "@typescript-eslint/parser": "^5.45.0",
    "esbuild": "^0.18.0",
    "eslint": "^8.28.0",
    "playwright": "1.36.0",
    "playwright-core": "1.36.0",
    "serialize-javascript": "^3.1.0",
    "type-fest": "~2.19"
  },
  "dependencies": {
    "@babel/core": "^7.22.9",
    "@babel/preset-env": "^7.22.9",
    "@babel/preset-react": "^7.22.5",
    "@babel/preset-typescript": "^7.22.5",
    "@babel/runtime": "^7.22.6",
    "@emotion/jest": "^11.10.0",
    "@jest/globals": "^29.3.1",
    "@nx/workspace": "16.2.1",
    "@playwright/test": "1.36.0",
    "@storybook/addon-a11y": "workspace:*",
    "@storybook/addon-actions": "workspace:*",
    "@storybook/addon-backgrounds": "workspace:*",
    "@storybook/addon-controls": "workspace:*",
    "@storybook/addon-docs": "workspace:*",
    "@storybook/addon-essentials": "workspace:*",
    "@storybook/addon-highlight": "workspace:*",
    "@storybook/addon-interactions": "workspace:*",
    "@storybook/addon-jest": "workspace:*",
    "@storybook/addon-links": "workspace:*",
    "@storybook/addon-mdx-gfm": "workspace:*",
    "@storybook/addon-measure": "workspace:*",
    "@storybook/addon-outline": "workspace:*",
    "@storybook/addon-storyshots": "workspace:*",
    "@storybook/addon-storyshots-puppeteer": "workspace:*",
    "@storybook/addon-storysource": "workspace:*",
    "@storybook/addon-toolbars": "workspace:*",
    "@storybook/addon-viewport": "workspace:*",
    "@storybook/addons": "workspace:*",
    "@storybook/angular": "workspace:*",
    "@storybook/api": "workspace:*",
    "@storybook/babel-plugin-require-context-hook": "1.0.1",
    "@storybook/bench": "next",
    "@storybook/blocks": "workspace:*",
    "@storybook/builder-manager": "workspace:*",
    "@storybook/builder-vite": "workspace:*",
    "@storybook/builder-webpack5": "workspace:*",
    "@storybook/channel-postmessage": "workspace:*",
    "@storybook/channel-websocket": "workspace:*",
    "@storybook/channels": "workspace:*",
    "@storybook/cli": "workspace:*",
    "@storybook/client-api": "workspace:*",
    "@storybook/client-logger": "workspace:*",
    "@storybook/codemod": "workspace:*",
    "@storybook/components": "workspace:*",
    "@storybook/core-client": "workspace:*",
    "@storybook/core-common": "workspace:*",
    "@storybook/core-events": "workspace:*",
    "@storybook/core-server": "workspace:*",
    "@storybook/core-webpack": "workspace:*",
    "@storybook/csf": "^0.1.0",
    "@storybook/csf-plugin": "workspace:*",
    "@storybook/csf-tools": "workspace:*",
    "@storybook/docs-tools": "workspace:*",
    "@storybook/ember": "workspace:*",
    "@storybook/eslint-config-storybook": "^3.1.2",
    "@storybook/global": "^5.0.0",
    "@storybook/html": "workspace:*",
    "@storybook/html-vite": "workspace:*",
    "@storybook/html-webpack5": "workspace:*",
    "@storybook/instrumenter": "workspace:*",
    "@storybook/jest": "next",
    "@storybook/linter-config": "^3.1.2",
    "@storybook/manager": "workspace:*",
    "@storybook/manager-api": "workspace:*",
    "@storybook/nextjs": "workspace:*",
    "@storybook/node-logger": "workspace:*",
    "@storybook/postinstall": "workspace:*",
    "@storybook/preact": "workspace:*",
    "@storybook/preact-vite": "workspace:*",
    "@storybook/preact-webpack5": "workspace:*",
    "@storybook/preset-create-react-app": "workspace:*",
    "@storybook/preset-html-webpack": "workspace:*",
    "@storybook/preset-preact-webpack": "workspace:*",
    "@storybook/preset-react-webpack": "workspace:*",
    "@storybook/preset-server-webpack": "workspace:*",
    "@storybook/preset-svelte-webpack": "workspace:*",
    "@storybook/preset-vue-webpack": "workspace:*",
    "@storybook/preset-vue3-webpack": "workspace:*",
    "@storybook/preset-web-components-webpack": "workspace:*",
    "@storybook/preview": "workspace:*",
    "@storybook/preview-api": "workspace:*",
    "@storybook/preview-web": "workspace:*",
    "@storybook/react": "workspace:*",
    "@storybook/react-vite": "workspace:*",
    "@storybook/react-webpack5": "workspace:*",
    "@storybook/router": "workspace:*",
    "@storybook/server": "workspace:*",
    "@storybook/server-webpack5": "workspace:*",
    "@storybook/source-loader": "workspace:*",
    "@storybook/store": "workspace:*",
    "@storybook/svelte": "workspace:*",
    "@storybook/svelte-webpack5": "workspace:*",
    "@storybook/telemetry": "workspace:*",
    "@storybook/testing-library": "next",
    "@storybook/theming": "workspace:*",
    "@storybook/types": "workspace:*",
    "@storybook/vue": "workspace:*",
    "@storybook/vue-webpack5": "workspace:*",
    "@storybook/vue3": "workspace:*",
    "@storybook/vue3-vite": "workspace:*",
    "@storybook/vue3-webpack5": "workspace:*",
    "@storybook/web-components": "workspace:*",
    "@storybook/web-components-vite": "workspace:*",
    "@storybook/web-components-webpack5": "workspace:*",
    "@swc/core": "^1.3.23",
    "@swc/jest": "^0.2.26",
    "@testing-library/dom": "^7.29.4",
    "@testing-library/jest-dom": "^5.11.9",
    "@testing-library/react": "^11.2.2",
    "@testing-library/user-event": "^13.2.1",
    "@types/express": "^4.17.11",
    "@types/fs-extra": "^11.0.1",
    "@types/lodash": "^4.14.167",
    "@types/node": "^16.0.0",
    "@types/react": "^16.14.34",
    "@types/react-dom": "^16.9.14",
    "@types/semver": "^7.3.4",
    "@types/serve-static": "^1.13.8",
    "@typescript-eslint/eslint-plugin": "^5.45.0",
    "@typescript-eslint/experimental-utils": "^5.45.0",
    "@typescript-eslint/parser": "^5.45.0",
    "@vitejs/plugin-react": "^2.1.0",
    "babel-eslint": "^10.1.0",
    "babel-loader": "^9.1.2",
    "chromatic": "6.11.2",
    "concurrently": "^5.3.0",
    "cross-env": "^7.0.3",
    "danger": "^11.2.6",
    "esbuild": "^0.18.0",
    "esbuild-loader": "^3.0.0",
    "esbuild-plugin-alias": "^0.2.1",
    "eslint": "^8.28.0",
    "eslint-import-resolver-typescript": "^3.5.2",
    "eslint-plugin-import": "^2.26.0",
    "eslint-plugin-react": "^7.31.10",
    "eslint-plugin-storybook": "^0.6.6",
    "fs-extra": "^11.1.0",
    "github-release-from-changelog": "^2.1.1",
    "glob": "^10.0.0",
    "http-server": "^14.1.1",
    "husky": "^4.3.7",
    "jest": "^29.5.0",
    "jest-environment-jsdom": "^29.5.0",
    "jest-image-snapshot": "^6.0.0",
    "jest-junit": "^16.0.0",
    "jest-os-detection": "^1.3.1",
    "jest-serializer-html": "^7.1.0",
    "jest-watch-typeahead": "^2.2.1",
    "lerna": "^6.4.0",
    "lint-staged": "^13.2.2",
    "lodash": "^4.17.21",
    "node-gyp": "^9.3.1",
    "nx": "16.2.1",
    "nx-cloud": "16.0.5",
    "prettier": "2.8.0",
    "process": "^0.11.10",
    "raf": "^3.4.1",
    "react": "^16.14.0",
    "semver": "^7.3.7",
    "serve-static": "^1.14.1",
    "trash": "^7.0.0",
    "ts-dedent": "^2.0.0",
    "ts-node": "^10.9.1",
    "typescript": "~4.9.3",
    "util": "^0.12.4",
    "vite": "^4.0.0",
    "vite-plugin-turbosnap": "^1.0.1",
    "wait-on": "^7.0.1"
  },
  "dependenciesMeta": {
    "ejs": {
      "built": false
    },
    "level": {
      "built": false
    },
    "node-uuid": {
      "built": false,
      "unplugged": false
    },
    "nodemon": {
      "built": false
    },
    "parcel": {
      "built": false
    },
    "preact": {
      "built": false
    },
    "yorkie": {
      "built": false
    }
  },
  "packageManager": "yarn@3.5.1",
  "engines": {
    "node": ">=16.0.0"
  },
  "collective": {
    "type": "opencollective",
    "url": "https://opencollective.com/storybook"
  },
  "pr-log": {
    "skipLabels": [
      "cleanup"
    ],
    "validLabels": [
      [
        "BREAKING CHANGE",
        "Breaking Changes"
      ],
      [
        "feature request",
        "Features"
      ],
      [
        "bug",
        "Bug Fixes"
      ],
      [
        "documentation",
        "Documentation"
      ],
      [
        "maintenance",
        "Maintenance"
      ],
      [
        "build",
        "Build"
      ],
      [
        "dependencies",
        "Dependency Upgrades"
      ]
    ]
  }
}<|MERGE_RESOLUTION|>--- conflicted
+++ resolved
@@ -1,10 +1,6 @@
 {
   "name": "@storybook/root",
-<<<<<<< HEAD
-  "version": "7.1.1",
-=======
   "version": "7.2.0",
->>>>>>> d61d7c0a
   "private": true,
   "description": "Storybook root",
   "homepage": "https://storybook.js.org/",
