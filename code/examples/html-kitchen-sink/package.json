{
  "name": "html-kitchen-sink",
<<<<<<< HEAD
  "version": "7.0.0-alpha.21",
=======
  "version": "7.0.0-alpha.23",
>>>>>>> 9b71ead5
  "private": true,
  "description": "",
  "keywords": [],
  "license": "MIT",
  "author": "",
  "main": "index.js",
  "scripts": {
    "build-storybook": "storybook build",
    "generate-addon-jest-testresults": "jest --config=tests/addon-jest.config.json --json --outputFile=stories/addon-jest.testresults.json",
    "storybook": "storybook dev -p 9006 --no-manager-cache"
  },
  "devDependencies": {
<<<<<<< HEAD
    "@storybook/addon-a11y": "7.0.0-alpha.21",
    "@storybook/addon-actions": "7.0.0-alpha.21",
    "@storybook/addon-backgrounds": "7.0.0-alpha.21",
    "@storybook/addon-controls": "7.0.0-alpha.21",
    "@storybook/addon-docs": "7.0.0-alpha.21",
    "@storybook/addon-highlight": "7.0.0-alpha.21",
    "@storybook/addon-jest": "7.0.0-alpha.21",
    "@storybook/addon-links": "7.0.0-alpha.21",
    "@storybook/addon-postcss": "^2.0.0",
    "@storybook/addon-storyshots": "7.0.0-alpha.21",
    "@storybook/addon-storysource": "7.0.0-alpha.21",
    "@storybook/addon-viewport": "7.0.0-alpha.21",
    "@storybook/addons": "7.0.0-alpha.21",
    "@storybook/client-api": "7.0.0-alpha.21",
    "@storybook/core-events": "7.0.0-alpha.21",
    "@storybook/html": "7.0.0-alpha.21",
    "@storybook/html-webpack5": "7.0.0-alpha.21",
    "@storybook/source-loader": "7.0.0-alpha.21",
=======
    "@storybook/addon-a11y": "7.0.0-alpha.23",
    "@storybook/addon-actions": "7.0.0-alpha.23",
    "@storybook/addon-backgrounds": "7.0.0-alpha.23",
    "@storybook/addon-controls": "7.0.0-alpha.23",
    "@storybook/addon-docs": "7.0.0-alpha.23",
    "@storybook/addon-highlight": "7.0.0-alpha.23",
    "@storybook/addon-jest": "7.0.0-alpha.23",
    "@storybook/addon-links": "7.0.0-alpha.23",
    "@storybook/addon-postcss": "^2.0.0",
    "@storybook/addon-storyshots": "7.0.0-alpha.23",
    "@storybook/addon-storysource": "7.0.0-alpha.23",
    "@storybook/addon-viewport": "7.0.0-alpha.23",
    "@storybook/addons": "7.0.0-alpha.23",
    "@storybook/client-api": "7.0.0-alpha.23",
    "@storybook/core-events": "7.0.0-alpha.23",
    "@storybook/html": "7.0.0-alpha.23",
    "@storybook/html-webpack5": "7.0.0-alpha.23",
    "@storybook/source-loader": "7.0.0-alpha.23",
>>>>>>> 9b71ead5
    "autoprefixer": "^10.0.1",
    "eventemitter3": "^4.0.7",
    "format-json": "^1.0.3",
    "global": "^4.4.0",
    "postcss": "^8.2.4",
    "postcss-color-rebeccapurple": "^6.0.0",
<<<<<<< HEAD
    "storybook": "7.0.0-alpha.21"
=======
    "storybook": "7.0.0-alpha.23"
>>>>>>> 9b71ead5
  },
  "storybook": {
    "chromatic": {
      "projectToken": "e8zolxoyg8o"
    }
  }
}<|MERGE_RESOLUTION|>--- conflicted
+++ resolved
@@ -1,10 +1,6 @@
 {
   "name": "html-kitchen-sink",
-<<<<<<< HEAD
-  "version": "7.0.0-alpha.21",
-=======
   "version": "7.0.0-alpha.23",
->>>>>>> 9b71ead5
   "private": true,
   "description": "",
   "keywords": [],
@@ -17,26 +13,6 @@
     "storybook": "storybook dev -p 9006 --no-manager-cache"
   },
   "devDependencies": {
-<<<<<<< HEAD
-    "@storybook/addon-a11y": "7.0.0-alpha.21",
-    "@storybook/addon-actions": "7.0.0-alpha.21",
-    "@storybook/addon-backgrounds": "7.0.0-alpha.21",
-    "@storybook/addon-controls": "7.0.0-alpha.21",
-    "@storybook/addon-docs": "7.0.0-alpha.21",
-    "@storybook/addon-highlight": "7.0.0-alpha.21",
-    "@storybook/addon-jest": "7.0.0-alpha.21",
-    "@storybook/addon-links": "7.0.0-alpha.21",
-    "@storybook/addon-postcss": "^2.0.0",
-    "@storybook/addon-storyshots": "7.0.0-alpha.21",
-    "@storybook/addon-storysource": "7.0.0-alpha.21",
-    "@storybook/addon-viewport": "7.0.0-alpha.21",
-    "@storybook/addons": "7.0.0-alpha.21",
-    "@storybook/client-api": "7.0.0-alpha.21",
-    "@storybook/core-events": "7.0.0-alpha.21",
-    "@storybook/html": "7.0.0-alpha.21",
-    "@storybook/html-webpack5": "7.0.0-alpha.21",
-    "@storybook/source-loader": "7.0.0-alpha.21",
-=======
     "@storybook/addon-a11y": "7.0.0-alpha.23",
     "@storybook/addon-actions": "7.0.0-alpha.23",
     "@storybook/addon-backgrounds": "7.0.0-alpha.23",
@@ -55,18 +31,13 @@
     "@storybook/html": "7.0.0-alpha.23",
     "@storybook/html-webpack5": "7.0.0-alpha.23",
     "@storybook/source-loader": "7.0.0-alpha.23",
->>>>>>> 9b71ead5
     "autoprefixer": "^10.0.1",
     "eventemitter3": "^4.0.7",
     "format-json": "^1.0.3",
     "global": "^4.4.0",
     "postcss": "^8.2.4",
     "postcss-color-rebeccapurple": "^6.0.0",
-<<<<<<< HEAD
-    "storybook": "7.0.0-alpha.21"
-=======
     "storybook": "7.0.0-alpha.23"
->>>>>>> 9b71ead5
   },
   "storybook": {
     "chromatic": {
