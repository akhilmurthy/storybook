{
  "name": "@storybook/addon-links",
  "version": "7.0.0-beta.43",
  "description": "Link stories together to build demos and prototypes with your UI components",
  "keywords": [
    "addon",
    "storybook",
    "organize"
  ],
  "homepage": "https://github.com/storybookjs/storybook/tree/next/code/addons/links",
  "bugs": {
    "url": "https://github.com/storybookjs/storybook/issues"
  },
  "repository": {
    "type": "git",
    "url": "https://github.com/storybookjs/storybook.git",
    "directory": "addons/links"
  },
  "funding": {
    "type": "opencollective",
    "url": "https://opencollective.com/storybook"
  },
  "license": "MIT",
  "exports": {
    ".": {
      "node": "./dist/index.js",
      "require": "./dist/index.js",
      "import": "./dist/index.mjs",
      "types": "./dist/index.d.ts"
    },
    "./manager": {
      "require": "./dist/manager.js",
      "import": "./dist/manager.mjs",
      "types": "./dist/manager.d.ts"
    },
    "./preview": {
      "require": "./dist/preview.js",
      "import": "./dist/preview.mjs",
      "types": "./dist/preview.d.ts"
    },
    "./react": {
      "require": "./dist/react/index.js",
      "import": "./dist/react/index.mjs",
      "types": "./dist/react/index.d.ts"
    },
    "./register": {
      "require": "./dist/manager.js",
      "import": "./dist/manager.mjs",
      "types": "./dist/manager.d.ts"
    },
    "./package.json": "./package.json"
  },
  "main": "dist/index.js",
  "module": "dist/index.mjs",
  "types": "dist/index.d.ts",
  "typesVersions": {
    "*": {
      "*": [
        "dist/index.d.ts"
      ],
      "manager": [
        "dist/manager.d.ts"
      ],
      "preview": [
        "dist/preview.d.ts"
      ],
      "react": [
        "dist/react/index.d.ts"
      ]
    }
  },
  "files": [
    "dist/**/*",
    "README.md",
    "*.js",
    "*.d.ts"
  ],
  "scripts": {
    "check": "../../../scripts/node_modules/.bin/tsc --noEmit",
    "prep": "../../../scripts/prepare/bundle.ts"
  },
  "dependencies": {
<<<<<<< HEAD
    "@storybook/client-logger": "7.0.0-beta.41",
    "@storybook/core-events": "7.0.0-beta.41",
    "@storybook/csf": "0.0.2--canary.62.5777911.0",
=======
    "@storybook/client-logger": "7.0.0-beta.43",
    "@storybook/core-events": "7.0.0-beta.43",
    "@storybook/csf": "next",
>>>>>>> 2ad64857
    "@storybook/global": "^5.0.0",
    "@storybook/manager-api": "7.0.0-beta.43",
    "@storybook/preview-api": "7.0.0-beta.43",
    "@storybook/router": "7.0.0-beta.43",
    "@storybook/types": "7.0.0-beta.43",
    "prop-types": "^15.7.2",
    "ts-dedent": "^2.0.0"
  },
  "devDependencies": {
    "fs-extra": "^11.1.0",
    "typescript": "~4.9.3"
  },
  "peerDependencies": {
    "react": "^16.8.0 || ^17.0.0 || ^18.0.0",
    "react-dom": "^16.8.0 || ^17.0.0 || ^18.0.0"
  },
  "peerDependenciesMeta": {
    "react": {
      "optional": true
    },
    "react-dom": {
      "optional": true
    }
  },
  "publishConfig": {
    "access": "public"
  },
  "bundler": {
    "entries": [
      "./src/index.ts",
      "./src/manager.ts",
      "./src/preview.ts",
      "./src/react/index.ts"
    ],
    "post": "./scripts/fix-preview-api-reference.ts"
  },
  "gitHead": "b1b7c2bc998decc21eb8352fcccd3c939048df02",
  "storybook": {
    "displayName": "Links",
    "icon": "https://user-images.githubusercontent.com/263385/101991673-48355c80-3c7c-11eb-9b6e-b627c96a75f6.png",
    "unsupportedFrameworks": [
      "marko",
      "react-native"
    ]
  }
}<|MERGE_RESOLUTION|>--- conflicted
+++ resolved
@@ -80,15 +80,9 @@
     "prep": "../../../scripts/prepare/bundle.ts"
   },
   "dependencies": {
-<<<<<<< HEAD
-    "@storybook/client-logger": "7.0.0-beta.41",
-    "@storybook/core-events": "7.0.0-beta.41",
-    "@storybook/csf": "0.0.2--canary.62.5777911.0",
-=======
     "@storybook/client-logger": "7.0.0-beta.43",
     "@storybook/core-events": "7.0.0-beta.43",
-    "@storybook/csf": "next",
->>>>>>> 2ad64857
+    "@storybook/csf": "0.0.2--canary.62.5777911.0",
     "@storybook/global": "^5.0.0",
     "@storybook/manager-api": "7.0.0-beta.43",
     "@storybook/preview-api": "7.0.0-beta.43",
