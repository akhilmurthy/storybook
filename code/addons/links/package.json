--- conflicted
+++ resolved
@@ -80,15 +80,9 @@
     "prep": "../../../scripts/prepare/bundle.ts"
   },
   "dependencies": {
-<<<<<<< HEAD
-    "@storybook/client-logger": "7.0.0-beta.40",
-    "@storybook/core-events": "7.0.0-beta.40",
-    "@storybook/csf": "0.0.2--canary.62.9cd6451.0",
-=======
     "@storybook/client-logger": "7.0.0-beta.41",
     "@storybook/core-events": "7.0.0-beta.41",
-    "@storybook/csf": "next",
->>>>>>> 86117a6f
+    "@storybook/csf": "0.0.2--canary.62.9cd6451.0",
     "@storybook/global": "^5.0.0",
     "@storybook/manager-api": "7.0.0-beta.41",
     "@storybook/preview-api": "7.0.0-beta.41",
