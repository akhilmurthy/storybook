--- conflicted
+++ resolved
@@ -1,10 +1,6 @@
 {
   "name": "@storybook/addon-links",
-<<<<<<< HEAD
-  "version": "7.3.2",
-=======
   "version": "7.4.0-alpha.2",
->>>>>>> aecfa179
   "description": "Link stories together to build demos and prototypes with your UI components",
   "keywords": [
     "addon",
@@ -77,7 +73,8 @@
     "dist/**/*",
     "README.md",
     "*.js",
-    "*.d.ts"
+    "*.d.ts",
+    "!src/**/*"
   ],
   "scripts": {
     "check": "../../../scripts/prepare/check.ts",
