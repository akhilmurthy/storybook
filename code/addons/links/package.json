--- conflicted
+++ resolved
@@ -80,7 +80,6 @@
     "prep": "../../../scripts/prepare/bundle.ts"
   },
   "dependencies": {
-<<<<<<< HEAD
     "@storybook/client-logger": "workspace:*",
     "@storybook/core-events": "workspace:*",
     "@storybook/csf": "^0.1.0",
@@ -89,16 +88,6 @@
     "@storybook/preview-api": "workspace:*",
     "@storybook/router": "workspace:*",
     "@storybook/types": "workspace:*",
-=======
-    "@storybook/client-logger": "7.2.0-rc.0",
-    "@storybook/core-events": "7.2.0-rc.0",
-    "@storybook/csf": "^0.1.0",
-    "@storybook/global": "^5.0.0",
-    "@storybook/manager-api": "7.2.0-rc.0",
-    "@storybook/preview-api": "7.2.0-rc.0",
-    "@storybook/router": "7.2.0-rc.0",
-    "@storybook/types": "7.2.0-rc.0",
->>>>>>> 5bcced29
     "prop-types": "^15.7.2",
     "ts-dedent": "^2.0.0"
   },
