--- conflicted
+++ resolved
@@ -76,21 +76,12 @@
     "prep": "../../../scripts/prepare/bundle.ts"
   },
   "dependencies": {
-<<<<<<< HEAD
-    "@storybook/addons": "7.0.0-alpha.35",
-    "@storybook/client-logger": "7.0.0-alpha.35",
-    "@storybook/core-events": "7.0.0-alpha.35",
-    "@storybook/csf": "0.0.2--canary.0899bb7.0",
-    "@storybook/router": "7.0.0-alpha.35",
-=======
     "@storybook/addons": "7.0.0-alpha.49",
     "@storybook/client-logger": "7.0.0-alpha.49",
     "@storybook/core-events": "7.0.0-alpha.49",
     "@storybook/csf": "0.0.2-next.7",
     "@storybook/router": "7.0.0-alpha.49",
     "@storybook/types": "7.0.0-alpha.49",
-    "global": "^4.4.0",
->>>>>>> 2283ebb2
     "prop-types": "^15.7.2",
     "ts-dedent": "^2.0.0"
   },
