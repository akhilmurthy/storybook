--- conflicted
+++ resolved
@@ -79,16 +79,10 @@
     "@storybook/client-logger": "7.0.0-alpha.54",
     "@storybook/core-events": "7.0.0-alpha.54",
     "@storybook/csf": "next",
-<<<<<<< HEAD
-    "@storybook/router": "7.0.0-alpha.51",
-    "@storybook/types": "7.0.0-alpha.51",
-=======
     "@storybook/manager-api": "7.0.0-alpha.54",
     "@storybook/preview-api": "7.0.0-alpha.54",
     "@storybook/router": "7.0.0-alpha.54",
     "@storybook/types": "7.0.0-alpha.54",
-    "global": "^4.4.0",
->>>>>>> 9ddc1cfa
     "prop-types": "^15.7.2",
     "ts-dedent": "^2.0.0"
   },
