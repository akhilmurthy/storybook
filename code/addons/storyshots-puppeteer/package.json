--- conflicted
+++ resolved
@@ -1,10 +1,6 @@
 {
   "name": "@storybook/addon-storyshots-puppeteer",
-<<<<<<< HEAD
-  "version": "7.0.27",
-=======
   "version": "7.1.0",
->>>>>>> 51608c85
   "description": "Image snapshots addition to StoryShots based on puppeteer",
   "keywords": [
     "addon",
@@ -41,15 +37,9 @@
   "dependencies": {
     "@axe-core/puppeteer": "^4.2.0",
     "@storybook/csf": "^0.1.0",
-<<<<<<< HEAD
-    "@storybook/node-logger": "7.0.27",
-    "@storybook/types": "7.0.27",
-    "@types/jest-image-snapshot": "^5.1.0",
-=======
     "@storybook/node-logger": "7.1.0",
     "@storybook/types": "7.1.0",
     "@types/jest-image-snapshot": "^6.0.0",
->>>>>>> 51608c85
     "jest-image-snapshot": "^6.0.0"
   },
   "devDependencies": {
@@ -59,11 +49,7 @@
     "puppeteer": "^2.0.0 || ^3.0.0"
   },
   "peerDependencies": {
-<<<<<<< HEAD
-    "@storybook/addon-storyshots": "7.0.27",
-=======
     "@storybook/addon-storyshots": "7.1.0",
->>>>>>> 51608c85
     "puppeteer": ">=2.0.0"
   },
   "peerDependenciesMeta": {
@@ -75,9 +61,5 @@
     "access": "public"
   },
   "bundler": {},
-<<<<<<< HEAD
-  "gitHead": "9fb2573aa274f3f69d3358050e8df9c903e8245f"
-=======
   "gitHead": "e6a7fd8a655c69780bc20b9749c2699e44beae17"
->>>>>>> 51608c85
 }