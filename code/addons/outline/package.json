{
  "name": "@storybook/addon-outline",
  "version": "7.6.0-alpha.6",
  "description": "Outline all elements with CSS to help with layout placement and alignment",
  "keywords": [
    "storybook-addons",
    "essentials",
    "outline",
    "css",
    "layout",
    "debug",
    "storybook-addon",
    "style"
  ],
  "homepage": "https://github.com/storybookjs/storybook/tree/next/code/addons/outline",
  "bugs": {
    "url": "https://github.com/storybookjs/storybook/issues"
  },
  "repository": {
    "type": "git",
    "url": "https://github.com/storybookjs/storybook.git",
    "directory": "code/addons/outline"
  },
  "funding": {
    "type": "opencollective",
    "url": "https://opencollective.com/storybook"
  },
  "license": "MIT",
  "author": "winkerVSbecks",
  "exports": {
    ".": {
      "types": "./dist/index.d.ts",
      "node": "./dist/index.js",
      "require": "./dist/index.js",
      "import": "./dist/index.mjs"
    },
    "./manager": "./dist/manager.js",
    "./preview": "./dist/preview.js",
    "./register": "./dist/manager.js",
    "./package.json": "./package.json"
  },
  "main": "dist/index.js",
  "module": "dist/index.mjs",
  "types": "dist/index.d.ts",
  "files": [
    "dist/**/*",
    "README.md",
    "*.js",
    "*.d.ts",
    "!src/**/*"
  ],
  "scripts": {
    "check": "node --loader ../../../scripts/node_modules/esbuild-register/loader.js -r ../../../scripts/node_modules/esbuild-register/register.js ../../../scripts/prepare/check.ts",
    "prep": "node --loader ../../../scripts/node_modules/esbuild-register/loader.js -r ../../../scripts/node_modules/esbuild-register/register.js ../../../scripts/prepare/addon-bundle.ts"
  },
  "dependencies": {
    "@storybook/global": "^5.0.0",
    "ts-dedent": "^2.0.0"
  },
  "devDependencies": {
    "@storybook/client-logger": "workspace:*",
    "@storybook/components": "workspace:*",
    "@storybook/core-events": "workspace:*",
<<<<<<< HEAD
    "@storybook/global": "^5.0.0",
    "@storybook/icons": "^1.2.1",
    "@storybook/manager-api": "workspace:*",
    "@storybook/preview-api": "workspace:*",
    "@storybook/types": "workspace:*",
    "ts-dedent": "^2.0.0"
  },
  "devDependencies": {
    "typescript": "~5.2.2"
=======
    "@storybook/manager-api": "workspace:*",
    "@storybook/preview-api": "workspace:*",
    "@storybook/types": "workspace:*",
    "react": "^16.8.0",
    "react-dom": "^16.8.0",
    "typescript": "~4.9.3"
>>>>>>> 9c6cc6d9
  },
  "publishConfig": {
    "access": "public"
  },
  "bundler": {
    "exportEntries": [
      "./src/index.ts"
    ],
    "managerEntries": [
      "./src/manager.tsx"
    ],
    "previewEntries": [
      "./src/preview.tsx"
    ]
  },
  "gitHead": "e6a7fd8a655c69780bc20b9749c2699e44beae17",
  "storybook": {
    "displayName": "Outline",
    "unsupportedFrameworks": [
      "react-native"
    ],
    "icon": "https://user-images.githubusercontent.com/263385/101991674-48355c80-3c7c-11eb-9686-f684e755fcdd.png"
  }
}<|MERGE_RESOLUTION|>--- conflicted
+++ resolved
@@ -55,30 +55,19 @@
   },
   "dependencies": {
     "@storybook/global": "^5.0.0",
+    "@storybook/icons": "^1.2.1",
     "ts-dedent": "^2.0.0"
   },
   "devDependencies": {
     "@storybook/client-logger": "workspace:*",
     "@storybook/components": "workspace:*",
     "@storybook/core-events": "workspace:*",
-<<<<<<< HEAD
-    "@storybook/global": "^5.0.0",
-    "@storybook/icons": "^1.2.1",
     "@storybook/manager-api": "workspace:*",
     "@storybook/preview-api": "workspace:*",
     "@storybook/types": "workspace:*",
-    "ts-dedent": "^2.0.0"
-  },
-  "devDependencies": {
+    "react": "^18.2.0",
+    "react-dom": "^18.2.0",
     "typescript": "~5.2.2"
-=======
-    "@storybook/manager-api": "workspace:*",
-    "@storybook/preview-api": "workspace:*",
-    "@storybook/types": "workspace:*",
-    "react": "^16.8.0",
-    "react-dom": "^16.8.0",
-    "typescript": "~4.9.3"
->>>>>>> 9c6cc6d9
   },
   "publishConfig": {
     "access": "public"
