{
  "name": "@storybook/addon-outline",
<<<<<<< HEAD
  "version": "7.3.2",
=======
  "version": "7.4.0-alpha.2",
>>>>>>> aecfa179
  "description": "Outline all elements with CSS to help with layout placement and alignment",
  "keywords": [
    "storybook-addons",
    "essentials",
    "outline",
    "css",
    "layout",
    "debug",
    "storybook-addon",
    "style"
  ],
  "homepage": "https://github.com/storybookjs/storybook/tree/next/code/addons/outline",
  "bugs": {
    "url": "https://github.com/storybookjs/storybook/issues"
  },
  "repository": {
    "type": "git",
    "url": "https://github.com/storybookjs/storybook.git",
    "directory": "code/addons/outline"
  },
  "funding": {
    "type": "opencollective",
    "url": "https://opencollective.com/storybook"
  },
  "license": "MIT",
  "author": "winkerVSbecks",
  "exports": {
    ".": {
      "types": "./dist/index.d.ts",
      "node": "./dist/index.js",
      "require": "./dist/index.js",
      "import": "./dist/index.mjs"
    },
    "./manager": {
      "types": "./dist/manager.d.ts",
      "require": "./dist/manager.js",
      "import": "./dist/manager.mjs"
    },
    "./preview": {
      "types": "./dist/preview.d.ts",
      "require": "./dist/preview.js",
      "import": "./dist/preview.mjs"
    },
    "./register": {
      "types": "./dist/manager.d.ts",
      "require": "./dist/manager.js",
      "import": "./dist/manager.mjs"
    },
    "./package.json": "./package.json"
  },
  "main": "dist/index.js",
  "module": "dist/index.mjs",
  "types": "dist/index.d.ts",
  "typesVersions": {
    "*": {
      "*": [
        "dist/index.d.ts"
      ],
      "manager": [
        "dist/manager.d.ts"
      ],
      "preview": [
        "dist/preview.d.ts"
      ]
    }
  },
  "files": [
    "dist/**/*",
    "README.md",
    "*.js",
    "*.d.ts"
  ],
  "scripts": {
    "check": "../../../scripts/prepare/check.ts",
    "prep": "../../../scripts/prepare/bundle.ts"
  },
  "dependencies": {
    "@storybook/client-logger": "workspace:*",
    "@storybook/components": "workspace:*",
    "@storybook/core-events": "workspace:*",
    "@storybook/global": "^5.0.0",
    "@storybook/manager-api": "workspace:*",
    "@storybook/preview-api": "workspace:*",
    "@storybook/types": "workspace:*",
    "ts-dedent": "^2.0.0"
  },
  "devDependencies": {
    "typescript": "~4.9.3"
  },
  "peerDependencies": {
    "react": "^16.8.0 || ^17.0.0 || ^18.0.0",
    "react-dom": "^16.8.0 || ^17.0.0 || ^18.0.0"
  },
  "peerDependenciesMeta": {
    "react": {
      "optional": true
    },
    "react-dom": {
      "optional": true
    }
  },
  "publishConfig": {
    "access": "public"
  },
  "bundler": {
    "entries": [
      "./src/index.ts",
      "./src/manager.tsx",
      "./src/preview.tsx"
    ]
  },
  "gitHead": "e6a7fd8a655c69780bc20b9749c2699e44beae17",
  "storybook": {
    "displayName": "Outline",
    "unsupportedFrameworks": [
      "react-native"
    ],
    "icon": "https://user-images.githubusercontent.com/263385/101991674-48355c80-3c7c-11eb-9686-f684e755fcdd.png"
  }
}<|MERGE_RESOLUTION|>--- conflicted
+++ resolved
@@ -1,10 +1,6 @@
 {
   "name": "@storybook/addon-outline",
-<<<<<<< HEAD
-  "version": "7.3.2",
-=======
   "version": "7.4.0-alpha.2",
->>>>>>> aecfa179
   "description": "Outline all elements with CSS to help with layout placement and alignment",
   "keywords": [
     "storybook-addons",
@@ -75,7 +71,8 @@
     "dist/**/*",
     "README.md",
     "*.js",
-    "*.d.ts"
+    "*.d.ts",
+    "!src/**/*"
   ],
   "scripts": {
     "check": "../../../scripts/prepare/check.ts",
