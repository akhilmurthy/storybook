--- conflicted
+++ resolved
@@ -1,10 +1,5 @@
 /* eslint-env browser */
-<<<<<<< HEAD
-import { addons } from '@storybook/addons';
-=======
-import global from 'global';
 import { addons } from '@storybook/preview-api';
->>>>>>> 9ddc1cfa
 import { STORY_CHANGED } from '@storybook/core-events';
 import { HIGHLIGHT, RESET_HIGHLIGHT, HIGHLIGHT_STYLE_ID } from './constants';
 
