--- conflicted
+++ resolved
@@ -6,12 +6,8 @@
 
 import { IconButton, WithTooltip, TooltipLinkList } from '@storybook/components';
 
-<<<<<<< HEAD
 import { useStorybookApi, useParameter, useGlobals } from '@storybook/manager-api';
-=======
-import { useStorybookApi, useParameter, useAddonState } from '@storybook/manager-api';
 import { GrowIcon, TransferIcon } from '@storybook/icons';
->>>>>>> 9fecce26
 import { registerShortcuts } from './shortcuts';
 import { PARAM_KEY } from './constants';
 import { MINIMAL_VIEWPORTS } from './defaults';
