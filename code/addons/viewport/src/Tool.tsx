--- conflicted
+++ resolved
@@ -200,32 +200,29 @@
             <Global
               styles={{
                 [`iframe[data-is-storybook="true"]`]: {
-<<<<<<< HEAD
                   ...(styles || {
                     width: '100%',
                     height: '100%',
                   }),
-=======
-                  margin: `auto`,
-                  transition: 'none',
-                  position: 'relative',
-                  border: `1px solid black`,
-                  boxShadow: '0 0 100px 100vw rgba(0,0,0,0.5)',
-
-                  ...styles,
-                },
-                [`#${wrapperId}`]: {
-                  padding: theme.layoutMargin,
-                  alignContent: 'center',
-                  alignItems: 'center',
-                  justifyContent: 'center',
-                  justifyItems: 'center',
-                  overflow: 'auto',
-
-                  display: 'grid',
-                  gridTemplateColumns: '100%',
-                  gridTemplateRows: '100%',
->>>>>>> a6fa8cd2
+                  //   margin: `auto`,
+                  //   transition: 'none',
+                  //   position: 'relative',
+                  //   border: `1px solid black`,
+                  //   boxShadow: '0 0 100px 100vw rgba(0,0,0,0.5)',
+
+                  //   ...styles,
+                  // },
+                  // [`#${wrapperId}`]: {
+                  //   padding: theme.layoutMargin,
+                  //   alignContent: 'center',
+                  //   alignItems: 'center',
+                  //   justifyContent: 'center',
+                  //   justifyItems: 'center',
+                  //   overflow: 'auto',
+
+                  //   display: 'grid',
+                  //   gridTemplateColumns: '100%',
+                  //   gridTemplateRows: '100%',
                 },
               }}
             />
