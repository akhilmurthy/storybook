--- conflicted
+++ resolved
@@ -145,12 +145,8 @@
     useEffect(() => {
       setState({
         selected:
-<<<<<<< HEAD
-          defaultViewport || (viewports[state.selected] ? state.selected : responsiveViewport.id),
-=======
           defaultViewport ||
           (state.selected && viewports[state.selected] ? state.selected : responsiveViewport.id),
->>>>>>> 51608c85
         isRotated: defaultOrientation === 'landscape',
       });
     }, [defaultOrientation, defaultViewport]);
