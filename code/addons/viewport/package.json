--- conflicted
+++ resolved
@@ -1,10 +1,6 @@
 {
   "name": "@storybook/addon-viewport",
-<<<<<<< HEAD
-  "version": "7.3.2",
-=======
   "version": "7.4.0",
->>>>>>> 6a18e927
   "description": "Build responsive components by adjusting Storybook’s viewport size and orientation",
   "keywords": [
     "addon",
