{
  "name": "@storybook/addon-storyshots",
  "version": "7.0.0-alpha.31",
  "description": "Take a code snapshot of every story automatically with Jest",
  "keywords": [
    "addon",
    "storybook",
    "test"
  ],
  "homepage": "https://github.com/storybookjs/storybook/tree/main/addons/storyshots/storyshots-core",
  "bugs": {
    "url": "https://github.com/storybookjs/storybook/issues"
  },
  "repository": {
    "type": "git",
    "url": "https://github.com/storybookjs/storybook.git",
    "directory": "addons/storyshots/storyshots-core"
  },
  "funding": {
    "type": "opencollective",
    "url": "https://opencollective.com/storybook"
  },
  "license": "MIT",
  "main": "dist/types/index.js",
  "module": "dist/types/index.js",
  "types": "dist/types/index.d.ts",
  "files": [
    "dist/**/*",
    "README.md",
    "*.js",
    "*.d.ts"
  ],
  "scripts": {
    "build-storybook": "sb build",
    "example": "jest storyshot.test",
    "prep": "node ../../../../scripts/prepare.js",
    "storybook": "yarn sb dev -p 6006"
  },
  "dependencies": {
    "@jest/transform": "^26.6.2",
    "@storybook/addons": "7.0.0-alpha.31",
    "@storybook/babel-plugin-require-context-hook": "1.0.1",
    "@storybook/client-api": "7.0.0-alpha.31",
    "@storybook/core-client": "7.0.0-alpha.31",
    "@storybook/core-common": "7.0.0-alpha.31",
    "@storybook/core-webpack": "7.0.0-alpha.31",
    "@storybook/csf": "0.0.2--canary.0899bb7.0",
    "@types/glob": "^7.1.3",
    "@types/jest": "^26.0.16",
    "@types/jest-specific-snapshot": "^0.5.3",
    "core-js": "^3.8.2",
    "glob": "^7.1.6",
    "global": "^4.4.0",
    "jest-specific-snapshot": "^4.0.0",
    "preact-render-to-string": "^5.1.19",
    "pretty-format": "^26.6.2",
    "react-test-renderer": "^16.8.0 || ^17.0.0 || ^18.0.0",
    "read-pkg-up": "^7.0.1",
    "ts-dedent": "^2.0.0"
  },
  "devDependencies": {
    "@angular/core": "^13.3.6",
    "@angular/platform-browser-dynamic": "^13.3.6",
<<<<<<< HEAD
    "@emotion/jest": "^11.10.0",
    "@storybook/addon-docs": "7.0.0-alpha.26",
    "@storybook/angular": "7.0.0-alpha.26",
    "@storybook/react": "7.0.0-alpha.26",
    "@storybook/vue": "7.0.0-alpha.26",
    "@storybook/vue3": "7.0.0-alpha.26",
=======
    "@emotion/jest": "^11.8.0",
    "@storybook/addon-docs": "7.0.0-alpha.31",
    "@storybook/angular": "7.0.0-alpha.31",
    "@storybook/react": "7.0.0-alpha.31",
    "@storybook/vue": "7.0.0-alpha.31",
    "@storybook/vue3": "7.0.0-alpha.31",
>>>>>>> 0b15ba39
    "babel-loader": "^8.2.5",
    "enzyme": "^3.11.0",
    "enzyme-to-json": "^3.6.1",
    "jest-preset-angular": "^8.3.2",
    "jest-vue-preprocessor": "^1.7.1",
    "react-test-renderer": "^16",
    "rxjs": "^6.6.3",
    "vue-jest": "^5.0.0-alpha.8"
  },
  "peerDependencies": {
    "@angular/core": ">=6.0.0",
    "@angular/platform-browser-dynamic": ">=6.0.0",
    "@storybook/angular": "*",
    "@storybook/react": "*",
    "@storybook/vue": "*",
    "@storybook/vue3": "*",
    "jest": "*",
    "jest-preset-angular": "*",
    "jest-vue-preprocessor": "*",
    "preact": "^10.5.13",
    "react": "^16.8.0 || ^17.0.0 || ^18.0.0",
    "react-dom": "^16.8.0 || ^17.0.0 || ^18.0.0",
    "rxjs": "*",
    "svelte": "*",
    "vue": "*",
    "vue-jest": "*"
  },
  "peerDependenciesMeta": {
    "@angular/core": {
      "optional": true
    },
    "@angular/platform-browser-dynamic": {
      "optional": true
    },
    "@storybook/angular": {
      "optional": true
    },
    "@storybook/react": {
      "optional": true
    },
    "@storybook/vue": {
      "optional": true
    },
    "@storybook/vue3": {
      "optional": true
    },
    "jest-preset-angular": {
      "optional": true
    },
    "jest-vue-preprocessor": {
      "optional": true
    },
    "preact": {
      "optional": true
    },
    "react": {
      "optional": true
    },
    "react-dom": {
      "optional": true
    },
    "rxjs": {
      "optional": true
    },
    "svelte": {
      "optional": true
    },
    "vue": {
      "optional": true
    },
    "vue-jest": {
      "optional": true
    }
  },
  "publishConfig": {
    "access": "public"
  },
  "gitHead": "02c013c33186479017098d532a18ff8654b91f1f",
  "storybook": {
    "displayName": "Storyshots",
    "icon": "https://user-images.githubusercontent.com/263385/101991676-48cdf300-3c7c-11eb-8aa1-944dab6ab29b.png",
    "unsupportedFrameworks": [
      "ember",
      "mithril",
      "marko"
    ]
  }
}<|MERGE_RESOLUTION|>--- conflicted
+++ resolved
@@ -61,21 +61,12 @@
   "devDependencies": {
     "@angular/core": "^13.3.6",
     "@angular/platform-browser-dynamic": "^13.3.6",
-<<<<<<< HEAD
-    "@emotion/jest": "^11.10.0",
-    "@storybook/addon-docs": "7.0.0-alpha.26",
-    "@storybook/angular": "7.0.0-alpha.26",
-    "@storybook/react": "7.0.0-alpha.26",
-    "@storybook/vue": "7.0.0-alpha.26",
-    "@storybook/vue3": "7.0.0-alpha.26",
-=======
     "@emotion/jest": "^11.8.0",
     "@storybook/addon-docs": "7.0.0-alpha.31",
     "@storybook/angular": "7.0.0-alpha.31",
     "@storybook/react": "7.0.0-alpha.31",
     "@storybook/vue": "7.0.0-alpha.31",
     "@storybook/vue3": "7.0.0-alpha.31",
->>>>>>> 0b15ba39
     "babel-loader": "^8.2.5",
     "enzyme": "^3.11.0",
     "enzyme-to-json": "^3.6.1",
