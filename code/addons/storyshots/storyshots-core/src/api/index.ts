--- conflicted
+++ resolved
@@ -5,12 +5,7 @@
 import loadFramework from '../frameworks/frameworkLoader';
 import { StoryshotsOptions } from './StoryshotsOptions';
 
-<<<<<<< HEAD
 const { describe } = globalThis;
-globalThis.STORYBOOK_REACT_CLASSES = globalThis.STORYBOOK_REACT_CLASSES || {};
-=======
-const { describe, window: globalWindow } = global;
->>>>>>> a2cdd73b
 
 type TestMethod = 'beforeAll' | 'beforeEach' | 'afterEach' | 'afterAll';
 const methods: TestMethod[] = ['beforeAll', 'beforeEach', 'afterEach', 'afterAll'];
