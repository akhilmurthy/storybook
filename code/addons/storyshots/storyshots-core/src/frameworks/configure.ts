--- conflicted
+++ resolved
@@ -1,12 +1,5 @@
 import fs from 'fs';
 import path from 'path';
-<<<<<<< HEAD
-import type { NormalizedStoriesSpecifier, StoriesEntry } from '@storybook/core-common';
-import { toRequireContext } from '@storybook/core-webpack';
-import { normalizeStoriesEntry } from '@storybook/core-common';
-import registerRequireContextHook from '@storybook/babel-plugin-require-context-hook/register';
-=======
->>>>>>> 2283ebb2
 import type {
   Renderer,
   ArgsEnhancer,
@@ -18,7 +11,6 @@
 import { toRequireContext } from '@storybook/core-webpack';
 import { normalizeStoriesEntry } from '@storybook/core-common';
 import registerRequireContextHook from '@storybook/babel-plugin-require-context-hook/register';
-import global from 'global';
 
 import type { ClientApi } from './Loader';
 import type { StoryshotsOptions } from '../api/StoryshotsOptions';
