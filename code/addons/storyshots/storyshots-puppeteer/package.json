{
  "name": "@storybook/addon-storyshots-puppeteer",
  "version": "7.0.0-alpha.41",
  "description": "Image snapshots addition to StoryShots based on puppeteer",
  "keywords": [
    "addon",
    "storybook"
  ],
  "homepage": "https://github.com/storybookjs/storybook/tree/main/addons/storyshots/storyshots-puppeteer",
  "bugs": {
    "url": "https://github.com/storybookjs/storybook/issues"
  },
  "repository": {
    "type": "git",
    "url": "https://github.com/storybookjs/storybook.git",
    "directory": "addons/storyshots/storyshots-puppeteer"
  },
  "funding": {
    "type": "opencollective",
    "url": "https://opencollective.com/storybook"
  },
  "license": "MIT",
  "main": "dist/types/index.js",
  "module": "dist/types/index.js",
  "types": "dist/types/index.d.ts",
  "files": [
    "dist/**/*",
    "README.md",
    "*.js",
    "*.d.ts"
  ],
  "scripts": {
    "prep": "node ../../../../scripts/prepare.js"
  },
  "dependencies": {
    "@axe-core/puppeteer": "^4.2.0",
<<<<<<< HEAD
    "@storybook/csf": "0.0.2--canary.51.26e6539.0",
    "@storybook/node-logger": "7.0.0-alpha.40",
=======
    "@storybook/csf": "next",
    "@storybook/node-logger": "7.0.0-alpha.41",
>>>>>>> 8d95548a
    "@types/jest-image-snapshot": "^4.1.3",
    "jest-image-snapshot": "^4.3.0"
  },
  "devDependencies": {
    "@types/puppeteer": "^5.4.0",
    "puppeteer": "^2.0.0 || ^3.0.0"
  },
  "peerDependencies": {
    "@storybook/addon-storyshots": "7.0.0-alpha.41",
    "puppeteer": ">=2.0.0"
  },
  "peerDependenciesMeta": {
    "puppeteer": {
      "optional": true
    }
  },
  "publishConfig": {
    "access": "public"
  },
  "gitHead": "7ec6f916eb875bd2e3cf3aa6b1afcd1fe25d1637"
}<|MERGE_RESOLUTION|>--- conflicted
+++ resolved
@@ -34,13 +34,8 @@
   },
   "dependencies": {
     "@axe-core/puppeteer": "^4.2.0",
-<<<<<<< HEAD
-    "@storybook/csf": "0.0.2--canary.51.26e6539.0",
-    "@storybook/node-logger": "7.0.0-alpha.40",
-=======
     "@storybook/csf": "next",
     "@storybook/node-logger": "7.0.0-alpha.41",
->>>>>>> 8d95548a
     "@types/jest-image-snapshot": "^4.1.3",
     "jest-image-snapshot": "^4.3.0"
   },
