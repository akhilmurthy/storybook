{
  "name": "@storybook/addon-backgrounds",
  "version": "7.1.0",
  "description": "Switch backgrounds to view components in different settings",
  "keywords": [
    "addon",
    "background",
    "react",
    "storybook",
    "essentials",
    "design"
  ],
  "homepage": "https://github.com/storybookjs/storybook/tree/next/code/addons/backgrounds",
  "bugs": {
    "url": "https://github.com/storybookjs/storybook/issues"
  },
  "repository": {
    "type": "git",
    "url": "https://github.com/storybookjs/storybook.git",
    "directory": "code/addons/backgrounds"
  },
  "funding": {
    "type": "opencollective",
    "url": "https://opencollective.com/storybook"
  },
  "license": "MIT",
  "author": "jbaxleyiii",
  "exports": {
    ".": {
      "types": "./dist/index.d.ts",
      "node": "./dist/index.js",
      "require": "./dist/index.js",
      "import": "./dist/index.mjs"
    },
    "./manager": "./dist/manager.js",
    "./preview": "./dist/preview.js",
    "./register": "./dist/manager.js",
    "./package.json": "./package.json"
  },
  "main": "dist/index.js",
  "module": "dist/index.mjs",
  "types": "dist/index.d.ts",
  "files": [
    "dist/**/*",
    "README.md",
    "*.js",
    "*.d.ts"
  ],
  "scripts": {
    "check": "../../../scripts/node_modules/.bin/tsc --noEmit",
    "prep": "../../../scripts/prepare/addon-bundle.ts"
  },
  "dependencies": {
<<<<<<< HEAD
    "@storybook/types": "7.1.0-rc.2",
    "memoizerific": "^1.11.3",
    "ts-dedent": "^2.0.0"
  },
  "devDependencies": {
    "@storybook/client-logger": "7.1.0-rc.2",
    "@storybook/components": "7.1.0-rc.2",
    "@storybook/core-events": "7.1.0-rc.2",
    "@storybook/global": "^5.0.0",
    "@storybook/manager-api": "7.1.0-rc.2",
    "@storybook/preview-api": "7.1.0-rc.2",
    "@storybook/theming": "7.1.0-rc.2",
=======
    "@storybook/client-logger": "7.1.0",
    "@storybook/components": "7.1.0",
    "@storybook/core-events": "7.1.0",
    "@storybook/global": "^5.0.0",
    "@storybook/manager-api": "7.1.0",
    "@storybook/preview-api": "7.1.0",
    "@storybook/theming": "7.1.0",
    "@storybook/types": "7.1.0",
    "memoizerific": "^1.11.3",
    "ts-dedent": "^2.0.0"
  },
  "devDependencies": {
>>>>>>> 224f4e30
    "typescript": "~4.9.3"
  },
  "publishConfig": {
    "access": "public"
  },
  "bundler": {
    "interfaceEntries": [
      "./src/index.ts"
    ],
    "browserEntries": [
      "./src/manager.tsx",
      "./src/preview.tsx"
    ]
  },
  "gitHead": "e6a7fd8a655c69780bc20b9749c2699e44beae17",
  "storybook": {
    "displayName": "Backgrounds",
    "icon": "https://user-images.githubusercontent.com/263385/101991667-479cc600-3c7c-11eb-96d3-410e936252e7.png",
    "unsupportedFrameworks": [
      "react-native"
    ]
  }
}<|MERGE_RESOLUTION|>--- conflicted
+++ resolved
@@ -51,20 +51,11 @@
     "prep": "../../../scripts/prepare/addon-bundle.ts"
   },
   "dependencies": {
-<<<<<<< HEAD
-    "@storybook/types": "7.1.0-rc.2",
+    "@storybook/types": "7.1.0",
     "memoizerific": "^1.11.3",
     "ts-dedent": "^2.0.0"
   },
   "devDependencies": {
-    "@storybook/client-logger": "7.1.0-rc.2",
-    "@storybook/components": "7.1.0-rc.2",
-    "@storybook/core-events": "7.1.0-rc.2",
-    "@storybook/global": "^5.0.0",
-    "@storybook/manager-api": "7.1.0-rc.2",
-    "@storybook/preview-api": "7.1.0-rc.2",
-    "@storybook/theming": "7.1.0-rc.2",
-=======
     "@storybook/client-logger": "7.1.0",
     "@storybook/components": "7.1.0",
     "@storybook/core-events": "7.1.0",
@@ -72,12 +63,6 @@
     "@storybook/manager-api": "7.1.0",
     "@storybook/preview-api": "7.1.0",
     "@storybook/theming": "7.1.0",
-    "@storybook/types": "7.1.0",
-    "memoizerific": "^1.11.3",
-    "ts-dedent": "^2.0.0"
-  },
-  "devDependencies": {
->>>>>>> 224f4e30
     "typescript": "~4.9.3"
   },
   "publishConfig": {
