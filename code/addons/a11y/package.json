{
  "name": "@storybook/addon-a11y",
  "version": "7.6.0-alpha.6",
  "description": "Test component compliance with web accessibility standards",
  "keywords": [
    "a11y",
    "accessibility",
    "addon",
    "storybook",
    "valid",
    "verify",
    "test"
  ],
  "homepage": "https://github.com/storybookjs/storybook/tree/next/code/addons/a11y",
  "bugs": {
    "url": "https://github.com/storybookjs/storybook/issues"
  },
  "repository": {
    "type": "git",
    "url": "https://github.com/storybookjs/storybook.git",
    "directory": "code/addons/a11y"
  },
  "funding": {
    "type": "opencollective",
    "url": "https://opencollective.com/storybook"
  },
  "license": "MIT",
  "exports": {
    ".": {
      "types": "./dist/index.d.ts",
      "node": "./dist/index.js",
      "require": "./dist/index.js",
      "import": "./dist/index.mjs"
    },
    "./manager": "./dist/manager.js",
    "./preview": "./dist/preview.js",
    "./register": "./dist/manager.js",
    "./package.json": "./package.json"
  },
  "main": "dist/index.js",
  "module": "dist/index.mjs",
  "types": "dist/index.d.ts",
  "files": [
    "dist/**/*",
    "README.md",
    "*.js",
    "*.d.ts",
    "!src/**/*"
  ],
  "scripts": {
    "check": "node --loader ../../../scripts/node_modules/esbuild-register/loader.js -r ../../../scripts/node_modules/esbuild-register/register.js ../../../scripts/prepare/check.ts",
    "prep": "node --loader ../../../scripts/node_modules/esbuild-register/loader.js -r ../../../scripts/node_modules/esbuild-register/register.js ../../../scripts/prepare/addon-bundle.ts"
  },
  "dependencies": {
    "@storybook/addon-highlight": "workspace:*",
    "axe-core": "^4.2.0"
  },
  "devDependencies": {
    "@storybook/channels": "workspace:*",
    "@storybook/client-logger": "workspace:*",
    "@storybook/components": "workspace:*",
    "@storybook/global": "^5.0.0",
    "@storybook/icons": "^1.2.1",
    "@storybook/manager-api": "workspace:*",
    "@storybook/preview-api": "workspace:*",
    "@storybook/theming": "workspace:*",
    "@storybook/types": "workspace:*",
<<<<<<< HEAD
    "axe-core": "^4.2.0",
    "lodash": "^4.17.21",
    "react-resize-detector": "^7.1.2"
  },
  "devDependencies": {
    "@testing-library/react": "^14.0.0",
=======
    "@testing-library/react": "^11.2.2",
    "lodash": "^4.17.21",
    "react": "^16.8.0",
    "react-dom": "^16.8.0",
    "react-resize-detector": "^7.1.2",
>>>>>>> 9c6cc6d9
    "resize-observer-polyfill": "^1.5.1",
    "typescript": "~5.2.2"
  },
  "publishConfig": {
    "access": "public"
  },
  "bundler": {
    "exportEntries": [
      "./src/index.ts"
    ],
    "managerEntries": [
      "./src/manager.tsx"
    ],
    "previewEntries": [
      "./src/preview.tsx"
    ]
  },
  "gitHead": "e6a7fd8a655c69780bc20b9749c2699e44beae17",
  "storybook": {
    "displayName": "Accessibility",
    "icon": "https://user-images.githubusercontent.com/263385/101991665-47042f80-3c7c-11eb-8f00-64b5a18f498a.png",
    "unsupportedFrameworks": [
      "react-native"
    ]
  }
}<|MERGE_RESOLUTION|>--- conflicted
+++ resolved
@@ -65,20 +65,11 @@
     "@storybook/preview-api": "workspace:*",
     "@storybook/theming": "workspace:*",
     "@storybook/types": "workspace:*",
-<<<<<<< HEAD
-    "axe-core": "^4.2.0",
+    "@testing-library/react": "^14.0.0",
     "lodash": "^4.17.21",
-    "react-resize-detector": "^7.1.2"
-  },
-  "devDependencies": {
-    "@testing-library/react": "^14.0.0",
-=======
-    "@testing-library/react": "^11.2.2",
-    "lodash": "^4.17.21",
-    "react": "^16.8.0",
-    "react-dom": "^16.8.0",
+    "react": "^18.2.0",
+    "react-dom": "^18.2.0",
     "react-resize-detector": "^7.1.2",
->>>>>>> 9c6cc6d9
     "resize-observer-polyfill": "^1.5.1",
     "typescript": "~5.2.2"
   },
