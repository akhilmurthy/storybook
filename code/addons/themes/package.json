--- conflicted
+++ resolved
@@ -1,10 +1,6 @@
 {
   "name": "@storybook/addon-themes",
-<<<<<<< HEAD
-  "version": "7.5.0",
-=======
   "version": "7.6.0-alpha.0",
->>>>>>> 982210c0
   "description": "Switch between multiple themes for you components in Storybook",
   "keywords": [
     "css",
