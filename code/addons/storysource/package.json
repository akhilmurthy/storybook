--- conflicted
+++ resolved
@@ -30,12 +30,7 @@
     },
     "./preset": {
       "types": "./dist/preset.d.ts",
-      "require": "./dist/preset.js",
-<<<<<<< HEAD
-      "import": "./dist/preset.mjs"
-=======
-      "types": "./dist/preset.d.ts"
->>>>>>> 5c3ec1f8
+      "require": "./dist/preset.js"
     },
     "./manager": {
       "types": "./dist/manager.d.ts",
