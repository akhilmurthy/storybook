{
  "name": "@storybook/addon-storysource",
  "version": "7.2.0-rc.0",
  "description": "View a story’s source code to see how it works and paste into your app",
  "keywords": [
    "addon",
    "storybook",
    "code"
  ],
  "homepage": "https://github.com/storybookjs/storybook/tree/next/code/addons/storysource",
  "bugs": {
    "url": "https://github.com/storybookjs/storybook/issues"
  },
  "repository": {
    "type": "git",
    "url": "https://github.com/storybookjs/storybook.git",
    "directory": "code/addons/storysource"
  },
  "funding": {
    "type": "opencollective",
    "url": "https://opencollective.com/storybook"
  },
  "license": "MIT",
  "exports": {
    ".": {
      "types": "./dist/index.d.ts",
      "node": "./dist/index.js",
      "require": "./dist/index.js",
      "import": "./dist/index.mjs"
    },
    "./preset": {
      "types": "./dist/preset.d.ts",
      "require": "./dist/preset.js"
    },
    "./manager": {
      "types": "./dist/manager.d.ts",
      "require": "./dist/manager.js",
      "import": "./dist/manager.mjs"
    },
    "./package.json": "./package.json"
  },
  "main": "dist/index.js",
  "module": "dist/index.mjs",
  "types": "dist/index.d.ts",
  "files": [
    "dist/**/*",
    "README.md",
    "*.js",
    "*.d.ts"
  ],
  "scripts": {
    "check": "../../../scripts/prepare/check.ts",
    "prep": "../../../scripts/prepare/bundle.ts"
  },
  "dependencies": {
<<<<<<< HEAD
    "@storybook/client-logger": "workspace:*",
    "@storybook/components": "workspace:*",
    "@storybook/manager-api": "workspace:*",
    "@storybook/preview-api": "workspace:*",
    "@storybook/router": "workspace:*",
    "@storybook/source-loader": "workspace:*",
    "@storybook/theming": "workspace:*",
=======
    "@storybook/client-logger": "7.2.0-rc.0",
    "@storybook/components": "7.2.0-rc.0",
    "@storybook/manager-api": "7.2.0-rc.0",
    "@storybook/preview-api": "7.2.0-rc.0",
    "@storybook/router": "7.2.0-rc.0",
    "@storybook/source-loader": "7.2.0-rc.0",
    "@storybook/theming": "7.2.0-rc.0",
>>>>>>> 5bcced29
    "estraverse": "^5.2.0",
    "prop-types": "^15.7.2",
    "react-syntax-highlighter": "^15.5.0",
    "tiny-invariant": "^1.3.1"
  },
  "devDependencies": {
    "@types/react": "^16.14.34",
    "@types/react-syntax-highlighter": "11.0.5",
    "typescript": "~4.9.3"
  },
  "peerDependencies": {
    "react": "^16.8.0 || ^17.0.0 || ^18.0.0",
    "react-dom": "^16.8.0 || ^17.0.0 || ^18.0.0"
  },
  "peerDependenciesMeta": {
    "react": {
      "optional": true
    },
    "react-dom": {
      "optional": true
    }
  },
  "publishConfig": {
    "access": "public"
  },
  "bundler": {
    "entries": [
      "./src/index.ts",
      "./src/manager.tsx",
      "./src/preset.ts"
    ]
  },
  "gitHead": "e6a7fd8a655c69780bc20b9749c2699e44beae17",
  "storybook": {
    "displayName": "Storysource",
    "icon": "https://user-images.githubusercontent.com/263385/101991675-48cdf300-3c7c-11eb-9400-58de5ac6daa7.png",
    "unsupportedFrameworks": [
      "react-native"
    ]
  }
}<|MERGE_RESOLUTION|>--- conflicted
+++ resolved
@@ -53,7 +53,6 @@
     "prep": "../../../scripts/prepare/bundle.ts"
   },
   "dependencies": {
-<<<<<<< HEAD
     "@storybook/client-logger": "workspace:*",
     "@storybook/components": "workspace:*",
     "@storybook/manager-api": "workspace:*",
@@ -61,15 +60,6 @@
     "@storybook/router": "workspace:*",
     "@storybook/source-loader": "workspace:*",
     "@storybook/theming": "workspace:*",
-=======
-    "@storybook/client-logger": "7.2.0-rc.0",
-    "@storybook/components": "7.2.0-rc.0",
-    "@storybook/manager-api": "7.2.0-rc.0",
-    "@storybook/preview-api": "7.2.0-rc.0",
-    "@storybook/router": "7.2.0-rc.0",
-    "@storybook/source-loader": "7.2.0-rc.0",
-    "@storybook/theming": "7.2.0-rc.0",
->>>>>>> 5bcced29
     "estraverse": "^5.2.0",
     "prop-types": "^15.7.2",
     "react-syntax-highlighter": "^15.5.0",
