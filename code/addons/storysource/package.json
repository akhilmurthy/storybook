--- conflicted
+++ resolved
@@ -1,10 +1,6 @@
 {
   "name": "@storybook/addon-storysource",
-<<<<<<< HEAD
-  "version": "7.3.2",
-=======
   "version": "7.4.0-alpha.2",
->>>>>>> aecfa179
   "description": "View a story’s source code to see how it works and paste into your app",
   "keywords": [
     "addon",
@@ -50,7 +46,8 @@
     "dist/**/*",
     "README.md",
     "*.js",
-    "*.d.ts"
+    "*.d.ts",
+    "!src/**/*"
   ],
   "scripts": {
     "check": "../../../scripts/prepare/check.ts",
