--- conflicted
+++ resolved
@@ -66,12 +66,7 @@
     "@storybook/client-logger": "7.0.0-alpha.35",
     "@storybook/components": "7.0.0-alpha.35",
     "@storybook/core-events": "7.0.0-alpha.35",
-<<<<<<< HEAD
     "@storybook/csf": "0.0.2--canary.0899bb7.0"
-=======
-    "@storybook/csf": "0.0.2--canary.0899bb7.0",
-    "global": "^4.4.0"
->>>>>>> a2cdd73b
   },
   "devDependencies": {
     "typescript": "~4.6.3"
