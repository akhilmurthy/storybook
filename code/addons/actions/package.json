{
  "name": "@storybook/addon-actions",
  "version": "7.0.0-alpha.18",
  "description": "Get UI feedback when an action is performed on an interactive element",
  "keywords": [
    "storybook",
    "essentials",
    "data-state"
  ],
  "homepage": "https://github.com/storybookjs/storybook/tree/main/addons/actions",
  "bugs": {
    "url": "https://github.com/storybookjs/storybook/issues"
  },
  "repository": {
    "type": "git",
    "url": "https://github.com/storybookjs/storybook.git",
    "directory": "addons/actions"
  },
  "funding": {
    "type": "opencollective",
    "url": "https://opencollective.com/storybook"
  },
  "license": "MIT",
  "exports": {
    ".": {
      "require": "./dist/index.js",
      "import": "./dist/index.mjs",
      "types": "./dist/index.d.ts"
    },
    "./manager": {
      "require": "./dist/manager.js",
      "import": "./dist/manager.mjs",
      "types": "./dist/manager.d.ts"
    },
    "./preview": {
      "require": "./dist/preview.js",
      "import": "./dist/preview.mjs",
      "types": "./dist/preview.d.ts"
    },
    "./register.js": {
      "require": "./dist/manager.js",
      "import": "./dist/manager.mjs",
      "types": "./dist/manager.d.ts"
    },
    "./package.json": "./package.json"
  },
  "main": "dist/index.js",
  "module": "dist/index.mjs",
  "types": "dist/index.d.ts",
  "files": [
    "dist/**/*",
    "README.md",
    "*.js",
    "*.d.ts"
  ],
  "scripts": {
    "check": "tsc --noEmit",
    "prepare": "../../../scripts/prepare/bundle.ts"
  },
  "dependencies": {
    "@storybook/addons": "7.0.0-alpha.18",
    "@storybook/api": "7.0.0-alpha.18",
    "@storybook/client-logger": "7.0.0-alpha.18",
    "@storybook/components": "7.0.0-alpha.18",
    "@storybook/core-events": "7.0.0-alpha.18",
    "@storybook/csf": "0.0.2--canary.0899bb7.0",
    "@storybook/theming": "7.0.0-alpha.18",
    "core-js": "^3.8.2",
    "dequal": "^2.0.2",
    "global": "^4.4.0",
    "lodash": "^4.17.21",
    "polished": "^4.2.2",
    "prop-types": "^15.7.2",
    "react-inspector": "^5.1.0",
    "telejson": "^6.0.8",
    "ts-dedent": "^2.0.0",
    "util-deprecate": "^1.0.2",
    "uuid-browser": "^3.1.0"
  },
  "devDependencies": {
    "@types/lodash": "^4.14.167",
    "typescript": "~4.6.3"
  },
  "peerDependencies": {
    "react": "^16.8.0 || ^17.0.0 || ^18.0.0",
    "react-dom": "^16.8.0 || ^17.0.0 || ^18.0.0"
  },
  "peerDependenciesMeta": {
    "react": {
      "optional": true
    },
    "react-dom": {
      "optional": true
    }
  },
  "publishConfig": {
    "access": "public"
  },
<<<<<<< HEAD
  "bundler": {
    "entries": [
      "./src/index.ts",
      "./src/manager.tsx",
      "./src/preview.ts"
    ]
  },
  "gitHead": "df30e7db2b251418af106345e5722477f057ec36",
=======
  "gitHead": "bd59f1eef0f644175abdb0d9873ed0553f431f53",
>>>>>>> cd97f8c3
  "storybook": {
    "displayName": "Actions",
    "unsupportedFrameworks": [
      "react-native"
    ],
    "icon": "https://user-images.githubusercontent.com/263385/101991666-479cc600-3c7c-11eb-837b-be4e5ffa1bb8.png"
  }
}<|MERGE_RESOLUTION|>--- conflicted
+++ resolved
@@ -96,7 +96,6 @@
   "publishConfig": {
     "access": "public"
   },
-<<<<<<< HEAD
   "bundler": {
     "entries": [
       "./src/index.ts",
@@ -104,10 +103,7 @@
       "./src/preview.ts"
     ]
   },
-  "gitHead": "df30e7db2b251418af106345e5722477f057ec36",
-=======
   "gitHead": "bd59f1eef0f644175abdb0d9873ed0553f431f53",
->>>>>>> cd97f8c3
   "storybook": {
     "displayName": "Actions",
     "unsupportedFrameworks": [
