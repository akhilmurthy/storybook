--- conflicted
+++ resolved
@@ -1,10 +1,6 @@
 {
   "name": "@storybook/addon-actions",
-<<<<<<< HEAD
-  "version": "7.3.2",
-=======
   "version": "7.4.0-alpha.2",
->>>>>>> aecfa179
   "description": "Get UI feedback when an action is performed on an interactive element",
   "keywords": [
     "storybook",
@@ -77,7 +73,8 @@
     "dist/**/*",
     "README.md",
     "*.js",
-    "*.d.ts"
+    "*.d.ts",
+    "!src/**/*"
   ],
   "scripts": {
     "check": "../../../scripts/prepare/check.ts",
@@ -97,7 +94,7 @@
     "polished": "^4.2.2",
     "prop-types": "^15.7.2",
     "react-inspector": "^6.0.0",
-    "telejson": "^7.0.3",
+    "telejson": "^7.2.0",
     "ts-dedent": "^2.0.0",
     "uuid": "^9.0.0"
   },
