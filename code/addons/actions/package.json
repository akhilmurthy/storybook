--- conflicted
+++ resolved
@@ -1,10 +1,6 @@
 {
   "name": "@storybook/addon-actions",
-<<<<<<< HEAD
-  "version": "7.0.0-alpha.21",
-=======
   "version": "7.0.0-alpha.23",
->>>>>>> 9b71ead5
   "description": "Get UI feedback when an action is performed on an interactive element",
   "keywords": [
     "storybook",
@@ -39,15 +35,6 @@
     "prepare": "node ../../../scripts/prepare.js"
   },
   "dependencies": {
-<<<<<<< HEAD
-    "@storybook/addons": "7.0.0-alpha.21",
-    "@storybook/api": "7.0.0-alpha.21",
-    "@storybook/client-logger": "7.0.0-alpha.21",
-    "@storybook/components": "7.0.0-alpha.21",
-    "@storybook/core-events": "7.0.0-alpha.21",
-    "@storybook/csf": "0.0.2--canary.0899bb7.0",
-    "@storybook/theming": "7.0.0-alpha.21",
-=======
     "@storybook/addons": "7.0.0-alpha.23",
     "@storybook/api": "7.0.0-alpha.23",
     "@storybook/client-logger": "7.0.0-alpha.23",
@@ -55,7 +42,6 @@
     "@storybook/core-events": "7.0.0-alpha.23",
     "@storybook/csf": "0.0.2--canary.0899bb7.0",
     "@storybook/theming": "7.0.0-alpha.23",
->>>>>>> 9b71ead5
     "core-js": "^3.8.2",
     "dequal": "^2.0.2",
     "global": "^4.4.0",
@@ -87,11 +73,7 @@
   "publishConfig": {
     "access": "public"
   },
-<<<<<<< HEAD
-  "gitHead": "d8cdc5b21af68e69c6eefeaae0e1efadd06947ea",
-=======
   "gitHead": "0900e20acfbc12551c6a3f788b8de5dd6af5f80a",
->>>>>>> 9b71ead5
   "storybook": {
     "displayName": "Actions",
     "unsupportedFrameworks": [
