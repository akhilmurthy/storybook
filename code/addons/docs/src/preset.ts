import fs from 'fs-extra';
import remarkSlug from 'remark-slug';
import remarkExternalLinks from 'remark-external-links';
<<<<<<< HEAD
=======
import { dedent } from 'ts-dedent';
>>>>>>> 2283ebb2

import type {
  CoreCommon_IndexerOptions,
  CoreCommon_StoryIndexer,
  DocsOptions,
  Options,
} from '@storybook/types';
import type { CsfPluginOptions } from '@storybook/csf-plugin';
import { loadCsf } from '@storybook/csf-tools';

const { FEATURES } = globalThis;

// for frameworks that are not working with react, we need to configure
// the jsx to transpile mdx, for now there will be a flag for that
// for more complex solutions we can find alone that we need to add '@babel/plugin-transform-react-jsx'
type BabelParams = {
  babelOptions?: any;
  mdxBabelOptions?: any;
  configureJSX?: boolean;
};
function createBabelOptions({ babelOptions, mdxBabelOptions, configureJSX }: BabelParams) {
  const babelPlugins = mdxBabelOptions?.plugins || babelOptions?.plugins || [];

  const filteredBabelPlugins = babelPlugins.filter((p: any) => {
    const name = Array.isArray(p) ? p[0] : p;
    if (typeof name === 'string') {
      return !name.includes('plugin-transform-react-jsx');
    }
    return true;
  });

  const jsxPlugin = [
    require.resolve('@babel/plugin-transform-react-jsx'),
    { pragma: 'React.createElement', pragmaFrag: 'React.Fragment' },
  ];
  const plugins = configureJSX ? [...filteredBabelPlugins, jsxPlugin] : babelPlugins;
  return {
    // don't use the root babelrc by default (users can override this in mdxBabelOptions)
    babelrc: false,
    configFile: false,
    ...babelOptions,
    ...mdxBabelOptions,
    plugins,
  };
}

async function webpack(
  webpackConfig: any = {},
  options: Options &
    BabelParams & {
      /** @deprecated */
      sourceLoaderOptions: any;
      csfPluginOptions: CsfPluginOptions | null;
      transcludeMarkdown: boolean;
    } /* & Parameters<
      typeof createCompiler
    >[0] */
) {
  const resolvedBabelLoader = await options.presets.apply('babelLoaderRef');

  const { module = {} } = webpackConfig;

  // it will reuse babel options that are already in use in storybook
  // also, these babel options are chained with other presets.
  const {
    babelOptions,
    mdxBabelOptions,
    configureJSX = true,
    csfPluginOptions = {},
    sourceLoaderOptions = null,
    transcludeMarkdown = false,
  } = options;

  const mdxLoaderOptions = {
    // whether to skip storybook files, useful for docs only mdx or md files
    skipCsf: true,
    remarkPlugins: [remarkSlug, remarkExternalLinks],
  };

<<<<<<< HEAD
  const mdxVersion = FEATURES?.previewMdx2 ? 'MDX2' : 'MDX1';
  logger.info(`Addon-docs: using ${mdxVersion}`);

  const mdxLoader = FEATURES?.previewMdx2
    ? require.resolve('@storybook/mdx2-csf/loader')
    : require.resolve('@storybook/mdx1-csf/loader');
=======
  if (sourceLoaderOptions) {
    throw new Error(dedent`
      Addon-docs no longer uses source-loader in 7.0.

      To update your configuration, please see migration instructions here:
>>>>>>> 2283ebb2

      https://github.com/storybookjs/storybook/blob/next/MIGRATION.md#dropped-source-loader--storiesof-static-snippets
    `);
  }

  const mdxLoader = require.resolve('@storybook/mdx2-csf/loader');

  let rules = module.rules || [];
  if (transcludeMarkdown) {
    rules = [
      ...rules.filter((rule: any) => rule.test?.toString() !== '/\\.md$/'),
      {
        test: /\.md$/,
        use: [
          {
            loader: resolvedBabelLoader,
            options: createBabelOptions({ babelOptions, mdxBabelOptions, configureJSX }),
          },
          {
            loader: mdxLoader,
            options: mdxLoaderOptions,
          },
        ],
      },
    ];
  }

  const result = {
    ...webpackConfig,
    plugins: [
      ...(webpackConfig.plugins || []),
      // eslint-disable-next-line global-require
      ...(csfPluginOptions ? [require('@storybook/csf-plugin').webpack(csfPluginOptions)] : []),
    ],

    module: {
      ...module,
      rules: [
        ...rules,
        {
          test: /(stories|story)\.mdx$/,
          use: [
            {
              loader: resolvedBabelLoader,
              options: createBabelOptions({ babelOptions, mdxBabelOptions, configureJSX }),
            },
            {
              loader: mdxLoader,
              options: {
                ...mdxLoaderOptions,
                skipCsf: false,
              },
            },
          ],
        },
        {
          test: /\.mdx$/,
          exclude: /(stories|story)\.mdx$/,
          use: [
            {
              loader: resolvedBabelLoader,
              options: createBabelOptions({ babelOptions, mdxBabelOptions, configureJSX }),
            },
            {
              loader: mdxLoader,
              options: mdxLoaderOptions,
            },
          ],
        },
      ],
    },
  };

  return result;
}

const storyIndexers = (indexers: CoreCommon_StoryIndexer[] | null) => {
  const mdxIndexer = async (fileName: string, opts: CoreCommon_IndexerOptions) => {
    let code = (await fs.readFile(fileName, 'utf-8')).toString();
<<<<<<< HEAD
    // @ts-expect-error (Converted from ts-ignore)
    const { compile } = FEATURES?.previewMdx2
      ? await import('@storybook/mdx2-csf')
      : await import('@storybook/mdx1-csf');
=======
    const { compile } = await import('@storybook/mdx2-csf');
>>>>>>> 2283ebb2
    code = await compile(code, {});
    return loadCsf(code, { ...opts, fileName }).parse();
  };
  return [
    {
      test: /(stories|story)\.mdx$/,
      indexer: mdxIndexer,
    },
    ...(indexers || []),
  ];
};

const docs = (docsOptions: DocsOptions) => {
  return {
    ...docsOptions,
    enabled: true,
    defaultName: 'Docs',
    docsPage: true,
  };
};

/*
 * This is a workaround for https://github.com/Swatinem/rollup-plugin-dts/issues/162
 * something down the dependency chain is using typescript namespaces, which are not supported by rollup-plugin-dts
 */
const webpackX = webpack as any;
const storyIndexersX = storyIndexers as any;
const docsX = docs as any;

export { webpackX as webpack, storyIndexersX as storyIndexers, docsX as docs };<|MERGE_RESOLUTION|>--- conflicted
+++ resolved
@@ -1,10 +1,7 @@
 import fs from 'fs-extra';
 import remarkSlug from 'remark-slug';
 import remarkExternalLinks from 'remark-external-links';
-<<<<<<< HEAD
-=======
 import { dedent } from 'ts-dedent';
->>>>>>> 2283ebb2
 
 import type {
   CoreCommon_IndexerOptions,
@@ -14,8 +11,6 @@
 } from '@storybook/types';
 import type { CsfPluginOptions } from '@storybook/csf-plugin';
 import { loadCsf } from '@storybook/csf-tools';
-
-const { FEATURES } = globalThis;
 
 // for frameworks that are not working with react, we need to configure
 // the jsx to transpile mdx, for now there will be a flag for that
@@ -84,20 +79,11 @@
     remarkPlugins: [remarkSlug, remarkExternalLinks],
   };
 
-<<<<<<< HEAD
-  const mdxVersion = FEATURES?.previewMdx2 ? 'MDX2' : 'MDX1';
-  logger.info(`Addon-docs: using ${mdxVersion}`);
-
-  const mdxLoader = FEATURES?.previewMdx2
-    ? require.resolve('@storybook/mdx2-csf/loader')
-    : require.resolve('@storybook/mdx1-csf/loader');
-=======
   if (sourceLoaderOptions) {
     throw new Error(dedent`
       Addon-docs no longer uses source-loader in 7.0.
 
       To update your configuration, please see migration instructions here:
->>>>>>> 2283ebb2
 
       https://github.com/storybookjs/storybook/blob/next/MIGRATION.md#dropped-source-loader--storiesof-static-snippets
     `);
@@ -177,14 +163,7 @@
 const storyIndexers = (indexers: CoreCommon_StoryIndexer[] | null) => {
   const mdxIndexer = async (fileName: string, opts: CoreCommon_IndexerOptions) => {
     let code = (await fs.readFile(fileName, 'utf-8')).toString();
-<<<<<<< HEAD
-    // @ts-expect-error (Converted from ts-ignore)
-    const { compile } = FEATURES?.previewMdx2
-      ? await import('@storybook/mdx2-csf')
-      : await import('@storybook/mdx1-csf');
-=======
     const { compile } = await import('@storybook/mdx2-csf');
->>>>>>> 2283ebb2
     code = await compile(code, {});
     return loadCsf(code, { ...opts, fileName }).parse();
   };
