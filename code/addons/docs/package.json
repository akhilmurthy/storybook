{
  "name": "@storybook/addon-docs",
  "version": "7.0.0-alpha.48",
  "description": "Document component usage and properties in Markdown",
  "keywords": [
    "addon",
    "notes",
    "documentation",
    "storybook",
    "essentials",
    "organize"
  ],
  "homepage": "https://github.com/storybookjs/storybook/tree/main/addons/docs",
  "bugs": {
    "url": "https://github.com/storybookjs/storybook/issues"
  },
  "repository": {
    "type": "git",
    "url": "https://github.com/storybookjs/storybook.git",
    "directory": "addons/docs"
  },
  "funding": {
    "type": "opencollective",
    "url": "https://opencollective.com/storybook"
  },
  "license": "MIT",
  "exports": {
    ".": {
      "require": "./dist/index.js",
      "import": "./dist/index.mjs",
      "types": "./dist/index.d.ts"
    },
    "./preview": {
      "require": "./dist/preview.js",
      "import": "./dist/preview.mjs",
      "types": "./dist/preview.d.ts"
    },
    "./preset": {
      "require": "./dist/preset.js",
      "import": "./dist/preset.mjs",
      "types": "./dist/preset.d.ts"
    },
<<<<<<< HEAD
    "./svelte/HOC.svelte": "./svelte/HOC.svelte",
    "./ember/index.js": "./ember/index.js",
=======
    "./dist/preview": {
      "require": "./dist/preview.js",
      "import": "./dist/preview.mjs",
      "types": "./dist/preview.d.ts"
    },
    "./dist/preset": {
      "require": "./dist/preset.js",
      "import": "./dist/preset.mjs",
      "types": "./dist/preset.d.ts"
    },
    "./svelte/HOC.svelte": "./svelte/HOC.svelte",
    "./ember": "./ember/index.js",
    "./ember/index.js": "./ember/index.js",
    "./angular": "./angular/index.js",
    "./angular/index.js": "./angular/index.js",
>>>>>>> 3826bd33
    "./web-components/index.js": "./web-components/index.js",
    "./jest-transform-mdx.js": "./jest-transform-mdx.js",
    "./package.json": "./package.json"
  },
  "main": "dist/index.js",
  "module": "dist/index.mjs",
  "types": "dist/index.d.ts",
  "files": [
    "dist/**/*",
    "angular/**/*",
    "common/**/*",
    "ember/**/*",
    "html/**/*",
    "svelte/**/*",
    "postinstall/**/*",
    "react/**/*",
    "vue/**/*",
    "web-components/**/*",
    "lit/**/*",
    "README.md",
    "*.js",
    "*.d.ts",
    "!__testfixtures__"
  ],
  "scripts": {
    "check": "../../../scripts/node_modules/.bin/tsc --noEmit",
    "prep": "../../../scripts/prepare/bundle.ts"
  },
  "dependencies": {
    "@babel/plugin-transform-react-jsx": "^7.12.12",
    "@jest/transform": "^26.6.2",
    "@mdx-js/react": "^2.1.5",
    "@storybook/blocks": "7.0.0-alpha.48",
    "@storybook/components": "7.0.0-alpha.48",
    "@storybook/csf-plugin": "7.0.0-alpha.48",
    "@storybook/csf-tools": "7.0.0-alpha.48",
    "@storybook/mdx2-csf": "next",
    "@storybook/node-logger": "7.0.0-alpha.48",
    "@storybook/postinstall": "7.0.0-alpha.48",
    "@storybook/preview-web": "7.0.0-alpha.48",
    "@storybook/types": "7.0.0-alpha.48",
    "fs-extra": "^9.0.1",
    "global": "^4.4.0",
    "remark-external-links": "^8.0.0",
    "remark-slug": "^6.0.0",
    "ts-dedent": "^2.0.0"
  },
  "devDependencies": {
    "@babel/core": "^7.12.10",
    "typescript": "~4.6.3"
  },
  "peerDependencies": {
    "react": "^16.8.0 || ^17.0.0 || ^18.0.0",
    "react-dom": "^16.8.0 || ^17.0.0 || ^18.0.0"
  },
  "peerDependenciesMeta": {
    "react": {
      "optional": true
    },
    "react-dom": {
      "optional": true
    }
  },
  "publishConfig": {
    "access": "public"
  },
  "bundler": {
    "entries": [
      "./src/index.ts",
      "./src/preset.ts",
      "./src/preview.ts"
    ]
  },
  "gitHead": "b58a29b785462f8a8b711b6bb2d7223fd6dc17fd",
  "storybook": {
    "displayName": "Docs",
    "icon": "https://user-images.githubusercontent.com/263385/101991672-48355c80-3c7c-11eb-82d9-95fa12438f64.png",
    "unsupportedFrameworks": [
      "react-native"
    ]
  }
}<|MERGE_RESOLUTION|>--- conflicted
+++ resolved
@@ -40,10 +40,6 @@
       "import": "./dist/preset.mjs",
       "types": "./dist/preset.d.ts"
     },
-<<<<<<< HEAD
-    "./svelte/HOC.svelte": "./svelte/HOC.svelte",
-    "./ember/index.js": "./ember/index.js",
-=======
     "./dist/preview": {
       "require": "./dist/preview.js",
       "import": "./dist/preview.mjs",
@@ -59,7 +55,6 @@
     "./ember/index.js": "./ember/index.js",
     "./angular": "./angular/index.js",
     "./angular/index.js": "./angular/index.js",
->>>>>>> 3826bd33
     "./web-components/index.js": "./web-components/index.js",
     "./jest-transform-mdx.js": "./jest-transform-mdx.js",
     "./package.json": "./package.json"
