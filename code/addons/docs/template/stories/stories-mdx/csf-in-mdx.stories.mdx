import { Meta, Story, Canvas, ArgsTable } from '@storybook/addon-docs';
<<<<<<< HEAD
import globalThis from 'global';
import * as Csf from './csf-in-mdx.excluded-stories.js';
=======
import { global as globalThis } from '@storybook/global';
import * as Csf from './csf-in-mdx.stories.js';
>>>>>>> accab669

<Meta component={globalThis.Components.Button} />

# Legacy CSF in MDX Stories

This file demonstrates legacy reuse of CSF stories inside MDX. This mechanism has been
overhauled and improved in 7.0, and the legacy mode is now deprecated and will be
removed in 8.0.

<Canvas>
  <Story name="Primary" story={Csf.Primary} />
</Canvas>

<ArgsTable story="^" />

<Canvas>
  <Story name="Secondary" story={Csf.Secondary} />
</Canvas>

## Duplicate stories

Reference story by ID to show it multiple times in a page.

<Canvas>
  <Story id="addons-docs-stories-mdx-csf-in-mdx--primary" />
</Canvas><|MERGE_RESOLUTION|>--- conflicted
+++ resolved
@@ -1,11 +1,6 @@
 import { Meta, Story, Canvas, ArgsTable } from '@storybook/addon-docs';
-<<<<<<< HEAD
-import globalThis from 'global';
+import { global as globalThis } from '@storybook/global';
 import * as Csf from './csf-in-mdx.excluded-stories.js';
-=======
-import { global as globalThis } from '@storybook/global';
-import * as Csf from './csf-in-mdx.stories.js';
->>>>>>> accab669
 
 <Meta component={globalThis.Components.Button} />
 
