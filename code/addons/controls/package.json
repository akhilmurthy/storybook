{
  "name": "@storybook/addon-controls",
<<<<<<< HEAD
  "version": "7.0.27",
=======
  "version": "7.1.0",
>>>>>>> 51608c85
  "description": "Interact with component inputs dynamically in the Storybook UI",
  "keywords": [
    "addon",
    "storybook",
    "knobs",
    "controls",
    "properties",
    "essentials",
    "data-state"
  ],
  "homepage": "https://github.com/storybookjs/storybook/tree/next/code/addons/controls",
  "bugs": {
    "url": "https://github.com/storybookjs/storybook/issues"
  },
  "repository": {
    "type": "git",
    "url": "https://github.com/storybookjs/storybook.git",
    "directory": "code/addons/controls"
  },
  "funding": {
    "type": "opencollective",
    "url": "https://opencollective.com/storybook"
  },
  "license": "MIT",
  "exports": {
    ".": {
      "types": "./dist/index.d.ts",
      "node": "./dist/index.js",
      "require": "./dist/index.js",
      "import": "./dist/index.mjs"
    },
    "./manager": {
      "types": "./dist/manager.d.ts",
      "require": "./dist/manager.js",
      "import": "./dist/manager.mjs"
    },
    "./register": {
      "types": "./dist/manager.d.ts",
      "require": "./dist/manager.js",
      "import": "./dist/manager.mjs"
    },
    "./package.json": "./package.json"
  },
  "main": "dist/index.js",
  "module": "dist/index.mjs",
  "types": "dist/index.d.ts",
  "typesVersions": {
    "*": {
      "*": [
        "dist/index.d.ts"
      ],
      "manager": [
        "dist/manager.d.ts"
      ]
    }
  },
  "files": [
    "dist/**/*",
    "README.md",
    "*.js",
    "*.d.ts"
  ],
  "scripts": {
    "check": "../../../scripts/node_modules/.bin/tsc --noEmit",
    "prep": "../../../scripts/prepare/bundle.ts"
  },
  "dependencies": {
<<<<<<< HEAD
    "@storybook/blocks": "7.0.27",
    "@storybook/client-logger": "7.0.27",
    "@storybook/components": "7.0.27",
    "@storybook/core-common": "7.0.27",
    "@storybook/manager-api": "7.0.27",
    "@storybook/node-logger": "7.0.27",
    "@storybook/preview-api": "7.0.27",
    "@storybook/theming": "7.0.27",
    "@storybook/types": "7.0.27",
=======
    "@storybook/blocks": "7.1.0",
    "@storybook/client-logger": "7.1.0",
    "@storybook/components": "7.1.0",
    "@storybook/core-common": "7.1.0",
    "@storybook/manager-api": "7.1.0",
    "@storybook/node-logger": "7.1.0",
    "@storybook/preview-api": "7.1.0",
    "@storybook/theming": "7.1.0",
    "@storybook/types": "7.1.0",
>>>>>>> 51608c85
    "lodash": "^4.17.21",
    "ts-dedent": "^2.0.0"
  },
  "peerDependencies": {
    "react": "^16.8.0 || ^17.0.0 || ^18.0.0",
    "react-dom": "^16.8.0 || ^17.0.0 || ^18.0.0"
  },
  "peerDependenciesMeta": {
    "react": {
      "optional": true
    },
    "react-dom": {
      "optional": true
    }
  },
  "publishConfig": {
    "access": "public"
  },
  "bundler": {
    "entries": [
      "./src/index.ts",
      "./src/manager.tsx"
    ],
    "platform": "browser"
  },
<<<<<<< HEAD
  "gitHead": "9fb2573aa274f3f69d3358050e8df9c903e8245f",
=======
  "gitHead": "e6a7fd8a655c69780bc20b9749c2699e44beae17",
>>>>>>> 51608c85
  "storybook": {
    "displayName": "Controls",
    "icon": "https://user-images.githubusercontent.com/263385/101991669-479cc600-3c7c-11eb-93d9-38b67e8371f2.png",
    "supportedFrameworks": [
      "react",
      "vue",
      "angular",
      "web-components",
      "ember"
    ]
  }
}<|MERGE_RESOLUTION|>--- conflicted
+++ resolved
@@ -1,10 +1,6 @@
 {
   "name": "@storybook/addon-controls",
-<<<<<<< HEAD
-  "version": "7.0.27",
-=======
   "version": "7.1.0",
->>>>>>> 51608c85
   "description": "Interact with component inputs dynamically in the Storybook UI",
   "keywords": [
     "addon",
@@ -72,17 +68,6 @@
     "prep": "../../../scripts/prepare/bundle.ts"
   },
   "dependencies": {
-<<<<<<< HEAD
-    "@storybook/blocks": "7.0.27",
-    "@storybook/client-logger": "7.0.27",
-    "@storybook/components": "7.0.27",
-    "@storybook/core-common": "7.0.27",
-    "@storybook/manager-api": "7.0.27",
-    "@storybook/node-logger": "7.0.27",
-    "@storybook/preview-api": "7.0.27",
-    "@storybook/theming": "7.0.27",
-    "@storybook/types": "7.0.27",
-=======
     "@storybook/blocks": "7.1.0",
     "@storybook/client-logger": "7.1.0",
     "@storybook/components": "7.1.0",
@@ -92,7 +77,6 @@
     "@storybook/preview-api": "7.1.0",
     "@storybook/theming": "7.1.0",
     "@storybook/types": "7.1.0",
->>>>>>> 51608c85
     "lodash": "^4.17.21",
     "ts-dedent": "^2.0.0"
   },
@@ -118,11 +102,7 @@
     ],
     "platform": "browser"
   },
-<<<<<<< HEAD
-  "gitHead": "9fb2573aa274f3f69d3358050e8df9c903e8245f",
-=======
   "gitHead": "e6a7fd8a655c69780bc20b9749c2699e44beae17",
->>>>>>> 51608c85
   "storybook": {
     "displayName": "Controls",
     "icon": "https://user-images.githubusercontent.com/263385/101991669-479cc600-3c7c-11eb-93d9-38b67e8371f2.png",
