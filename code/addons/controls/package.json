{
  "name": "@storybook/addon-controls",
  "version": "7.0.0-beta.3",
  "description": "Interact with component inputs dynamically in the Storybook UI",
  "keywords": [
    "addon",
    "storybook",
    "knobs",
    "controls",
    "properties",
    "essentials",
    "data-state"
  ],
  "homepage": "https://github.com/storybookjs/storybook/tree/next/addons/controls",
  "bugs": {
    "url": "https://github.com/storybookjs/storybook/issues"
  },
  "repository": {
    "type": "git",
    "url": "https://github.com/storybookjs/storybook.git",
    "directory": "addons/controls"
  },
  "funding": {
    "type": "opencollective",
    "url": "https://opencollective.com/storybook"
  },
  "license": "MIT",
  "exports": {
    ".": {
      "require": "./dist/index.js",
      "import": "./dist/index.mjs",
      "types": "./dist/index.d.ts"
    },
    "./manager": {
      "require": "./dist/manager.js",
      "import": "./dist/manager.mjs",
      "types": "./dist/manager.d.ts"
    },
    "./register": {
      "require": "./dist/manager.js",
      "import": "./dist/manager.mjs",
      "types": "./dist/manager.d.ts"
    },
    "./package.json": "./package.json"
  },
  "main": "dist/index.js",
  "module": "dist/index.mjs",
  "types": "dist/index.d.ts",
  "typesVersions": {
    "*": {
      "*": [
        "dist/index.d.ts"
      ],
      "manager": [
        "dist/manager.d.ts"
      ]
    }
  },
  "files": [
    "dist/**/*",
    "README.md",
    "*.js",
    "*.d.ts"
  ],
  "scripts": {
    "check": "../../../scripts/node_modules/.bin/tsc --noEmit",
    "prep": "../../../scripts/prepare/bundle.ts"
  },
  "dependencies": {
<<<<<<< HEAD
    "@storybook/blocks": "7.0.0-beta.2",
    "@storybook/client-logger": "7.0.0-beta.2",
    "@storybook/components": "7.0.0-beta.2",
    "@storybook/core-common": "7.0.0-beta.2",
    "@storybook/manager-api": "7.0.0-beta.2",
    "@storybook/node-logger": "7.0.0-beta.2",
    "@storybook/theming": "7.0.0-beta.2",
    "@storybook/types": "7.0.0-beta.2",
=======
    "@storybook/blocks": "7.0.0-beta.3",
    "@storybook/client-logger": "7.0.0-beta.3",
    "@storybook/components": "7.0.0-beta.3",
    "@storybook/core-common": "7.0.0-beta.3",
    "@storybook/manager-api": "7.0.0-beta.3",
    "@storybook/node-logger": "7.0.0-beta.3",
    "@storybook/preview-api": "7.0.0-beta.3",
    "@storybook/theming": "7.0.0-beta.3",
    "@storybook/types": "7.0.0-beta.3",
>>>>>>> df84a9fd
    "lodash": "^4.17.21",
    "ts-dedent": "^2.0.0"
  },
  "peerDependencies": {
    "react": "^16.8.0 || ^17.0.0 || ^18.0.0",
    "react-dom": "^16.8.0 || ^17.0.0 || ^18.0.0"
  },
  "peerDependenciesMeta": {
    "react": {
      "optional": true
    },
    "react-dom": {
      "optional": true
    }
  },
  "publishConfig": {
    "access": "public"
  },
  "bundler": {
    "entries": [
      "./src/index.ts",
      "./src/manager.tsx"
    ],
    "platform": "browser"
  },
  "gitHead": "9a57b4788c8b2817db516d799057d8295b187880",
  "storybook": {
    "displayName": "Controls",
    "icon": "https://user-images.githubusercontent.com/263385/101991669-479cc600-3c7c-11eb-93d9-38b67e8371f2.png",
    "supportedFrameworks": [
      "react",
      "vue",
      "angular",
      "web-components",
      "ember"
    ]
  }
}<|MERGE_RESOLUTION|>--- conflicted
+++ resolved
@@ -67,26 +67,14 @@
     "prep": "../../../scripts/prepare/bundle.ts"
   },
   "dependencies": {
-<<<<<<< HEAD
-    "@storybook/blocks": "7.0.0-beta.2",
-    "@storybook/client-logger": "7.0.0-beta.2",
-    "@storybook/components": "7.0.0-beta.2",
-    "@storybook/core-common": "7.0.0-beta.2",
-    "@storybook/manager-api": "7.0.0-beta.2",
-    "@storybook/node-logger": "7.0.0-beta.2",
-    "@storybook/theming": "7.0.0-beta.2",
-    "@storybook/types": "7.0.0-beta.2",
-=======
     "@storybook/blocks": "7.0.0-beta.3",
     "@storybook/client-logger": "7.0.0-beta.3",
     "@storybook/components": "7.0.0-beta.3",
     "@storybook/core-common": "7.0.0-beta.3",
     "@storybook/manager-api": "7.0.0-beta.3",
     "@storybook/node-logger": "7.0.0-beta.3",
-    "@storybook/preview-api": "7.0.0-beta.3",
     "@storybook/theming": "7.0.0-beta.3",
     "@storybook/types": "7.0.0-beta.3",
->>>>>>> df84a9fd
     "lodash": "^4.17.21",
     "ts-dedent": "^2.0.0"
   },
