--- conflicted
+++ resolved
@@ -67,18 +67,6 @@
     "prep": "../../../scripts/prepare/bundle.ts"
   },
   "dependencies": {
-<<<<<<< HEAD
-    "@storybook/addons": "7.0.0-alpha.48",
-    "@storybook/api": "7.0.0-alpha.48",
-    "@storybook/blocks": "7.0.0-alpha.48",
-    "@storybook/client-logger": "7.0.0-alpha.48",
-    "@storybook/components": "7.0.0-alpha.48",
-    "@storybook/core-common": "7.0.0-alpha.48",
-    "@storybook/node-logger": "7.0.0-alpha.48",
-    "@storybook/preview-api": "7.0.0-alpha.48",
-    "@storybook/theming": "7.0.0-alpha.48",
-    "@storybook/types": "7.0.0-alpha.48",
-=======
     "@storybook/addons": "7.0.0-alpha.49",
     "@storybook/api": "7.0.0-alpha.49",
     "@storybook/blocks": "7.0.0-alpha.49",
@@ -86,10 +74,9 @@
     "@storybook/components": "7.0.0-alpha.49",
     "@storybook/core-common": "7.0.0-alpha.49",
     "@storybook/node-logger": "7.0.0-alpha.49",
-    "@storybook/store": "7.0.0-alpha.49",
+    "@storybook/preview-api": "7.0.0-alpha.49",
     "@storybook/theming": "7.0.0-alpha.49",
     "@storybook/types": "7.0.0-alpha.49",
->>>>>>> 8cf492d7
     "lodash": "^4.17.21",
     "ts-dedent": "^2.0.0"
   },
