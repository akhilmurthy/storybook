--- conflicted
+++ resolved
@@ -57,29 +57,16 @@
     "prep": "../../../scripts/prepare/bundle.ts"
   },
   "dependencies": {
-<<<<<<< HEAD
-    "@storybook/addons": "7.0.0-alpha.40",
-    "@storybook/api": "7.0.0-alpha.40",
-    "@storybook/blocks": "7.0.0-alpha.40",
-    "@storybook/client-logger": "7.0.0-alpha.40",
-    "@storybook/components": "7.0.0-alpha.40",
-    "@storybook/core-common": "7.0.0-alpha.40",
-    "@storybook/node-logger": "7.0.0-alpha.40",
-    "@storybook/store": "7.0.0-alpha.40",
-    "@storybook/theming": "7.0.0-alpha.40",
-    "@storybook/types": "7.0.0-alpha.40",
-=======
     "@storybook/addons": "7.0.0-alpha.41",
     "@storybook/api": "7.0.0-alpha.41",
     "@storybook/blocks": "7.0.0-alpha.41",
     "@storybook/client-logger": "7.0.0-alpha.41",
     "@storybook/components": "7.0.0-alpha.41",
     "@storybook/core-common": "7.0.0-alpha.41",
-    "@storybook/csf": "0.0.2--canary.49.258942b.0",
     "@storybook/node-logger": "7.0.0-alpha.41",
     "@storybook/store": "7.0.0-alpha.41",
     "@storybook/theming": "7.0.0-alpha.41",
->>>>>>> 42e1d5c4
+    "@storybook/types": "7.0.0-alpha.41",
     "lodash": "^4.17.21",
     "ts-dedent": "^2.0.0"
   },
