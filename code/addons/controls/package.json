--- conflicted
+++ resolved
@@ -50,20 +50,10 @@
     "prep": "../../../scripts/prepare/addon-bundle.ts"
   },
   "dependencies": {
-<<<<<<< HEAD
-    "@storybook/types": "7.1.0-rc.2",
+    "@storybook/types": "7.1.0",
     "ts-dedent": "^2.0.0"
   },
   "devDependencies": {
-    "@storybook/blocks": "7.1.0-rc.2",
-    "@storybook/client-logger": "7.1.0-rc.2",
-    "@storybook/components": "7.1.0-rc.2",
-    "@storybook/core-common": "7.1.0-rc.2",
-    "@storybook/manager-api": "7.1.0-rc.2",
-    "@storybook/node-logger": "7.1.0-rc.2",
-    "@storybook/preview-api": "7.1.0-rc.2",
-    "@storybook/theming": "7.1.0-rc.2"
-=======
     "@storybook/blocks": "7.1.0",
     "@storybook/client-logger": "7.1.0",
     "@storybook/components": "7.1.0",
@@ -71,23 +61,7 @@
     "@storybook/manager-api": "7.1.0",
     "@storybook/node-logger": "7.1.0",
     "@storybook/preview-api": "7.1.0",
-    "@storybook/theming": "7.1.0",
-    "@storybook/types": "7.1.0",
-    "lodash": "^4.17.21",
-    "ts-dedent": "^2.0.0"
-  },
-  "peerDependencies": {
-    "react": "^16.8.0 || ^17.0.0 || ^18.0.0",
-    "react-dom": "^16.8.0 || ^17.0.0 || ^18.0.0"
-  },
-  "peerDependenciesMeta": {
-    "react": {
-      "optional": true
-    },
-    "react-dom": {
-      "optional": true
-    }
->>>>>>> 224f4e30
+    "@storybook/theming": "7.1.0"
   },
   "publishConfig": {
     "access": "public"
