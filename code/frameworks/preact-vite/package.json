{
  "name": "@storybook/preact-vite",
<<<<<<< HEAD
  "version": "7.0.27",
=======
  "version": "7.1.0",
>>>>>>> 51608c85
  "description": "Storybook for Preact and Vite: Develop Preact components in isolation with Hot Reloading.",
  "keywords": [
    "storybook"
  ],
  "homepage": "https://github.com/storybookjs/storybook/tree/next/code/frameworks/preact-vite",
  "bugs": {
    "url": "https://github.com/storybookjs/storybook/issues"
  },
  "repository": {
    "type": "git",
    "url": "https://github.com/storybookjs/storybook.git",
    "directory": "code/frameworks/preact-vite"
  },
  "funding": {
    "type": "opencollective",
    "url": "https://opencollective.com/storybook"
  },
  "license": "MIT",
  "exports": {
    ".": {
      "types": "./dist/index.d.ts",
      "require": "./dist/index.js",
      "import": "./dist/index.mjs"
    },
    "./preset": {
      "types": "./dist/preset.d.ts",
      "require": "./dist/preset.js"
    },
    "./package.json": "./package.json"
  },
  "main": "dist/index.js",
  "module": "dist/index.mjs",
  "types": "dist/index.d.ts",
  "files": [
    "dist/**/*",
    "types/**/*",
    "README.md",
    "*.js",
    "*.d.ts"
  ],
  "scripts": {
    "check": "../../../scripts/node_modules/.bin/tsc --noEmit",
    "prep": "../../../scripts/prepare/bundle.ts"
  },
  "dependencies": {
    "@preact/preset-vite": "^2.0.0",
<<<<<<< HEAD
    "@storybook/builder-vite": "7.0.27",
    "@storybook/preact": "7.0.27"
=======
    "@storybook/builder-vite": "7.1.0",
    "@storybook/preact": "7.1.0"
>>>>>>> 51608c85
  },
  "devDependencies": {
    "@types/node": "^16.0.0",
    "typescript": "~4.9.3",
    "vite": "^4.0.0"
  },
  "peerDependencies": {
    "preact": ">=10",
    "vite": "^3.0.0 || ^4.0.0"
  },
  "engines": {
    "node": ">=16"
  },
  "publishConfig": {
    "access": "public"
  },
  "bundler": {
    "entries": [
      "./src/index.ts",
      "./src/preset.ts"
    ],
    "platform": "node"
  },
<<<<<<< HEAD
  "gitHead": "9fb2573aa274f3f69d3358050e8df9c903e8245f"
=======
  "gitHead": "e6a7fd8a655c69780bc20b9749c2699e44beae17"
>>>>>>> 51608c85
}<|MERGE_RESOLUTION|>--- conflicted
+++ resolved
@@ -1,10 +1,6 @@
 {
   "name": "@storybook/preact-vite",
-<<<<<<< HEAD
-  "version": "7.0.27",
-=======
   "version": "7.1.0",
->>>>>>> 51608c85
   "description": "Storybook for Preact and Vite: Develop Preact components in isolation with Hot Reloading.",
   "keywords": [
     "storybook"
@@ -51,13 +47,8 @@
   },
   "dependencies": {
     "@preact/preset-vite": "^2.0.0",
-<<<<<<< HEAD
-    "@storybook/builder-vite": "7.0.27",
-    "@storybook/preact": "7.0.27"
-=======
     "@storybook/builder-vite": "7.1.0",
     "@storybook/preact": "7.1.0"
->>>>>>> 51608c85
   },
   "devDependencies": {
     "@types/node": "^16.0.0",
@@ -81,9 +72,5 @@
     ],
     "platform": "node"
   },
-<<<<<<< HEAD
-  "gitHead": "9fb2573aa274f3f69d3358050e8df9c903e8245f"
-=======
   "gitHead": "e6a7fd8a655c69780bc20b9749c2699e44beae17"
->>>>>>> 51608c85
 }