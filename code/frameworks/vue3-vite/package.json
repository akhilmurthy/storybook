--- conflicted
+++ resolved
@@ -51,12 +51,8 @@
     "@storybook/core-server": "workspace:*",
     "@storybook/vue3": "workspace:*",
     "@vitejs/plugin-vue": "^4.0.0",
-<<<<<<< HEAD
-    "magic-string": "^0.27.0",
+    "magic-string": "^0.30.0",
     "vue-component-meta": "next",
-=======
-    "magic-string": "^0.30.0",
->>>>>>> dda0507c
     "vue-docgen-api": "^4.40.0"
   },
   "devDependencies": {
