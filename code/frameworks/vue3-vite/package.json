{
  "name": "@storybook/vue3-vite",
  "version": "7.0.0-beta.9",
  "description": "Storybook for Vue3 and Vite: Develop Vue3 components in isolation with Hot Reloading.",
  "keywords": [
    "storybook"
  ],
  "homepage": "https://github.com/storybookjs/storybook/tree/main/frameworks/vue3-vite",
  "bugs": {
    "url": "https://github.com/storybookjs/storybook/issues"
  },
  "repository": {
    "type": "git",
    "url": "https://github.com/storybookjs/storybook.git",
    "directory": "frameworks/vue3-vite"
  },
  "funding": {
    "type": "opencollective",
    "url": "https://opencollective.com/storybook"
  },
  "license": "MIT",
  "exports": {
    ".": {
      "require": "./dist/index.js",
      "import": "./dist/index.mjs",
      "types": "./dist/index.d.ts"
    },
    "./preset": {
      "require": "./dist/preset.js",
      "import": "./dist/preset.mjs",
      "types": "./dist/preset.d.ts"
    },
    "./package.json": {
      "require": "./package.json",
      "import": "./package.json",
      "types": "./package.json"
    }
  },
  "main": "dist/index.js",
  "module": "dist/index.mjs",
  "types": "dist/index.d.ts",
  "files": [
    "dist/**/*",
    "types/**/*",
    "README.md",
    "*.js",
    "*.d.ts"
  ],
  "scripts": {
    "check": "../../../scripts/node_modules/.bin/tsc --noEmit",
    "prep": "../../../scripts/prepare/bundle.ts"
  },
  "dependencies": {
<<<<<<< HEAD
    "@storybook/builder-vite": "7.0.0-beta.8",
    "@storybook/core-server": "7.0.0-beta.8",
    "@storybook/vue3": "7.0.0-beta.8",
    "@vitejs/plugin-vue": "^4.0.0",
=======
    "@storybook/builder-vite": "7.0.0-beta.9",
    "@storybook/core-server": "7.0.0-beta.9",
    "@storybook/vue3": "7.0.0-beta.9",
    "@vitejs/plugin-vue": "^3.0.0",
>>>>>>> d74d4a9c
    "magic-string": "^0.26.1",
    "vue-docgen-api": "^4.40.0"
  },
  "devDependencies": {
    "@types/node": "^16.0.0",
    "typescript": "~4.9.3",
    "vite": "^4.0.0"
  },
  "peerDependencies": {
    "react": "^16.8.0 || ^17.0.0 || ^18.0.0",
    "react-dom": "^16.8.0 || ^17.0.0 || ^18.0.0",
    "vite": "3 - 4"
  },
  "engines": {
    "node": "^14.18 || >=16"
  },
  "publishConfig": {
    "access": "public"
  },
  "bundler": {
    "entries": [
      "./src/index.ts",
      "./src/preset.ts"
    ],
    "platform": "node"
  },
  "gitHead": "c466d4f77c3e8b99f28aaf508acdb9fd863550fd"
}<|MERGE_RESOLUTION|>--- conflicted
+++ resolved
@@ -51,17 +51,10 @@
     "prep": "../../../scripts/prepare/bundle.ts"
   },
   "dependencies": {
-<<<<<<< HEAD
-    "@storybook/builder-vite": "7.0.0-beta.8",
-    "@storybook/core-server": "7.0.0-beta.8",
-    "@storybook/vue3": "7.0.0-beta.8",
-    "@vitejs/plugin-vue": "^4.0.0",
-=======
     "@storybook/builder-vite": "7.0.0-beta.9",
     "@storybook/core-server": "7.0.0-beta.9",
     "@storybook/vue3": "7.0.0-beta.9",
-    "@vitejs/plugin-vue": "^3.0.0",
->>>>>>> d74d4a9c
+    "@vitejs/plugin-vue": "^4.0.0",
     "magic-string": "^0.26.1",
     "vue-docgen-api": "^4.40.0"
   },
