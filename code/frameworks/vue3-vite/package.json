--- conflicted
+++ resolved
@@ -48,16 +48,9 @@
     "prep": "../../../scripts/prepare/bundle.ts"
   },
   "dependencies": {
-<<<<<<< HEAD
-    "@storybook/builder-vite": "7.0.0-beta.19",
-    "@storybook/core-server": "7.0.0-beta.19",
-    "@storybook/vue3": "7.0.0-beta.19",
-=======
     "@storybook/builder-vite": "7.0.0-beta.21",
     "@storybook/core-server": "7.0.0-beta.21",
     "@storybook/vue3": "7.0.0-beta.21",
-    "@vitejs/plugin-vue": "^4.0.0",
->>>>>>> 814f783f
     "magic-string": "^0.26.1",
     "vue-docgen-api": "^4.40.0"
   },
