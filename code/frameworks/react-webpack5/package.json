--- conflicted
+++ resolved
@@ -51,16 +51,6 @@
     "prep": "../../../scripts/prepare/bundle.ts"
   },
   "dependencies": {
-<<<<<<< HEAD
-    "@storybook/builder-webpack5": "7.0.0-alpha.47",
-    "@storybook/preset-react-webpack": "7.0.0-alpha.47",
-    "@storybook/react": "7.0.0-alpha.47",
-    "@types/node": "18.11.6"
-  },
-  "devDependencies": {
-    "jest-specific-snapshot": "^4.0.0",
-    "typescript": "4.9.0-dev.20221026"
-=======
     "@storybook/builder-webpack5": "7.0.0-alpha.53",
     "@storybook/preset-react-webpack": "7.0.0-alpha.53",
     "@storybook/react": "7.0.0-alpha.53",
@@ -68,8 +58,7 @@
   },
   "devDependencies": {
     "jest-specific-snapshot": "^6.0.0",
-    "typescript": "^4.9.3"
->>>>>>> 9cb8ba1f
+    "typescript": "4.9.0-dev.20221026"
   },
   "peerDependencies": {
     "@babel/core": "^7.11.5",
