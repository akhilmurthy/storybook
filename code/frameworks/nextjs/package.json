{
  "name": "@storybook/nextjs",
  "version": "7.0.0-beta.54",
  "description": "Storybook for Next.js",
  "keywords": [
    "storybook",
    "nextjs"
  ],
  "homepage": "https://github.com/storybookjs/storybook/tree/next/code/frameworks/nextjs",
  "bugs": {
    "url": "https://github.com/storybookjs/storybook/issues"
  },
  "repository": {
    "type": "git",
    "url": "https://github.com/storybookjs/storybook.git",
    "directory": "code/frameworks/nextjs"
  },
  "funding": {
    "type": "opencollective",
    "url": "https://opencollective.com/storybook"
  },
  "license": "MIT",
  "exports": {
    ".": {
      "node": "./dist/index.js",
      "require": "./dist/index.js",
      "import": "./dist/index.mjs",
      "types": "./dist/index.d.ts"
    },
    "./preset": {
      "require": "./dist/preset.js",
      "import": "./dist/preset.mjs",
      "types": "./dist/preset.d.ts"
    },
    "./preview.js": {
      "require": "./dist/preview.js",
      "import": "./dist/preview.mjs",
      "types": "./dist/preview.d.ts"
    },
    "./next-image-loader-stub.js": {
      "require": "./dist/next-image-loader-stub.js",
      "import": "./dist/next-image-loader-stub.mjs",
      "types": "./dist/next-image-loader-stub.d.ts"
    },
    "./package.json": "./package.json"
  },
  "main": "dist/index.js",
  "module": "dist/index.mjs",
  "types": "dist/index.d.ts",
  "files": [
    "dist/**/*",
    "template/**/*",
    "README.md",
    "*.js",
    "*.d.ts"
  ],
  "scripts": {
    "check": "tsc --noEmit",
    "prep": "../../../scripts/prepare/bundle.ts"
  },
  "dependencies": {
<<<<<<< HEAD
    "@next/font": "^13.2.0",
=======
    "@babel/plugin-proposal-class-properties": "^7.18.6",
    "@babel/plugin-proposal-export-namespace-from": "^7.18.9",
    "@babel/plugin-proposal-numeric-separator": "^7.18.6",
    "@babel/plugin-proposal-object-rest-spread": "^7.20.7",
    "@babel/plugin-syntax-bigint": "^7.8.3",
    "@babel/plugin-syntax-dynamic-import": "^7.8.3",
    "@babel/plugin-syntax-import-assertions": "^7.20.0",
    "@babel/plugin-transform-runtime": "^7.21.0",
    "@babel/preset-env": "^7.20.2",
    "@babel/preset-react": "^7.18.6",
    "@babel/preset-typescript": "^7.21.0",
    "@babel/runtime": "^7.21.0",
    "@next/font": "^13.0.7",
>>>>>>> b22c4878
    "@storybook/addon-actions": "7.0.0-beta.54",
    "@storybook/builder-webpack5": "7.0.0-beta.54",
    "@storybook/core-common": "7.0.0-beta.54",
    "@storybook/node-logger": "7.0.0-beta.54",
    "@storybook/preset-react-webpack": "7.0.0-beta.54",
    "@storybook/preview-api": "7.0.0-beta.54",
    "@storybook/react": "7.0.0-beta.54",
    "@types/node": "^16.0.0",
    "css-loader": "^6.7.3",
    "find-up": "^5.0.0",
    "fs-extra": "^11.1.0",
    "image-size": "^1.0.0",
    "loader-utils": "^3.2.0",
    "pnp-webpack-plugin": "^1.7.0",
    "postcss": "^8.4.21",
    "postcss-loader": "^7.0.2",
    "resolve-url-loader": "^5.0.0",
    "sass-loader": "^12.4.0",
    "semver": "^7.3.5",
    "style-loader": "^3.3.1",
    "styled-jsx": "5.1.1",
    "ts-dedent": "^2.0.0",
    "tsconfig-paths": "^4.0.0",
    "tsconfig-paths-webpack-plugin": "^3.5.2"
  },
  "devDependencies": {
    "@babel/core": "^7.20.5",
    "@babel/types": "^7.20.5",
    "@types/babel__core": "^7",
<<<<<<< HEAD
    "next": "^13.2.0",
=======
    "@types/babel__plugin-transform-runtime": "^7",
    "@types/babel__preset-env": "^7",
    "next": "^13.0.5",
>>>>>>> b22c4878
    "typescript": "^4.9.3",
    "webpack": "^5.65.0"
  },
  "peerDependencies": {
    "@babel/core": "^7.11.5",
    "next": "^9.0.0 || ^10.0.0 || ^11.0.0 || ^12.0.0 || ^13.0.0",
    "react": "^16.8.0 || ^17.0.0 || ^18.0.0",
    "react-dom": "^16.8.0 || ^17.0.0 || ^18.0.0",
    "webpack": "^5.0.0"
  },
  "peerDependenciesMeta": {
    "@babel/core": {
      "optional": true
    },
    "@storybook/addon-actions": {
      "optional": true
    },
    "typescript": {
      "optional": true
    },
    "webpack": {
      "optional": true
    }
  },
  "engines": {
    "node": ">=16.0.0"
  },
  "publishConfig": {
    "access": "public"
  },
  "bundler": {
    "entries": [
      "./src/index.ts",
      "./src/preset.ts",
      "./src/preview.tsx",
      "./src/next-image-loader-stub.ts",
      "./src/font/webpack/loader/storybook-nextjs-font-loader.ts"
    ],
    "platform": "node"
  },
  "gitHead": "dbdaa1b77a1f00ea90d6c1f018bf0c772d7b9afd"
}<|MERGE_RESOLUTION|>--- conflicted
+++ resolved
@@ -59,9 +59,6 @@
     "prep": "../../../scripts/prepare/bundle.ts"
   },
   "dependencies": {
-<<<<<<< HEAD
-    "@next/font": "^13.2.0",
-=======
     "@babel/plugin-proposal-class-properties": "^7.18.6",
     "@babel/plugin-proposal-export-namespace-from": "^7.18.9",
     "@babel/plugin-proposal-numeric-separator": "^7.18.6",
@@ -74,8 +71,7 @@
     "@babel/preset-react": "^7.18.6",
     "@babel/preset-typescript": "^7.21.0",
     "@babel/runtime": "^7.21.0",
-    "@next/font": "^13.0.7",
->>>>>>> b22c4878
+    "@next/font": "^13.2.0",
     "@storybook/addon-actions": "7.0.0-beta.54",
     "@storybook/builder-webpack5": "7.0.0-beta.54",
     "@storybook/core-common": "7.0.0-beta.54",
@@ -105,13 +101,9 @@
     "@babel/core": "^7.20.5",
     "@babel/types": "^7.20.5",
     "@types/babel__core": "^7",
-<<<<<<< HEAD
-    "next": "^13.2.0",
-=======
     "@types/babel__plugin-transform-runtime": "^7",
     "@types/babel__preset-env": "^7",
-    "next": "^13.0.5",
->>>>>>> b22c4878
+    "next": "^13.2.0",
     "typescript": "^4.9.3",
     "webpack": "^5.65.0"
   },
