{
  "name": "@storybook/nextjs",
<<<<<<< HEAD
  "version": "7.1.1",
=======
  "version": "7.2.0",
>>>>>>> d61d7c0a
  "description": "Storybook for Next.js",
  "keywords": [
    "storybook",
    "nextjs"
  ],
  "homepage": "https://github.com/storybookjs/storybook/tree/next/code/frameworks/nextjs",
  "bugs": {
    "url": "https://github.com/storybookjs/storybook/issues"
  },
  "repository": {
    "type": "git",
    "url": "https://github.com/storybookjs/storybook.git",
    "directory": "code/frameworks/nextjs"
  },
  "funding": {
    "type": "opencollective",
    "url": "https://opencollective.com/storybook"
  },
  "license": "MIT",
  "exports": {
    ".": {
      "types": "./dist/index.d.ts",
      "node": "./dist/index.js",
      "require": "./dist/index.js",
      "import": "./dist/index.mjs"
    },
    "./preset": {
      "types": "./dist/preset.d.ts",
      "require": "./dist/preset.js"
    },
    "./preview.js": {
      "types": "./dist/preview.d.ts",
      "require": "./dist/preview.js",
      "import": "./dist/preview.mjs"
    },
    "./next-image-loader-stub.js": {
      "types": "./dist/next-image-loader-stub.d.ts",
      "require": "./dist/next-image-loader-stub.js",
      "import": "./dist/next-image-loader-stub.mjs"
    },
    "./package.json": "./package.json"
  },
  "main": "dist/index.js",
  "module": "dist/index.mjs",
  "types": "dist/index.d.ts",
  "files": [
    "dist/**/*",
    "template/**/*",
    "README.md",
    "*.js",
    "*.d.ts"
  ],
  "scripts": {
    "check": "../../../scripts/prepare/check.ts",
    "prep": "../../../scripts/prepare/bundle.ts"
  },
  "dependencies": {
    "@babel/core": "^7.22.9",
    "@babel/plugin-proposal-class-properties": "^7.18.6",
    "@babel/plugin-proposal-export-namespace-from": "^7.18.9",
    "@babel/plugin-proposal-numeric-separator": "^7.18.6",
    "@babel/plugin-proposal-object-rest-spread": "^7.20.7",
    "@babel/plugin-syntax-bigint": "^7.8.3",
    "@babel/plugin-syntax-dynamic-import": "^7.8.3",
    "@babel/plugin-syntax-import-assertions": "^7.22.5",
    "@babel/plugin-transform-runtime": "^7.22.9",
    "@babel/preset-env": "^7.22.9",
    "@babel/preset-react": "^7.22.5",
    "@babel/preset-typescript": "^7.22.5",
    "@babel/runtime": "^7.22.6",
<<<<<<< HEAD
    "@storybook/addon-actions": "7.1.1",
    "@storybook/builder-webpack5": "7.1.1",
    "@storybook/core-common": "7.1.1",
    "@storybook/node-logger": "7.1.1",
    "@storybook/preset-react-webpack": "7.1.1",
    "@storybook/preview-api": "7.1.1",
    "@storybook/react": "7.1.1",
=======
    "@storybook/addon-actions": "workspace:*",
    "@storybook/builder-webpack5": "workspace:*",
    "@storybook/core-common": "workspace:*",
    "@storybook/node-logger": "workspace:*",
    "@storybook/preset-react-webpack": "workspace:*",
    "@storybook/preview-api": "workspace:*",
    "@storybook/react": "workspace:*",
>>>>>>> d61d7c0a
    "@types/node": "^16.0.0",
    "css-loader": "^6.7.3",
    "find-up": "^5.0.0",
    "fs-extra": "^11.1.0",
    "image-size": "^1.0.0",
    "loader-utils": "^3.2.0",
    "node-polyfill-webpack-plugin": "^2.0.1",
    "pnp-webpack-plugin": "^1.7.0",
    "postcss": "^8.4.21",
    "postcss-loader": "^7.0.2",
    "resolve-url-loader": "^5.0.0",
    "sass-loader": "^12.4.0",
    "semver": "^7.3.5",
    "style-loader": "^3.3.1",
    "styled-jsx": "5.1.1",
    "ts-dedent": "^2.0.0",
    "tsconfig-paths": "^4.0.0",
    "tsconfig-paths-webpack-plugin": "^4.0.1"
  },
  "devDependencies": {
<<<<<<< HEAD
    "@babel/core": "^7.22.9",
=======
>>>>>>> d61d7c0a
    "@babel/types": "^7.22.5",
    "@types/babel__core": "^7",
    "@types/babel__plugin-transform-runtime": "^7",
    "@types/babel__preset-env": "^7",
    "next": "^13.4.8",
    "typescript": "^4.9.3",
    "webpack": "^5.65.0"
  },
  "peerDependencies": {
    "@next/font": "^13.0.0",
    "next": "^9.0.0 || ^10.0.0 || ^11.0.0 || ^12.0.0 || ^13.0.0",
    "react": "^16.8.0 || ^17.0.0 || ^18.0.0",
    "react-dom": "^16.8.0 || ^17.0.0 || ^18.0.0",
    "webpack": "^5.0.0"
  },
  "peerDependenciesMeta": {
    "@next/font": {
      "optional": true
    },
    "@storybook/addon-actions": {
      "optional": true
    },
    "typescript": {
      "optional": true
    },
    "webpack": {
      "optional": true
    }
  },
  "engines": {
    "node": ">=16.0.0"
  },
  "publishConfig": {
    "access": "public"
  },
  "bundler": {
    "entries": [
      "./src/index.ts",
      "./src/preset.ts",
      "./src/preview.tsx",
      "./src/next-image-loader-stub.ts",
      "./src/images/context.ts",
      "./src/images/next-future-image.tsx",
      "./src/images/next-legacy-image.tsx",
      "./src/images/next-image.tsx",
      "./src/font/webpack/loader/storybook-nextjs-font-loader.ts"
    ],
    "externals": [
      "sb-original/next/image",
      "sb-original/next/future/image",
      "sb-original/next/legacy/image"
    ],
    "platform": "node"
  },
  "gitHead": "e6a7fd8a655c69780bc20b9749c2699e44beae17"
}<|MERGE_RESOLUTION|>--- conflicted
+++ resolved
@@ -1,10 +1,6 @@
 {
   "name": "@storybook/nextjs",
-<<<<<<< HEAD
-  "version": "7.1.1",
-=======
   "version": "7.2.0",
->>>>>>> d61d7c0a
   "description": "Storybook for Next.js",
   "keywords": [
     "storybook",
@@ -75,15 +71,6 @@
     "@babel/preset-react": "^7.22.5",
     "@babel/preset-typescript": "^7.22.5",
     "@babel/runtime": "^7.22.6",
-<<<<<<< HEAD
-    "@storybook/addon-actions": "7.1.1",
-    "@storybook/builder-webpack5": "7.1.1",
-    "@storybook/core-common": "7.1.1",
-    "@storybook/node-logger": "7.1.1",
-    "@storybook/preset-react-webpack": "7.1.1",
-    "@storybook/preview-api": "7.1.1",
-    "@storybook/react": "7.1.1",
-=======
     "@storybook/addon-actions": "workspace:*",
     "@storybook/builder-webpack5": "workspace:*",
     "@storybook/core-common": "workspace:*",
@@ -91,7 +78,6 @@
     "@storybook/preset-react-webpack": "workspace:*",
     "@storybook/preview-api": "workspace:*",
     "@storybook/react": "workspace:*",
->>>>>>> d61d7c0a
     "@types/node": "^16.0.0",
     "css-loader": "^6.7.3",
     "find-up": "^5.0.0",
@@ -112,10 +98,6 @@
     "tsconfig-paths-webpack-plugin": "^4.0.1"
   },
   "devDependencies": {
-<<<<<<< HEAD
-    "@babel/core": "^7.22.9",
-=======
->>>>>>> d61d7c0a
     "@babel/types": "^7.22.5",
     "@types/babel__core": "^7",
     "@types/babel__plugin-transform-runtime": "^7",
