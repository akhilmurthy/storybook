{
  "name": "@storybook/angular",
<<<<<<< HEAD
  "version": "7.5.0",
=======
  "version": "7.6.0-alpha.0",
>>>>>>> 982210c0
  "description": "Storybook for Angular: Develop Angular components in isolation with hot reloading.",
  "keywords": [
    "storybook",
    "angular"
  ],
  "homepage": "https://github.com/storybookjs/storybook/tree/next/code/frameworks/angular",
  "bugs": {
    "url": "https://github.com/storybookjs/storybook/issues"
  },
  "repository": {
    "type": "git",
    "url": "https://github.com/storybookjs/storybook.git",
    "directory": "code/frameworks/angular"
  },
  "funding": {
    "type": "opencollective",
    "url": "https://opencollective.com/storybook"
  },
  "license": "MIT",
  "main": "dist/index.js",
  "module": "dist/index.mjs",
  "types": "dist/index.d.ts",
  "files": [
    "dist/**/*",
    "template/cli/**/*",
    "README.md",
    "*.js",
    "*.mjs",
    "*.d.ts",
    "!src/**/*"
  ],
  "scripts": {
    "check": "../../../scripts/node_modules/.bin/tsc",
    "prep": "../../../scripts/prepare/tsc.ts"
  },
  "dependencies": {
    "@storybook/builder-webpack5": "workspace:*",
    "@storybook/cli": "workspace:*",
    "@storybook/client-logger": "workspace:*",
    "@storybook/core-common": "workspace:*",
    "@storybook/core-events": "workspace:*",
    "@storybook/core-server": "workspace:*",
    "@storybook/core-webpack": "workspace:*",
    "@storybook/docs-tools": "workspace:*",
    "@storybook/global": "^5.0.0",
    "@storybook/manager-api": "workspace:*",
    "@storybook/node-logger": "workspace:*",
    "@storybook/preview-api": "workspace:*",
    "@storybook/telemetry": "workspace:*",
    "@storybook/types": "workspace:*",
    "@types/node": "^18.0.0",
    "@types/react": "^16.14.34",
    "@types/react-dom": "^16.9.14",
    "@types/semver": "^7.3.4",
    "@types/webpack-env": "^1.18.0",
    "find-up": "^5.0.0",
    "read-pkg-up": "^7.0.1",
    "semver": "^7.3.7",
    "telejson": "^7.2.0",
    "ts-dedent": "^2.0.0",
    "tsconfig-paths-webpack-plugin": "^4.0.1",
    "util-deprecate": "^1.0.2",
    "webpack": "5"
  },
  "devDependencies": {
    "@angular-devkit/architect": "^0.1600.0-rc.4",
    "@angular-devkit/build-angular": "^16.0.0-rc.4",
    "@angular-devkit/core": "^16.0.0-rc.4",
    "@angular/animations": "^16.0.0-rc.4",
    "@angular/cli": "^16.0.0-rc.4",
    "@angular/common": "^16.0.0-rc.4",
    "@angular/compiler": "^16.0.0-rc.4",
    "@angular/compiler-cli": "^16.0.0-rc.4",
    "@angular/core": "^16.0.0-rc.4",
    "@angular/forms": "^16.0.0-rc.4",
    "@angular/platform-browser": "^16.0.0-rc.4",
    "@angular/platform-browser-dynamic": "^16.0.0-rc.4",
    "@types/cross-spawn": "^6.0.2",
    "@types/tmp": "^0.2.3",
    "cross-spawn": "^7.0.3",
    "jest": "^29.3.1",
    "jest-preset-angular": "^13.0.1",
    "jest-specific-snapshot": "^8.0.0",
    "tmp": "^0.2.1",
    "typescript": "^5.0.4",
    "webpack": "5",
    "zone.js": "^0.13.0"
  },
  "peerDependencies": {
    "@angular-devkit/architect": ">=0.1400.0 < 0.1700.0",
    "@angular-devkit/build-angular": ">=14.1.0 < 17.0.0",
    "@angular-devkit/core": ">=14.1.0 < 17.0.0",
    "@angular/cli": ">=14.1.0 < 17.0.0",
    "@angular/common": ">=14.1.0 < 17.0.0",
    "@angular/compiler": ">=14.1.0 < 17.0.0",
    "@angular/compiler-cli": ">=14.1.0 < 17.0.0",
    "@angular/core": ">=14.1.0 < 17.0.0",
    "@angular/forms": ">=14.1.0 < 17.0.0",
    "@angular/platform-browser": ">=14.1.0 < 17.0.0",
    "@angular/platform-browser-dynamic": ">=14.1.0 < 17.0.0",
    "@babel/core": "*",
    "react": "^16.8.0 || ^17.0.0 || ^18.0.0",
    "react-dom": "^16.8.0 || ^17.0.0 || ^18.0.0",
    "rxjs": "^6.0.0 || ^7.4.0",
    "typescript": "^4.0.0 || ^5.0.0",
    "zone.js": ">= 0.11.1 < 1.0.0"
  },
  "peerDependenciesMeta": {
    "@angular/cli": {
      "optional": true
    }
  },
  "engines": {
    "node": ">=16.0.0"
  },
  "publishConfig": {
    "access": "public"
  },
  "builders": "dist/builders/builders.json",
  "bundler": {
    "tsConfig": "tsconfig.build.json"
  },
  "gitHead": "e6a7fd8a655c69780bc20b9749c2699e44beae17"
}<|MERGE_RESOLUTION|>--- conflicted
+++ resolved
@@ -1,10 +1,6 @@
 {
   "name": "@storybook/angular",
-<<<<<<< HEAD
-  "version": "7.5.0",
-=======
   "version": "7.6.0-alpha.0",
->>>>>>> 982210c0
   "description": "Storybook for Angular: Develop Angular components in isolation with hot reloading.",
   "keywords": [
     "storybook",
