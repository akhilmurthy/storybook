--- conflicted
+++ resolved
@@ -1,10 +1,6 @@
 {
   "name": "@storybook/angular",
-<<<<<<< HEAD
-  "version": "7.1.1",
-=======
   "version": "7.2.0",
->>>>>>> d61d7c0a
   "description": "Storybook for Angular: Develop Angular components in isolation with hot reloading.",
   "keywords": [
     "storybook",
@@ -40,22 +36,6 @@
     "prep": "../../../scripts/prepare/tsc.ts"
   },
   "dependencies": {
-<<<<<<< HEAD
-    "@storybook/builder-webpack5": "7.1.1",
-    "@storybook/cli": "7.1.1",
-    "@storybook/client-logger": "7.1.1",
-    "@storybook/core-common": "7.1.1",
-    "@storybook/core-events": "7.1.1",
-    "@storybook/core-server": "7.1.1",
-    "@storybook/core-webpack": "7.1.1",
-    "@storybook/docs-tools": "7.1.1",
-    "@storybook/global": "^5.0.0",
-    "@storybook/manager-api": "7.1.1",
-    "@storybook/node-logger": "7.1.1",
-    "@storybook/preview-api": "7.1.1",
-    "@storybook/telemetry": "7.1.1",
-    "@storybook/types": "7.1.1",
-=======
     "@storybook/builder-webpack5": "workspace:*",
     "@storybook/cli": "workspace:*",
     "@storybook/client-logger": "workspace:*",
@@ -70,7 +50,6 @@
     "@storybook/preview-api": "workspace:*",
     "@storybook/telemetry": "workspace:*",
     "@storybook/types": "workspace:*",
->>>>>>> d61d7c0a
     "@types/node": "^16.0.0",
     "@types/react": "^16.14.34",
     "@types/react-dom": "^16.9.14",
