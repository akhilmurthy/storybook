--- conflicted
+++ resolved
@@ -54,11 +54,7 @@
     "@storybook/core-common": "7.0.0-alpha.50",
     "@storybook/preset-vue3-webpack": "7.0.0-alpha.50",
     "@storybook/vue3": "7.0.0-alpha.50",
-<<<<<<< HEAD
     "@types/node": "^16.0.0 || ^18.0.0",
-=======
-    "@types/node": "^16.18.3",
->>>>>>> d49761bb
     "react": "16.14.0",
     "react-dom": "16.14.0"
   },
