--- conflicted
+++ resolved
@@ -51,12 +51,7 @@
     "@storybook/node-logger": "7.1.0-alpha.36",
     "@storybook/svelte": "7.1.0-alpha.36",
     "@sveltejs/vite-plugin-svelte": "^2.0.0",
-<<<<<<< HEAD
-    "magic-string": "^0.27.0",
-=======
     "magic-string": "^0.30.0",
-    "svelte": "^3.0.0",
->>>>>>> 92885b35
     "sveltedoc-parser": "^4.2.1",
     "ts-dedent": "^2.2.0"
   },
