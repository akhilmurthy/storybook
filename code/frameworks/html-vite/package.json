--- conflicted
+++ resolved
@@ -1,10 +1,6 @@
 {
   "name": "@storybook/html-vite",
-<<<<<<< HEAD
-  "version": "7.0.27",
-=======
   "version": "7.1.0",
->>>>>>> 51608c85
   "description": "Storybook for HTML and Vite: Develop HTML in isolation with Hot Reloading.",
   "keywords": [
     "storybook"
@@ -51,18 +47,6 @@
     "prep": "../../../scripts/prepare/bundle.ts"
   },
   "dependencies": {
-<<<<<<< HEAD
-    "@storybook/addons": "7.0.27",
-    "@storybook/builder-vite": "7.0.27",
-    "@storybook/channel-postmessage": "7.0.27",
-    "@storybook/channel-websocket": "7.0.27",
-    "@storybook/client-api": "7.0.27",
-    "@storybook/core-server": "7.0.27",
-    "@storybook/html": "7.0.27",
-    "@storybook/node-logger": "7.0.27",
-    "@storybook/preview-web": "7.0.27",
-    "magic-string": "^0.27.0"
-=======
     "@storybook/addons": "7.1.0",
     "@storybook/builder-vite": "7.1.0",
     "@storybook/channel-postmessage": "7.1.0",
@@ -72,7 +56,6 @@
     "@storybook/node-logger": "7.1.0",
     "@storybook/preview-web": "7.1.0",
     "magic-string": "^0.30.0"
->>>>>>> 51608c85
   },
   "devDependencies": {
     "@types/node": "^16.0.0",
@@ -91,9 +74,5 @@
     ],
     "platform": "node"
   },
-<<<<<<< HEAD
-  "gitHead": "9fb2573aa274f3f69d3358050e8df9c903e8245f"
-=======
   "gitHead": "e6a7fd8a655c69780bc20b9749c2699e44beae17"
->>>>>>> 51608c85
 }