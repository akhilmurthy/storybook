--- conflicted
+++ resolved
@@ -53,19 +53,11 @@
   },
   "dependencies": {
     "@babel/preset-env": "^7.12.11",
-<<<<<<< HEAD
-    "@storybook/builder-webpack5": "7.0.0-alpha.35",
-    "@storybook/core-common": "7.0.0-alpha.35",
-    "@storybook/preset-web-components-webpack": "7.0.0-alpha.35",
-    "@storybook/web-components": "7.0.0-alpha.35",
-    "@types/node": "^16.0.0",
-=======
     "@storybook/builder-webpack5": "7.0.0-alpha.37",
     "@storybook/core-common": "7.0.0-alpha.37",
     "@storybook/preset-web-components-webpack": "7.0.0-alpha.37",
     "@storybook/web-components": "7.0.0-alpha.37",
-    "@types/node": "^14.14.20 || ^16.0.0",
->>>>>>> 6604b497
+    "@types/node": "^16.0.0",
     "react": "16.14.0",
     "react-dom": "16.14.0"
   },
