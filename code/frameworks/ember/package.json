--- conflicted
+++ resolved
@@ -1,10 +1,6 @@
 {
   "name": "@storybook/ember",
-<<<<<<< HEAD
-  "version": "7.0.0-alpha.21",
-=======
   "version": "7.0.0-alpha.23",
->>>>>>> 9b71ead5
   "description": "Storybook for Ember: Develop Ember Component in isolation with Hot Reloading.",
   "homepage": "https://github.com/storybookjs/storybook/tree/main/frameworks/ember",
   "bugs": {
@@ -34,19 +30,11 @@
     "prepare": "node ../../../scripts/prepare.js"
   },
   "dependencies": {
-<<<<<<< HEAD
-    "@storybook/builder-webpack5": "7.0.0-alpha.21",
-    "@storybook/core-client": "7.0.0-alpha.21",
-    "@storybook/core-common": "7.0.0-alpha.21",
-    "@storybook/docs-tools": "7.0.0-alpha.21",
-    "@storybook/store": "7.0.0-alpha.21",
-=======
     "@storybook/builder-webpack5": "7.0.0-alpha.23",
     "@storybook/core-client": "7.0.0-alpha.23",
     "@storybook/core-common": "7.0.0-alpha.23",
     "@storybook/docs-tools": "7.0.0-alpha.23",
     "@storybook/store": "7.0.0-alpha.23",
->>>>>>> 9b71ead5
     "core-js": "^3.8.2",
     "global": "^4.4.0",
     "react": "16.14.0",
@@ -70,9 +58,5 @@
   "publishConfig": {
     "access": "public"
   },
-<<<<<<< HEAD
-  "gitHead": "d8cdc5b21af68e69c6eefeaae0e1efadd06947ea"
-=======
   "gitHead": "0900e20acfbc12551c6a3f788b8de5dd6af5f80a"
->>>>>>> 9b71ead5
 }