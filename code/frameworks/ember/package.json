--- conflicted
+++ resolved
@@ -31,21 +31,12 @@
     "prep": "node ../../../scripts/prepare.js"
   },
   "dependencies": {
-<<<<<<< HEAD
-    "@storybook/builder-webpack5": "7.0.0-alpha.46",
-    "@storybook/core-client": "7.0.0-alpha.46",
-    "@storybook/core-common": "7.0.0-alpha.46",
-    "@storybook/docs-tools": "7.0.0-alpha.46",
-    "@storybook/preview": "7.0.0-alpha.46",
-    "@storybook/types": "7.0.0-alpha.46",
-=======
     "@storybook/builder-webpack5": "7.0.0-alpha.47",
     "@storybook/core-client": "7.0.0-alpha.47",
     "@storybook/core-common": "7.0.0-alpha.47",
     "@storybook/docs-tools": "7.0.0-alpha.47",
-    "@storybook/store": "7.0.0-alpha.47",
+    "@storybook/preview": "7.0.0-alpha.47",
     "@storybook/types": "7.0.0-alpha.47",
->>>>>>> 0f5575ce
     "global": "^4.4.0",
     "react": "16.14.0",
     "react-dom": "16.14.0",
