--- conflicted
+++ resolved
@@ -1,10 +1,6 @@
 {
   "name": "@storybook/react-vite",
-<<<<<<< HEAD
-  "version": "7.1.1",
-=======
   "version": "7.2.0",
->>>>>>> d61d7c0a
   "description": "Storybook for React and Vite: Develop React components in isolation with Hot Reloading.",
   "keywords": [
     "storybook"
@@ -53,13 +49,8 @@
   "dependencies": {
     "@joshwooding/vite-plugin-react-docgen-typescript": "0.2.1",
     "@rollup/pluginutils": "^5.0.2",
-<<<<<<< HEAD
-    "@storybook/builder-vite": "7.1.1",
-    "@storybook/react": "7.1.1",
-=======
     "@storybook/builder-vite": "workspace:*",
     "@storybook/react": "workspace:*",
->>>>>>> d61d7c0a
     "@vitejs/plugin-react": "^3.0.1",
     "ast-types": "^0.14.2",
     "magic-string": "^0.30.0",
