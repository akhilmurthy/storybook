--- conflicted
+++ resolved
@@ -60,11 +60,7 @@
     "@storybook/client-api": "7.0.0-alpha.35",
     "@storybook/preview-web": "7.0.0-alpha.35",
     "@storybook/react": "7.0.0-alpha.35",
-<<<<<<< HEAD
-    "@vitejs/plugin-react": "^2.0.1",
-=======
     "@vitejs/plugin-react": "^2.0.0",
->>>>>>> a2cdd73b
     "ast-types": "^0.14.2",
     "magic-string": "^0.26.1",
     "react-docgen": "^6.0.0-alpha.3",
