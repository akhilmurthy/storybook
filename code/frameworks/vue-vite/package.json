--- conflicted
+++ resolved
@@ -47,20 +47,12 @@
     "prep": "node --loader ../../../scripts/node_modules/esbuild-register/loader.js -r ../../../scripts/node_modules/esbuild-register/register.js ../../../scripts/prepare/bundle.ts"
   },
   "dependencies": {
-<<<<<<< HEAD
-    "@storybook/builder-vite": "7.1.0-alpha.0",
-    "@storybook/core-common": "7.1.0-alpha.0",
-    "@storybook/core-server": "7.1.0-alpha.0",
-    "@storybook/vue": "7.1.0-alpha.0",
-    "magic-string": "^0.27.0",
-    "vue-component-meta": "next",
-=======
     "@storybook/builder-vite": "workspace:*",
     "@storybook/core-common": "workspace:*",
     "@storybook/core-server": "workspace:*",
     "@storybook/vue": "workspace:*",
     "magic-string": "^0.30.0",
->>>>>>> dda0507c
+    "vue-component-meta": "next",
     "vue-docgen-api": "^4.40.0"
   },
   "devDependencies": {
