{
  "compileOnSave": false,
  "compilerOptions": {
    "baseUrl": ".",
    "incremental": false,
    "noImplicitAny": true,
    "forceConsistentCasingInFileNames": true,
    "jsx": "react",
    "moduleResolution": "Node",
    "target": "ES2020",
    "module": "CommonJS",
    "skipLibCheck": false,
    "allowSyntheticDefaultImports": true,
    "esModuleInterop": true,
    "isolatedModules": true,
    "strictBindCallApply": true,
<<<<<<< HEAD
    "types": ["jest"],
    "lib": ["dom", "esnext"],
    "noUnusedLocals": true
=======
    "lib": ["dom", "esnext"]
>>>>>>> 9cb8ba1f
  },
  "exclude": ["dist", "**/dist", "node_modules", "**/node_modules", "**/setup-jest.ts"],
  "ts-node": {
    "transpileOnly": true,
    "files": true,
    "compilerOptions": {
      "types": ["node"]
    }
  }
}<|MERGE_RESOLUTION|>--- conflicted
+++ resolved
@@ -14,20 +14,26 @@
     "esModuleInterop": true,
     "isolatedModules": true,
     "strictBindCallApply": true,
-<<<<<<< HEAD
-    "types": ["jest"],
-    "lib": ["dom", "esnext"],
+    "lib": [
+      "dom",
+      "esnext"
+    ],
     "noUnusedLocals": true
-=======
-    "lib": ["dom", "esnext"]
->>>>>>> 9cb8ba1f
   },
-  "exclude": ["dist", "**/dist", "node_modules", "**/node_modules", "**/setup-jest.ts"],
+  "exclude": [
+    "dist",
+    "**/dist",
+    "node_modules",
+    "**/node_modules",
+    "**/setup-jest.ts"
+  ],
   "ts-node": {
     "transpileOnly": true,
     "files": true,
     "compilerOptions": {
-      "types": ["node"]
+      "types": [
+        "node"
+      ]
     }
   }
 }