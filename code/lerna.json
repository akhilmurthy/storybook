{
  "npmClient": "yarn",
  "useWorkspaces": true,
  "registry": "https://registry.npmjs.org",
<<<<<<< HEAD
  "version": "7.0.0-alpha.21"
=======
  "version": "7.0.0-alpha.23"
>>>>>>> 9b71ead5
}<|MERGE_RESOLUTION|>--- conflicted
+++ resolved
@@ -2,9 +2,5 @@
   "npmClient": "yarn",
   "useWorkspaces": true,
   "registry": "https://registry.npmjs.org",
-<<<<<<< HEAD
-  "version": "7.0.0-alpha.21"
-=======
   "version": "7.0.0-alpha.23"
->>>>>>> 9b71ead5
 }