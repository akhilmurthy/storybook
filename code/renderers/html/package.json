--- conflicted
+++ resolved
@@ -1,10 +1,6 @@
 {
   "name": "@storybook/html",
-<<<<<<< HEAD
-  "version": "7.4.0-alpha.1",
-=======
   "version": "7.3.2",
->>>>>>> da3a4208
   "description": "Storybook HTML renderer",
   "keywords": [
     "storybook"
@@ -42,11 +38,10 @@
   "types": "dist/index.d.ts",
   "files": [
     "dist/**/*",
-    "template/cli/**/*",
+    "template/**/*",
     "README.md",
     "*.js",
-    "*.d.ts",
-    "!src/**/*"
+    "*.d.ts"
   ],
   "scripts": {
     "check": "../../../scripts/prepare/check.ts",
