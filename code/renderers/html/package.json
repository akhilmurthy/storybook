--- conflicted
+++ resolved
@@ -50,21 +50,12 @@
     "prep": "../../../scripts/prepare/bundle.ts"
   },
   "dependencies": {
-<<<<<<< HEAD
-    "@storybook/addons": "7.0.0-alpha.39",
-    "@storybook/core-client": "7.0.0-alpha.39",
-    "@storybook/csf": "0.0.2--canary.51.26e6539.0",
-    "@storybook/docs-tools": "7.0.0-alpha.39",
-    "@storybook/preview-web": "7.0.0-alpha.39",
-    "@storybook/store": "7.0.0-alpha.39",
-=======
     "@storybook/addons": "7.0.0-alpha.40",
     "@storybook/core-client": "7.0.0-alpha.40",
-    "@storybook/csf": "0.0.2--canary.49.258942b.0",
+    "@storybook/csf": "0.0.2--canary.51.26e6539.0",
     "@storybook/docs-tools": "7.0.0-alpha.40",
     "@storybook/preview-web": "7.0.0-alpha.40",
     "@storybook/store": "7.0.0-alpha.40",
->>>>>>> ff9cc055
     "global": "^4.4.0",
     "react": "16.14.0",
     "react-dom": "16.14.0",
