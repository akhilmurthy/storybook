--- conflicted
+++ resolved
@@ -1,10 +1,6 @@
 import { Button } from './Button';
 
-<<<<<<< HEAD
-// More on how to set up stories at: https://storybook.js.org/docs/react/writing-stories/introduction
-=======
 // More on how to set up stories at: https://storybook.js.org/docs/react/writing-stories/introduction#default-export
->>>>>>> 51608c85
 export default {
   title: 'Example/Button',
   component: Button,
