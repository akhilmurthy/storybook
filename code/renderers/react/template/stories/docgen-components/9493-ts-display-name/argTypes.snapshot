--- conflicted
+++ resolved
@@ -18,16 +18,6 @@
       "required": true,
     },
   },
-<<<<<<< HEAD
-  "title": {
-    "control": {
-      "type": "object",
-    },
-    "description": "A title that brings attention to the alert.",
-    "name": "title",
-    "table": {
-      "defaultValue": {
-=======
   "title": Object {
     "control": Object {
       "type": "radio",
@@ -41,7 +31,6 @@
     ],
     "table": Object {
       "defaultValue": Object {
->>>>>>> 3368b85d
         "detail": undefined,
         "summary": "'Code Yellow'",
       },
@@ -51,25 +40,6 @@
         "summary": "union",
       },
     },
-<<<<<<< HEAD
-    "type": {
-      "name": "union",
-      "raw": "'Code Red' | 'Code Yellow' | 'Code Green'",
-      "required": false,
-      "value": [
-        {
-          "name": "other",
-          "value": "literal",
-        },
-        {
-          "name": "other",
-          "value": "literal",
-        },
-        {
-          "name": "other",
-          "value": "literal",
-        },
-=======
     "type": Object {
       "name": "enum",
       "raw": "'Code Red' | 'Code Yellow' | 'Code Green'",
@@ -78,7 +48,6 @@
         "Code Red",
         "Code Yellow",
         "Code Green",
->>>>>>> 3368b85d
       ],
     },
   },
