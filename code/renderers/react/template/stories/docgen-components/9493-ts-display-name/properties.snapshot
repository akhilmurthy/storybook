{
  "rows": [
    {
      "defaultValue": {
        "detail": undefined,
        "summary": "'Code Yellow'",
      },
      "description": "A title that brings attention to the alert.",
      "name": "title",
      "required": false,
<<<<<<< HEAD
      "sbType": {
        "name": "union",
        "raw": "'Code Red' | 'Code Yellow' | 'Code Green'",
        "value": [
          {
            "name": "other",
            "value": "literal",
          },
          {
            "name": "other",
            "value": "literal",
          },
          {
            "name": "other",
            "value": "literal",
          },
=======
      "sbType": Object {
        "name": "enum",
        "raw": "'Code Red' | 'Code Yellow' | 'Code Green'",
        "value": Array [
          "Code Red",
          "Code Yellow",
          "Code Green",
>>>>>>> 3368b85d
        ],
      },
      "type": {
        "detail": undefined,
        "summary": "union",
      },
    },
    {
      "defaultValue": null,
      "description": "A message alerting about Empire activities.",
      "name": "message",
      "required": true,
      "sbType": {
        "name": "string",
      },
      "type": {
        "detail": undefined,
        "summary": "string",
      },
    },
  ],
}<|MERGE_RESOLUTION|>--- conflicted
+++ resolved
@@ -8,24 +8,6 @@
       "description": "A title that brings attention to the alert.",
       "name": "title",
       "required": false,
-<<<<<<< HEAD
-      "sbType": {
-        "name": "union",
-        "raw": "'Code Red' | 'Code Yellow' | 'Code Green'",
-        "value": [
-          {
-            "name": "other",
-            "value": "literal",
-          },
-          {
-            "name": "other",
-            "value": "literal",
-          },
-          {
-            "name": "other",
-            "value": "literal",
-          },
-=======
       "sbType": Object {
         "name": "enum",
         "raw": "'Code Red' | 'Code Yellow' | 'Code Green'",
@@ -33,7 +15,6 @@
           "Code Red",
           "Code Yellow",
           "Code Green",
->>>>>>> 3368b85d
         ],
       },
       "type": {
