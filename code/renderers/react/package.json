{
  "name": "@storybook/react",
  "version": "7.6.0-alpha.5",
  "description": "Storybook React renderer",
  "keywords": [
    "storybook"
  ],
  "homepage": "https://github.com/storybookjs/storybook/tree/next/code/renderers/react",
  "bugs": {
    "url": "https://github.com/storybookjs/storybook/issues"
  },
  "repository": {
    "type": "git",
    "url": "https://github.com/storybookjs/storybook.git",
    "directory": "code/renderers/react"
  },
  "funding": {
    "type": "opencollective",
    "url": "https://opencollective.com/storybook"
  },
  "license": "MIT",
  "exports": {
    ".": {
      "types": "./dist/index.d.ts",
      "node": "./dist/index.js",
      "require": "./dist/index.js",
      "import": "./dist/index.mjs"
    },
<<<<<<< HEAD
    "./preview": {
      "types": "./dist/config.d.ts",
      "require": "./dist/config.js",
      "import": "./dist/config.mjs"
    },
    "./story-utils": {
      "types": "./dist/story-utils.d.ts",
      "require": "./dist/story-utils.js",
      "import": "./dist/story-utils.mjs"
    },
    "./dist/preset": {
      "types": "./dist/preset.d.ts",
      "require": "./dist/preset.js"
    },
=======
    "./preset": "./preset.js",
    "./dist/entry-preview.mjs": "./dist/entry-preview.mjs",
    "./dist/entry-preview-docs.mjs": "./dist/entry-preview-docs.mjs",
>>>>>>> bb9fc72e
    "./package.json": "./package.json"
  },
  "main": "dist/index.js",
  "module": "dist/index.mjs",
  "types": "dist/index.d.ts",
  "files": [
    "dist/**/*",
    "template/cli/**/*",
    "README.md",
    "*.js",
    "*.d.ts",
    "!src/**/*"
  ],
  "scripts": {
    "check": "../../../scripts/prepare/check.ts",
    "prep": "../../../scripts/prepare/bundle.ts"
  },
  "dependencies": {
    "@storybook/client-logger": "workspace:*",
    "@storybook/core-client": "workspace:*",
    "@storybook/docs-tools": "workspace:*",
    "@storybook/global": "^5.0.0",
    "@storybook/preview-api": "workspace:*",
    "@storybook/react-dom-shim": "workspace:*",
    "@storybook/types": "workspace:*",
    "@types/escodegen": "^0.0.6",
    "@types/estree": "^0.0.51",
    "@types/node": "^18.0.0",
    "acorn": "^7.4.1",
    "acorn-jsx": "^5.3.1",
    "acorn-walk": "^7.2.0",
    "escodegen": "^2.1.0",
    "html-tags": "^3.1.0",
    "lodash": "^4.17.21",
    "prop-types": "^15.7.2",
    "react-element-to-jsx-string": "^15.0.0",
    "ts-dedent": "^2.0.0",
    "type-fest": "~2.19",
    "util-deprecate": "^1.0.2"
  },
  "devDependencies": {
    "@babel/core": "^7.23.2",
    "@storybook/test": "workspace:*",
    "@types/util-deprecate": "^1.0.0",
    "expect-type": "^0.15.0",
    "jest-specific-snapshot": "^8.0.0",
    "require-from-string": "^2.0.2"
  },
  "peerDependencies": {
    "react": "^16.8.0 || ^17.0.0 || ^18.0.0",
    "react-dom": "^16.8.0 || ^17.0.0 || ^18.0.0",
    "typescript": "*"
  },
  "peerDependenciesMeta": {
    "typescript": {
      "optional": true
    }
  },
  "engines": {
    "node": ">=16.0.0"
  },
  "publishConfig": {
    "access": "public"
  },
  "bundler": {
    "entries": [
      "./src/index.ts",
<<<<<<< HEAD
      "./src/test-utils.ts",
      "./src/config.ts",
      "./src/preset.ts"
=======
      "./src/preset.ts",
      "./src/entry-preview.ts",
      "./src/entry-preview-docs.ts"
>>>>>>> bb9fc72e
    ],
    "platform": "browser"
  },
  "gitHead": "e6a7fd8a655c69780bc20b9749c2699e44beae17"
}<|MERGE_RESOLUTION|>--- conflicted
+++ resolved
@@ -26,26 +26,14 @@
       "require": "./dist/index.js",
       "import": "./dist/index.mjs"
     },
-<<<<<<< HEAD
-    "./preview": {
-      "types": "./dist/config.d.ts",
-      "require": "./dist/config.js",
-      "import": "./dist/config.mjs"
-    },
     "./story-utils": {
       "types": "./dist/story-utils.d.ts",
       "require": "./dist/story-utils.js",
       "import": "./dist/story-utils.mjs"
     },
-    "./dist/preset": {
-      "types": "./dist/preset.d.ts",
-      "require": "./dist/preset.js"
-    },
-=======
     "./preset": "./preset.js",
     "./dist/entry-preview.mjs": "./dist/entry-preview.mjs",
     "./dist/entry-preview-docs.mjs": "./dist/entry-preview-docs.mjs",
->>>>>>> bb9fc72e
     "./package.json": "./package.json"
   },
   "main": "dist/index.js",
@@ -113,15 +101,10 @@
   "bundler": {
     "entries": [
       "./src/index.ts",
-<<<<<<< HEAD
       "./src/test-utils.ts",
-      "./src/config.ts",
-      "./src/preset.ts"
-=======
       "./src/preset.ts",
       "./src/entry-preview.ts",
       "./src/entry-preview-docs.ts"
->>>>>>> bb9fc72e
     ],
     "platform": "browser"
   },
