<<<<<<< HEAD
import { Button } from './Button';
import { Pre } from './Pre';
=======
import globalThis from 'global';

import { ButtonTag } from './Button';
import { FormTag } from './Form';
import { HtmlTag } from './Html';
import { PreTag } from './Pre';
>>>>>>> 2283ebb2

globalThis.Components = {
  Button: ButtonTag,
  Form: FormTag,
  Html: HtmlTag,
  Pre: PreTag,
};
globalThis.storybookRenderer = 'web-components';<|MERGE_RESOLUTION|>--- conflicted
+++ resolved
@@ -1,14 +1,7 @@
-<<<<<<< HEAD
-import { Button } from './Button';
-import { Pre } from './Pre';
-=======
-import globalThis from 'global';
-
 import { ButtonTag } from './Button';
 import { FormTag } from './Form';
 import { HtmlTag } from './Html';
 import { PreTag } from './Pre';
->>>>>>> 2283ebb2
 
 globalThis.Components = {
   Button: ButtonTag,
