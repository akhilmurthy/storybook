--- conflicted
+++ resolved
@@ -55,12 +55,7 @@
     "@storybook/preview-api": "7.1.0-alpha.29",
     "@storybook/types": "7.1.0-alpha.29",
     "ts-dedent": "^2.0.0",
-<<<<<<< HEAD
-    "type-fest": "2.19.0",
-    "vue": "^2.7.14"
-=======
     "type-fest": "^3.11.0"
->>>>>>> 4cf610a8
   },
   "devDependencies": {
     "@babel/core": "*",
