--- conflicted
+++ resolved
@@ -1,10 +1,6 @@
 {
   "name": "@storybook/vue",
-<<<<<<< HEAD
-  "version": "7.0.27",
-=======
   "version": "7.1.0",
->>>>>>> 51608c85
   "description": "Storybook Vue renderer",
   "keywords": [
     "storybook"
@@ -52,21 +48,12 @@
     "prep": "../../../scripts/prepare/bundle.ts"
   },
   "dependencies": {
-<<<<<<< HEAD
-    "@storybook/client-logger": "7.0.27",
-    "@storybook/core-client": "7.0.27",
-    "@storybook/docs-tools": "7.0.27",
-    "@storybook/global": "^5.0.0",
-    "@storybook/preview-api": "7.0.27",
-    "@storybook/types": "7.0.27",
-=======
     "@storybook/client-logger": "7.1.0",
     "@storybook/core-client": "7.1.0",
     "@storybook/docs-tools": "7.1.0",
     "@storybook/global": "^5.0.0",
     "@storybook/preview-api": "7.1.0",
     "@storybook/types": "7.1.0",
->>>>>>> 51608c85
     "ts-dedent": "^2.0.0",
     "type-fest": "^3.11.0"
   },
@@ -99,9 +86,5 @@
     ],
     "platform": "browser"
   },
-<<<<<<< HEAD
-  "gitHead": "9fb2573aa274f3f69d3358050e8df9c903e8245f"
-=======
   "gitHead": "e6a7fd8a655c69780bc20b9749c2699e44beae17"
->>>>>>> 51608c85
 }