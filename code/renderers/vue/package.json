--- conflicted
+++ resolved
@@ -61,12 +61,7 @@
   "devDependencies": {
     "css-loader": "*",
     "typescript": "~4.9.3",
-<<<<<<< HEAD
-    "vue-tsc": "^1.0.9"
-=======
-    "vue": "2.6.14",
     "vue-tsc": "latest"
->>>>>>> e565c154
   },
   "peerDependencies": {
     "@babel/core": "*",
