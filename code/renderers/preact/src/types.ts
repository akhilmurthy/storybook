--- conflicted
+++ resolved
@@ -1,8 +1,4 @@
-<<<<<<< HEAD
-import type { Framework } from '@storybook/types';
-=======
 import type { WebFramework } from '@storybook/types';
->>>>>>> 49d26da3
 import type { AnyComponent } from 'preact';
 
 export type { RenderContext } from '@storybook/types';
@@ -14,11 +10,7 @@
   description: string;
 }
 
-<<<<<<< HEAD
-export interface PreactFramework extends Framework {
-=======
 export interface PreactFramework extends WebFramework {
->>>>>>> 49d26da3
   component: AnyComponent<any, any>;
   storyResult: StoryFnPreactReturnType;
 }