--- conflicted
+++ resolved
@@ -1,14 +1,4 @@
-<<<<<<< HEAD
-import type {
-  SBEnumType,
-  SBObjectType,
-  SBScalarType,
-  SBType,
-  StrictArgTypes,
-} from '@storybook/types';
-=======
 import type { SBType, StrictArgTypes } from '@storybook/types';
->>>>>>> d0eddb64
 import type { ArgTypesExtractor, DocgenInfo } from '@storybook/docs-tools';
 import { hasDocgen, extractComponentProps } from '@storybook/docs-tools';
 
@@ -21,10 +11,6 @@
   schema: Schema;
   tags: { name: string; text: string }[];
 };
-<<<<<<< HEAD
-type ArgControl = { disable: boolean; type?: string; types?: string[] };
-=======
->>>>>>> d0eddb64
 
 const ARG_TYPE_SECTIONS = ['props', 'events', 'slots', 'exposed'];
 
@@ -38,19 +24,11 @@
   ARG_TYPE_SECTIONS.forEach((section) => {
     const props = extractComponentProps(component, section);
 
-<<<<<<< HEAD
-    props.forEach(({ docgenInfo }) => {
-=======
     props.forEach(({ docgenInfo, propDef }) => {
->>>>>>> d0eddb64
       const {
         name,
+        description,
         type,
-        description,
-<<<<<<< HEAD
-=======
-        type,
->>>>>>> d0eddb64
         default: defaultSummary,
         required,
         tags = [],
@@ -61,14 +39,6 @@
         return; // skip duplicate and global props
       }
 
-<<<<<<< HEAD
-      const sbType = section === 'props' ? convert(docgenInfo as MetaDocgenInfo) : { name: 'void' };
-
-      const definedTypes = `${(type ? type.name || type.toString() : ' ').replace(
-        ' | undefined',
-        ''
-      )}`;
-=======
       const sbType =
         section === 'props' ? convert(docgenInfo as MetaDocgenInfo) : { name: type.toString() };
 
@@ -76,7 +46,6 @@
         ? sbType.value.map((item) => item.toString()).join(' | ')
         : sbType.name;
 
->>>>>>> d0eddb64
       const descriptions = `${
         tags.length ? `${tags.map((tag) => `@${tag.name}: ${tag.text}`).join('<br>')}<br><br>` : ''
       }${description}`; // nestedTypes
@@ -92,11 +61,7 @@
           defaultValue: { summary: defaultSummary },
           category: section,
         },
-<<<<<<< HEAD
-        control: argTypeControl(definedTypes, section),
-=======
         control: { disable: !['props', 'slots'].includes(section) },
->>>>>>> d0eddb64
       };
     });
   });
@@ -105,36 +70,11 @@
 };
 
 export const convert = ({ schema: schemaType }: MetaDocgenInfo) => {
-<<<<<<< HEAD
-  if (typeof schemaType !== 'object') {
-    return { name: schemaType } as SBScalarType;
-  }
-=======
->>>>>>> d0eddb64
   if (
     typeof schemaType === 'object' &&
     schemaType.kind === 'enum' &&
     Array.isArray(schemaType.schema)
   ) {
-<<<<<<< HEAD
-    const values = schemaType.schema
-      .filter((item) => item !== 'undefined' && item !== null)
-      .map((item) => (typeof item === 'string' ? item.replace(/"/g, '') : item));
-
-    const sbType: SBType = { name: 'enum', value: values };
-    const stringIndex = values.indexOf('string');
-    const numberIndex = values.indexOf('number');
-    const booleanIndex = values.indexOf('boolean');
-    const RecordIndex = values.indexOf('Record');
-
-    if (stringIndex !== -1 || numberIndex !== -1 || booleanIndex !== -1 || RecordIndex !== -1) {
-      const typeName =
-        values[
-          (stringIndex + 1 || numberIndex + 1 || booleanIndex + 1 || RecordIndex + 1 || 1) - 1
-        ];
-      return { ...sbType, name: typeName, value: undefined } as SBScalarType;
-    }
-=======
     const values =
       schemaType.type
         ?.split('|')
@@ -148,7 +88,6 @@
     if (isBoolean) return { name: 'boolean' };
     if (isUnion) return { name: 'union', value: values };
 
->>>>>>> d0eddb64
     const hasObject = values.find((item) =>
       ['object', 'Record', '[]', 'array', 'Array'].some((substring) => {
         return item.toString().includes(substring);
@@ -158,11 +97,7 @@
       ...sbType,
       name: hasObject ? 'array' : 'enum',
       value: hasObject ? undefined : values,
-<<<<<<< HEAD
-    } as SBEnumType;
-=======
     };
->>>>>>> d0eddb64
   }
   if (
     typeof schemaType === 'object' &&
@@ -177,36 +112,8 @@
     );
     return {
       name: 'object',
-<<<<<<< HEAD
-      value: props,
-    } as SBObjectType;
-  }
-  return { name: schemaType } as unknown as SBType;
-};
-
-function argTypeControl(definedTypes: string, section: string) {
-  const control: ArgControl = {
-    disable: section !== 'props' && section !== 'slots',
-  };
-
-  control.types = definedTypes
-    .split('|')
-    .map((item) => {
-      const trimmedType = item.trim();
-      if (trimmedType === 'string') return 'text';
-      return trimmedType;
-    })
-    .filter((item) => ['text', 'string', 'number', 'boolean', 'enum', 'object'].includes(item));
-
-  // set control to boolean if type is boolean
-  if (definedTypes === 'boolean') control.type = 'boolean';
-
-  return control;
-}
-=======
       value: [props],
     };
   }
   return { name: schemaType };
-};
->>>>>>> d0eddb64
+};