--- conflicted
+++ resolved
@@ -246,10 +246,6 @@
               .map((child) => child.content)
               .join('')
         : '';
-<<<<<<< HEAD
-
-=======
->>>>>>> ea568899
       const name =
         typeof type === 'string'
           ? type
