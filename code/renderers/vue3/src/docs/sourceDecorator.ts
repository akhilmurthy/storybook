/* eslint-disable no-eval */
/* eslint-disable no-underscore-dangle */
import { addons } from '@storybook/preview-api';
import type { ArgTypes, Args, StoryContext, Renderer } from '@storybook/types';

import { SourceType, SNIPPET_RENDERED } from '@storybook/docs-tools';

import type {
  ElementNode,
  AttributeNode,
  DirectiveNode,
  TextNode,
  InterpolationNode,
  TemplateChildNode,
} from '@vue/compiler-core';
import { baseParse } from '@vue/compiler-core';
import type { ConcreteComponent, FunctionalComponent, VNode } from 'vue';
import { h, isVNode, watch } from 'vue';
import { kebabCase } from 'lodash';
import {
  attributeSource,
  htmlEventAttributeToVueEventAttribute,
  omitEvent,
  evalExp,
  replaceValueWithRef,
  generateExpression,
} from './utils';

<<<<<<< HEAD
// eslint-disable-next-line import/no-extraneous-dependencies
import { isArray } from '@vue/shared';
import { toRaw } from 'vue';

type ArgEntries = [string, any][];
type Attribute = {
  name: string;
  value: string;
  sourceSpan?: any;
  valueSpan?: any;
} & Record<string, any>;
=======
>>>>>>> 51608c85
/**
 * Check if the sourcecode should be generated.
 *
 * @param context StoryContext
 */
const skipSourceRender = (context: StoryContext<Renderer>) => {
  const sourceParams = context?.parameters.docs?.source;
  const isArgsStory = context?.parameters.__isArgsStory;
  const isDocsViewMode = context?.viewMode === 'docs';

  // always render if the user forces it
  if (sourceParams?.type === SourceType.DYNAMIC) {
    return false;
  }

  // never render if the user is forcing the block to render code, or
  // if the user provides code, or if it's not an args story.
  return (
    !isDocsViewMode || !isArgsStory || sourceParams?.code || sourceParams?.type === SourceType.CODE
  );
};

/**
 *
 * @param _args
 * @param argTypes
 * @param byRef
 */
<<<<<<< HEAD
function generateAttributesSource(_args: Args, argTypes: ArgTypes, byRef?: boolean): string {
  // create a copy of the args object to avoid modifying the original
  const args = { ...toRaw(_args) };
  // filter out keys that are children or slots, and convert event keys to the proper format
  const argsKeys = Object.keys(args)
    .filter(
      (key: any) =>
        ['children', 'slots'].indexOf(argTypes[key]?.table?.category) === -1 || !argTypes[key] // remove slots and children
    )
    .map((key) => {
      const akey =
        argTypes[key]?.table?.category !== 'events' // is event
          ? key
              .replace(/([A-Z])/g, '-$1')
              .replace(/^on-/, 'v-on:')
              .replace(/^:/, '')
              .toLowerCase()
          : `v-on:${key}`;
      args[akey] = args[key];
      return akey;
=======
export function generateAttributesSource(
  tempArgs: (AttributeNode | DirectiveNode)[],
  args: Args,
  argTypes: ArgTypes,
  byRef?: boolean
): string {
  return Object.keys(tempArgs)
    .map((key: any) => {
      const source = tempArgs[key].loc.source.replace(/\$props/g, 'args');
      const argKey = (tempArgs[key] as DirectiveNode).arg?.loc.source;
      return byRef && argKey
        ? replaceValueWithRef(source, args, argKey)
        : evalExp(source, omitEvent(args));
>>>>>>> 51608c85
    })
    .join(' ');
}
/**
 * map attributes and directives
 * @param props
 */
function mapAttributesAndDirectives(props: Args) {
  const tranformKey = (key: string) => (key.startsWith('on') ? key : kebabCase(key));
  return Object.keys(props).map(
    (key) =>
      ({
        name: 'bind',
        type: ['v-', '@', 'v-on'].includes(key) ? 7 : 6, // 6 is attribute, 7 is directive
        arg: { content: tranformKey(key), loc: { source: tranformKey(key) } }, // attribute name or directive name (v-bind, v-on, v-model)
        loc: { source: attributeSource(tranformKey(key), props[key]) }, // attribute value or directive value
        exp: { isStatic: false, loc: { source: props[key] } }, // directive expression
        modifiers: [''],
      } as unknown as AttributeNode)
  );
}
/**
 *  map slots
 * @param slotsArgs
 */
function mapSlots(
  slotsArgs: Args,
  generateComponentSource: any,
  slots: { name: string; scoped?: boolean; bindings?: { name: string }[] }[]
): TextNode[] {
  return Object.keys(slotsArgs).map((key) => {
    const slot = slotsArgs[key];
    let slotContent = '';

    const scropedArgs = slots
      .find((s) => s.name === key && s.scoped)
      ?.bindings?.map((b) => b.name)
      .join(',');

    if (typeof slot === 'function') {
      slotContent = generateExpression(slot);
    }
    if (isVNode(slot)) {
      slotContent = generateComponentSource(slot);
    }

    if (typeof slot === 'object' && !isVNode(slot)) {
      slotContent = JSON.stringify(slot);
    }
    const bindingsString = scropedArgs ? `="{${scropedArgs}}"` : '';
    slotContent = slot ? `<template #${key}${bindingsString}>${slotContent}</template>` : ``;

    return {
      type: 2,
      content: slotContent,
      loc: {
        source: slotContent,
        start: { offset: 0, line: 1, column: 0 },
        end: { offset: 0, line: 1, column: 0 },
      },
    };
  });
  // TODO: handle other cases (array, object, html,etc)
}
/**
 *
 * @param args generate script setup from args
 * @param argTypes
 */
function generateScriptSetup(args: Args, argTypes: ArgTypes, components: any[]): string {
  const scriptLines = Object.keys(args).map(
    (key: any) =>
      `const ${key} = ${
        typeof args[key] === 'function' ? `()=>{}` : `ref(${JSON.stringify(args[key])});`
      }`
  );
  scriptLines.unshift(`import { ref } from "vue";`);

  return `<script lang='ts' setup>${scriptLines.join('\n')}</script>`;
}
/**
 * get template components one or more
 * @param renderFn
 */
function getTemplateComponents(
  renderFn: any,
  context?: StoryContext<Renderer>
): (TemplateChildNode | VNode)[] {
  try {
    const originalStoryFn = renderFn;

    const storyFn = originalStoryFn ? originalStoryFn(context?.args, context) : context?.component;
    const story = typeof storyFn === 'function' ? storyFn() : storyFn;

    const { template } = story;

    if (!template) return [h(story, context?.args)];
    return getComponents(template);
  } catch (e) {
<<<<<<< HEAD
    // console.error(e);
=======
    console.log('error', e);
    return [];
>>>>>>> 51608c85
  }
}

function getComponents(template: string): (TemplateChildNode | VNode)[] {
  const ast = baseParse(template);
  const components = ast?.children;
  if (!components) return [];
  return components;
}

/**
 * Generate a vue3 template.
 *
 * @param component Component
 * @param args Args
 * @param argTypes ArgTypes
 * @param slotProp Prop used to simulate a slot
 */

export function generateTemplateSource(
  componentOrNodes: (ConcreteComponent | TemplateChildNode)[] | TemplateChildNode | VNode,
  { args, argTypes }: { args: Args; argTypes: ArgTypes },
  byRef = false
) {
  const isElementNode = (node: any) => node && node.type === 1;
  const isInterpolationNode = (node: any) => node && node.type === 5;
  const isTextNode = (node: any) => node && node.type === 2;

  const generateComponentSource = (
    componentOrNode: ConcreteComponent | TemplateChildNode | VNode
  ) => {
    if (isElementNode(componentOrNode)) {
      const { tag: name, props: attributes, children } = componentOrNode as ElementNode;
      const childSources: string =
        typeof children === 'string'
          ? children
          : children.map((child: TemplateChildNode) => generateComponentSource(child)).join('');
      const props = generateAttributesSource(attributes, args, argTypes, byRef);

      return childSources === ''
        ? `<${name} ${props} />`
        : `<${name} ${props}>${childSources}</${name}>`;
    }

    if (isTextNode(componentOrNode)) {
      const { content } = componentOrNode as TextNode;
      return content;
    }
    if (isInterpolationNode(componentOrNode)) {
      const { content } = componentOrNode as InterpolationNode;
      const expValue = evalExp(content.loc.source, args);
      if (expValue === content.loc.source) return `{{${expValue}}}`;
      return eval(expValue);
    }
    if (isVNode(componentOrNode)) {
      const vnode = componentOrNode as VNode;
      const { props, type, children } = vnode;
      const slotsProps = typeof children === 'string' ? undefined : (children as Args);
      const componentSlots = (type as any)?.__docgenInfo?.slots;

      const attrsProps = slotsProps
        ? Object.fromEntries(
            Object.entries(props ?? {})
              .filter(([key, value]) => !slotsProps[key] && !['class', 'style'].includes(key))
              .map(([key, value]) => [key, value])
          )
        : props;
      const attributes = mapAttributesAndDirectives(attrsProps ?? {});
      const slotArgs = Object.fromEntries(
        Object.entries(props ?? {}).filter(([key, value]) => slotsProps?.[key])
      );
      // eslint-disable-next-line no-nested-ternary
      const childSources: string = children
        ? typeof children === 'string'
          ? children
          : mapSlots(slotArgs as Args, generateComponentSource, componentSlots ?? [])
              .map((child) => child.content)
              .join('')
        : '';
      console.log(' vnode ', vnode, ' childSources ', childSources, ' attributes ', attributes);
      const name =
        typeof type === 'string'
          ? type
          : (type as FunctionalComponent).name ||
            (type as ConcreteComponent).__name ||
            (type as any).__docgenInfo?.displayName;
      const propsSource = generateAttributesSource(attributes, args, argTypes, byRef);
      return childSources.trim() === ''
        ? `<${name} ${propsSource}/>`
        : `<${name} ${propsSource}>${childSources}</${name}>`;
    }

    return null;
  };

  const componentsOrNodes = Array.isArray(componentOrNodes) ? componentOrNodes : [componentOrNodes];
  const source = componentsOrNodes
    .map((componentOrNode) => generateComponentSource(componentOrNode))
    .join(' ');
  return source || null;
}

/**
 *  source decorator.
 * @param storyFn Fn
 * @param context  StoryContext
 */
export const sourceDecorator = (storyFn: any, context: StoryContext<Renderer>) => {
  const skip = skipSourceRender(context);
  const story = storyFn();

<<<<<<< HEAD
  let source: string;

  useEffect(() => {
    if (!skip && source) {
      const { id, unmappedArgs } = context;
      channel.emit(SNIPPET_RENDERED, { id, args: unmappedArgs, source, format: 'vue' });
    }
  });

  if (skip) {
    return story;
  }

  const { args = {}, component: ctxtComponent, argTypes = {} } = context || {};
  const components = getTemplates(context?.originalStoryFn);
=======
  watch(
    () => context.args,
    () => {
      if (!skip) {
        generateSource(context);
      }
    },
    { immediate: true, deep: true }
  );
  return story;
};
>>>>>>> 51608c85

export function generateSource(context: StoryContext<Renderer>) {
  const channel = addons.getChannel();
  const { args = {}, argTypes = {}, id } = context || {};
  const storyComponents = getTemplateComponents(context?.originalStoryFn, context);

  const withScript = context?.parameters?.docs?.source?.withScriptSetup || false;
  const generatedScript = withScript ? generateScriptSetup(args, argTypes, storyComponents) : '';
  const generatedTemplate = generateTemplateSource(storyComponents, context, withScript);

  if (generatedTemplate) {
    const source = `${generatedScript}\n <template>\n ${generatedTemplate} \n</template>`;
    channel.emit(SNIPPET_RENDERED, { id, args, source, format: 'vue' });
    return source;
  }
  return null;
}
// export local function for testing purpose
export {
  generateScriptSetup,
  getTemplateComponents as getComponentsFromRenderFn,
  getComponents as getComponentsFromTemplate,
  mapAttributesAndDirectives,
  attributeSource,
  htmlEventAttributeToVueEventAttribute,
};<|MERGE_RESOLUTION|>--- conflicted
+++ resolved
@@ -26,20 +26,6 @@
   generateExpression,
 } from './utils';
 
-<<<<<<< HEAD
-// eslint-disable-next-line import/no-extraneous-dependencies
-import { isArray } from '@vue/shared';
-import { toRaw } from 'vue';
-
-type ArgEntries = [string, any][];
-type Attribute = {
-  name: string;
-  value: string;
-  sourceSpan?: any;
-  valueSpan?: any;
-} & Record<string, any>;
-=======
->>>>>>> 51608c85
 /**
  * Check if the sourcecode should be generated.
  *
@@ -68,28 +54,6 @@
  * @param argTypes
  * @param byRef
  */
-<<<<<<< HEAD
-function generateAttributesSource(_args: Args, argTypes: ArgTypes, byRef?: boolean): string {
-  // create a copy of the args object to avoid modifying the original
-  const args = { ...toRaw(_args) };
-  // filter out keys that are children or slots, and convert event keys to the proper format
-  const argsKeys = Object.keys(args)
-    .filter(
-      (key: any) =>
-        ['children', 'slots'].indexOf(argTypes[key]?.table?.category) === -1 || !argTypes[key] // remove slots and children
-    )
-    .map((key) => {
-      const akey =
-        argTypes[key]?.table?.category !== 'events' // is event
-          ? key
-              .replace(/([A-Z])/g, '-$1')
-              .replace(/^on-/, 'v-on:')
-              .replace(/^:/, '')
-              .toLowerCase()
-          : `v-on:${key}`;
-      args[akey] = args[key];
-      return akey;
-=======
 export function generateAttributesSource(
   tempArgs: (AttributeNode | DirectiveNode)[],
   args: Args,
@@ -103,7 +67,6 @@
       return byRef && argKey
         ? replaceValueWithRef(source, args, argKey)
         : evalExp(source, omitEvent(args));
->>>>>>> 51608c85
     })
     .join(' ');
 }
@@ -203,12 +166,8 @@
     if (!template) return [h(story, context?.args)];
     return getComponents(template);
   } catch (e) {
-<<<<<<< HEAD
-    // console.error(e);
-=======
     console.log('error', e);
     return [];
->>>>>>> 51608c85
   }
 }
 
@@ -320,23 +279,6 @@
   const skip = skipSourceRender(context);
   const story = storyFn();
 
-<<<<<<< HEAD
-  let source: string;
-
-  useEffect(() => {
-    if (!skip && source) {
-      const { id, unmappedArgs } = context;
-      channel.emit(SNIPPET_RENDERED, { id, args: unmappedArgs, source, format: 'vue' });
-    }
-  });
-
-  if (skip) {
-    return story;
-  }
-
-  const { args = {}, component: ctxtComponent, argTypes = {} } = context || {};
-  const components = getTemplates(context?.originalStoryFn);
-=======
   watch(
     () => context.args,
     () => {
@@ -348,7 +290,6 @@
   );
   return story;
 };
->>>>>>> 51608c85
 
 export function generateSource(context: StoryContext<Renderer>) {
   const channel = addons.getChannel();
