declare var STORYBOOK_ENV: 'vue3';
<<<<<<< HEAD
declare var STORYBOOK_VUE_GLOBAL_MIXINS: [];
declare var STORYBOOK_VUE_GLOBAL_PLUGINS: [];
declare var APPLY_PLUGINS_FUNC: (app: any, storyContext: any) => Promise<any>;
=======
declare var PLUGINS_SETUP_FUNCTIONS = new Set<(app, context) => unknown>();
>>>>>>> 1ea44ac7
<|MERGE_RESOLUTION|>--- conflicted
+++ resolved
@@ -1,8 +1,2 @@
 declare var STORYBOOK_ENV: 'vue3';
-<<<<<<< HEAD
-declare var STORYBOOK_VUE_GLOBAL_MIXINS: [];
-declare var STORYBOOK_VUE_GLOBAL_PLUGINS: [];
-declare var APPLY_PLUGINS_FUNC: (app: any, storyContext: any) => Promise<any>;
-=======
-declare var PLUGINS_SETUP_FUNCTIONS = new Set<(app, context) => unknown>();
->>>>>>> 1ea44ac7
+declare var PLUGINS_SETUP_FUNCTIONS = new Set<(app, context) => unknown>();