/* eslint-disable no-param-reassign */
<<<<<<< HEAD
import type { App } from 'vue';
import { createApp, h, reactive, isReactive } from 'vue';
import type { RenderContext, ArgsStoryFn } from '@storybook/types';
import type { Args, StoryContext } from '@storybook/csf';

import type { VueRenderer } from './types';
=======
import type { ConcreteComponent } from 'vue';
import { createApp, h, isReactive, isVNode, reactive } from 'vue';
import type { RenderContext, ArgsStoryFn } from '@storybook/types';
import type { Args, StoryContext } from '@storybook/csf';

import type { VueRenderer, StoryFnVueReturnType, StoryID } from './types';

const slotsMap = new Map<
  StoryID,
  {
    component?: Omit<ConcreteComponent<any>, 'props'>;
    reactiveSlots?: Args;
  }
>();
>>>>>>> 29cdc26b

export const render: ArgsStoryFn<VueRenderer> = (props, context) => {
  const { id, component: Component } = context;
  if (!Component) {
    throw new Error(
      `Unable to render story ${id} as the component annotation is missing from the default export`
    );
  }

<<<<<<< HEAD
  return h(Component, props, generateSlots(context));
};

// set of setup functions that will be called when story is created
const setupFunctions = new Set<(app: App, storyContext?: StoryContext<VueRenderer>) => void>();
/** add a setup function to set that will be call when story is created a d
 *
 * @param fn
 */
export const setup = (fn: (app: App, storyContext?: StoryContext<VueRenderer>) => void) => {
  setupFunctions.add(fn);
=======
  return h(Component, props, createOrUpdateSlots(context));
>>>>>>> 29cdc26b
};

const runSetupFunctions = (app: App, storyContext: StoryContext<VueRenderer>) => {
  setupFunctions.forEach((fn) => fn(app, storyContext));
};

const map = new Map<
<<<<<<< HEAD
  VueRenderer['canvasElement'],
  {
    vueApp: ReturnType<typeof createApp>;
    reactiveArgs: Args;
=======
  VueRenderer['canvasElement'] | StoryID,
  {
    vueApp: ReturnType<typeof createApp>;
    reactiveArgs: Args;
    reactiveSlots?: Args;
>>>>>>> 29cdc26b
  }
>();

export function renderToCanvas(
  { storyFn, forceRemount, showMain, showException, storyContext, id }: RenderContext<VueRenderer>,
  canvasElement: VueRenderer['canvasElement']
) {
  const existingApp = map.get(canvasElement);
<<<<<<< HEAD
=======

>>>>>>> 29cdc26b
  // if the story is already rendered and we are not forcing a remount, we just update the reactive args
  if (existingApp && !forceRemount) {
    // normally storyFn should be call once only in setup function,but because the nature of react and how storybook rendering the decorators
    // we need to call here to run the decorators again
    // i may wrap each decorator in memoized function to avoid calling it if the args are not changed
<<<<<<< HEAD
    const element = storyFn(); // TODO:  find better solution however it is not causing any harm for now
    // reactiveState.globals = storyContext.globals;
    updateArgs(existingApp.reactiveArgs, element.props ?? storyContext.args);
=======
    const element = storyFn(); // call the story function to get the root element with all the decorators
    const args = getArgs(element, storyContext); // get args in case they are altered by decorators otherwise use the args from the context

    updateArgs(existingApp.reactiveArgs, args);
>>>>>>> 29cdc26b
    return () => {
      teardown(existingApp.vueApp, canvasElement);
    };
  }
  if (existingApp && forceRemount) teardown(existingApp.vueApp, canvasElement);

  // create vue app for the story
  const vueApp = createApp({
    setup() {
      storyContext.args = reactive(storyContext.args);
<<<<<<< HEAD
      const rootElement = storyFn();
      const appState = {
        vueApp,
        reactiveArgs: reactive(rootElement.props ?? storyContext.args),
=======
      const rootElement = storyFn(); // call the story function to get the root element with all the decorators
      const args = getArgs(rootElement, storyContext); // get args in case they are altered by decorators otherwise use the args from the context
      const appState = {
        vueApp,
        reactiveArgs: reactive(args),
>>>>>>> 29cdc26b
      };
      map.set(canvasElement, appState);

      return () => {
        return h(rootElement, appState.reactiveArgs);
      };
    },
  });
<<<<<<< HEAD

  vueApp.config.errorHandler = (e: unknown) => showException(e as Error);
  runSetupFunctions(vueApp, storyContext);
=======
  vueApp.config.errorHandler = (e: unknown) => showException(e as Error);
  setupFunction(vueApp);
>>>>>>> 29cdc26b
  vueApp.mount(canvasElement);

  showMain();
  return () => {
    teardown(vueApp, canvasElement);
  };
}

/**
 * generate slots for default story without render function template
 * @param context
 */

function generateSlots(context: StoryContext<VueRenderer, Args>) {
  const { argTypes } = context;
  const slots = Object.entries(argTypes)
    .filter(([key, value]) => argTypes[key]?.table?.category === 'slots')
    .map(([key, value]) => {
      const slotValue = context.args[key];
      return [key, typeof slotValue === 'function' ? slotValue : () => slotValue];
    });
<<<<<<< HEAD

  return reactive(Object.fromEntries(slots));
=======

  return reactive(Object.fromEntries(slots));
}
/**
 * get the args from the root element props if it is a vnode otherwise from the context
 * @param element is the root element of the story
 * @param storyContext is the story context
 */

function getArgs(element: StoryFnVueReturnType, storyContext: StoryContext<VueRenderer, Args>) {
  return element.props && isVNode(element) ? element.props : storyContext.args;
>>>>>>> 29cdc26b
}

/**
 *  update the reactive args
 * @param reactiveArgs
 * @param nextArgs
 * @returns
 */
export function updateArgs(reactiveArgs: Args, nextArgs: Args) {
  if (Object.keys(nextArgs).length === 0) return;
  const currentArgs = isReactive(reactiveArgs) ? reactiveArgs : reactive(reactiveArgs);
  // delete all args in currentArgs that are not in nextArgs
  Object.keys(currentArgs).forEach((key) => {
    if (!(key in nextArgs)) {
      delete currentArgs[key];
    }
  });
  // update currentArgs with nextArgs
  Object.assign(currentArgs, nextArgs);
}

/**
 * unmount the vue app
 * @param storybookApp
 * @param canvasElement
 * @returns void
 * @private
 * */

function teardown(
  storybookApp: ReturnType<typeof createApp>,
  canvasElement: VueRenderer['canvasElement']
) {
  storybookApp?.unmount();
  if (map.has(canvasElement)) map.delete(canvasElement);
}

function createOrUpdateSlots(context: StoryContext<VueRenderer, Args>) {
  const { id: storyID, component } = context;
  const slots = generateSlots(context);
  if (slotsMap.has(storyID)) {
    const app = slotsMap.get(storyID);
    if (app?.reactiveSlots) updateArgs(app.reactiveSlots, slots);
    return app?.reactiveSlots;
  }
  slotsMap.set(storyID, { component, reactiveSlots: slots });
  return slots;
}<|MERGE_RESOLUTION|>--- conflicted
+++ resolved
@@ -1,14 +1,6 @@
 /* eslint-disable no-param-reassign */
-<<<<<<< HEAD
-import type { App } from 'vue';
-import { createApp, h, reactive, isReactive } from 'vue';
-import type { RenderContext, ArgsStoryFn } from '@storybook/types';
-import type { Args, StoryContext } from '@storybook/csf';
-
-import type { VueRenderer } from './types';
-=======
-import type { ConcreteComponent } from 'vue';
-import { createApp, h, isReactive, isVNode, reactive } from 'vue';
+import type { App, ConcreteComponent } from 'vue';
+import { createApp, h, reactive, isVNode, isReactive } from 'vue';
 import type { RenderContext, ArgsStoryFn } from '@storybook/types';
 import type { Args, StoryContext } from '@storybook/csf';
 
@@ -21,7 +13,6 @@
     reactiveSlots?: Args;
   }
 >();
->>>>>>> 29cdc26b
 
 export const render: ArgsStoryFn<VueRenderer> = (props, context) => {
   const { id, component: Component } = context;
@@ -31,8 +22,7 @@
     );
   }
 
-<<<<<<< HEAD
-  return h(Component, props, generateSlots(context));
+  return h(Component, props, createOrUpdateSlots(context));
 };
 
 // set of setup functions that will be called when story is created
@@ -43,9 +33,6 @@
  */
 export const setup = (fn: (app: App, storyContext?: StoryContext<VueRenderer>) => void) => {
   setupFunctions.add(fn);
-=======
-  return h(Component, props, createOrUpdateSlots(context));
->>>>>>> 29cdc26b
 };
 
 const runSetupFunctions = (app: App, storyContext: StoryContext<VueRenderer>) => {
@@ -53,18 +40,11 @@
 };
 
 const map = new Map<
-<<<<<<< HEAD
-  VueRenderer['canvasElement'],
-  {
-    vueApp: ReturnType<typeof createApp>;
-    reactiveArgs: Args;
-=======
   VueRenderer['canvasElement'] | StoryID,
   {
     vueApp: ReturnType<typeof createApp>;
     reactiveArgs: Args;
     reactiveSlots?: Args;
->>>>>>> 29cdc26b
   }
 >();
 
@@ -73,25 +53,16 @@
   canvasElement: VueRenderer['canvasElement']
 ) {
   const existingApp = map.get(canvasElement);
-<<<<<<< HEAD
-=======
 
->>>>>>> 29cdc26b
   // if the story is already rendered and we are not forcing a remount, we just update the reactive args
   if (existingApp && !forceRemount) {
     // normally storyFn should be call once only in setup function,but because the nature of react and how storybook rendering the decorators
     // we need to call here to run the decorators again
     // i may wrap each decorator in memoized function to avoid calling it if the args are not changed
-<<<<<<< HEAD
-    const element = storyFn(); // TODO:  find better solution however it is not causing any harm for now
-    // reactiveState.globals = storyContext.globals;
-    updateArgs(existingApp.reactiveArgs, element.props ?? storyContext.args);
-=======
     const element = storyFn(); // call the story function to get the root element with all the decorators
     const args = getArgs(element, storyContext); // get args in case they are altered by decorators otherwise use the args from the context
 
     updateArgs(existingApp.reactiveArgs, args);
->>>>>>> 29cdc26b
     return () => {
       teardown(existingApp.vueApp, canvasElement);
     };
@@ -102,18 +73,11 @@
   const vueApp = createApp({
     setup() {
       storyContext.args = reactive(storyContext.args);
-<<<<<<< HEAD
-      const rootElement = storyFn();
-      const appState = {
-        vueApp,
-        reactiveArgs: reactive(rootElement.props ?? storyContext.args),
-=======
       const rootElement = storyFn(); // call the story function to get the root element with all the decorators
       const args = getArgs(rootElement, storyContext); // get args in case they are altered by decorators otherwise use the args from the context
       const appState = {
         vueApp,
         reactiveArgs: reactive(args),
->>>>>>> 29cdc26b
       };
       map.set(canvasElement, appState);
 
@@ -122,14 +86,9 @@
       };
     },
   });
-<<<<<<< HEAD
 
   vueApp.config.errorHandler = (e: unknown) => showException(e as Error);
   runSetupFunctions(vueApp, storyContext);
-=======
-  vueApp.config.errorHandler = (e: unknown) => showException(e as Error);
-  setupFunction(vueApp);
->>>>>>> 29cdc26b
   vueApp.mount(canvasElement);
 
   showMain();
@@ -151,10 +110,6 @@
       const slotValue = context.args[key];
       return [key, typeof slotValue === 'function' ? slotValue : () => slotValue];
     });
-<<<<<<< HEAD
-
-  return reactive(Object.fromEntries(slots));
-=======
 
   return reactive(Object.fromEntries(slots));
 }
@@ -166,7 +121,6 @@
 
 function getArgs(element: StoryFnVueReturnType, storyContext: StoryContext<VueRenderer, Args>) {
   return element.props && isVNode(element) ? element.props : storyContext.args;
->>>>>>> 29cdc26b
 }
 
 /**
