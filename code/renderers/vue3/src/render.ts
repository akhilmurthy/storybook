--- conflicted
+++ resolved
@@ -1,10 +1,6 @@
 /* eslint-disable no-param-reassign */
-<<<<<<< HEAD
 import type { App } from 'vue';
-import { createApp, h, reactive } from 'vue';
-=======
 import { createApp, h, isReactive, reactive } from 'vue';
->>>>>>> eab5643f
 import type { RenderContext, ArgsStoryFn } from '@storybook/types';
 import type { Args, StoryContext } from '@storybook/csf';
 
@@ -77,16 +73,10 @@
       };
     },
   });
-<<<<<<< HEAD
 
-  storybookApp.config.errorHandler = (e: unknown) => showException(e as Error);
-  runSetupFunctions(storybookApp, storyContext);
-  storybookApp.mount(canvasElement);
-=======
   vueApp.config.errorHandler = (e: unknown) => showException(e as Error);
-  setupFunction(vueApp);
+  runSetupFunctions(vueApp, storyContext);
   vueApp.mount(canvasElement);
->>>>>>> eab5643f
 
   showMain();
   return () => {
