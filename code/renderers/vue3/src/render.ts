/* eslint-disable no-param-reassign */
import { dedent } from 'ts-dedent';
import { createApp, h, reactive, toRefs } from 'vue';
import type { RenderContext, ArgsStoryFn } from '@storybook/types';

import type { Args, StoryContext } from '@storybook/csf';
import type { StoryFnVueReturnType, VueRenderer } from './types';

export const render: ArgsStoryFn<VueRenderer> = (props, context) => {
  const { id, component: Component } = context;
  if (!Component) {
    throw new Error(
      `Unable to render story ${id} as the component annotation is missing from the default export`
    );
  }
  console.log('---render props :', props);
  return h(Component, props, getSlots(props, context));
};

let setupFunction = (_app: any) => {};
export const setup = (fn: (app: any) => void) => {
  setupFunction = fn;
};

const map = new Map<
  VueRenderer['canvasElement'],
  { vueApp: ReturnType<typeof createApp>; reactiveArgs: any }
>();

export function renderToCanvas(
  {
    storyFn,
    forceRemount,
    showMain,
    showError,
    showException,
    name,
    title,
    storyContext,
  }: RenderContext<VueRenderer>,
  canvasElement: VueRenderer['canvasElement']
) {
<<<<<<< HEAD
  // fetch the story with the updated context (with reactive args)

=======
>>>>>>> 70009976
  const element: StoryFnVueReturnType = storyFn();

  const reactiveArgs = reactive((element as any).render?.().props ?? storyContext.args);

  if (!element) {
    showError({
      title: `Expecting a Vue component from the story: "${name}" of "${title}".`,
      description: dedent`
      Did you forget to return the Vue component from the story?
      Use "() => ({ template: '<my-comp></my-comp>' })" or "() => ({ components: MyComp, template: '<my-comp></my-comp>' })" when defining the story.
      `,
    });
    return () => {};
  }

  const existingApp = map.get(canvasElement);

  if (existingApp && !forceRemount) {
    updateArgs(existingApp.reactiveArgs, reactiveArgs);
    return () => {
      teardown(existingApp.vueApp, canvasElement);
    };
  }

  const storybookApp = createApp({
    render() {
      map.set(canvasElement, { vueApp: storybookApp, reactiveArgs });
      const story = storyFn();
      return h(story, reactiveArgs);
    },
  });

  storybookApp.config.errorHandler = (e: unknown) => showException(e as Error);
  setupFunction(storybookApp);
  storybookApp.mount(canvasElement);

  showMain();
  return () => {
    teardown(storybookApp, canvasElement);
  };
}

/**
 * get the slots as functions to be rendered
 * @param props
 * @param context
 */

function getSlots(props: Args, context: StoryContext<VueRenderer, Args>) {
  const { argTypes } = context;
  const slots = Object.entries(props)
    .filter(([key, value]) => argTypes[key]?.table?.category === 'slots')
    .map(([key, value]) => [key, () => h('span', JSON.stringify(value))]);

  return Object.fromEntries(slots);
}

/**
 *  update the reactive args
 * @param reactiveArgs
 * @param nextArgs
 * @returns
 */
function updateArgs(reactiveArgs: Args, nextArgs: Args) {
  if (!nextArgs) return;
  Object.keys(reactiveArgs).forEach((key) => {
    delete reactiveArgs[key];
  });
  Object.assign(reactiveArgs, nextArgs);
}

function teardown(
  storybookApp: ReturnType<typeof createApp>,
  canvasElement: VueRenderer['canvasElement']
) {
  storybookApp?.unmount();
  if (map.has(canvasElement)) map.delete(canvasElement);
}

/**
 *  create a reactive args and return it and the refs to avoid losing reactivity when passing it to the story
 * @param storyContext
 * @returns
 */

function useReactive(storyContext: StoryContext<VueRenderer, Args>) {
  const reactiveArgs = reactive(storyContext.args || {});
  storyContext.args = toRefs(reactiveArgs);
  return { reactiveArgs, refsArgs: storyContext.args };
}<|MERGE_RESOLUTION|>--- conflicted
+++ resolved
@@ -40,11 +40,6 @@
   }: RenderContext<VueRenderer>,
   canvasElement: VueRenderer['canvasElement']
 ) {
-<<<<<<< HEAD
-  // fetch the story with the updated context (with reactive args)
-
-=======
->>>>>>> 70009976
   const element: StoryFnVueReturnType = storyFn();
 
   const reactiveArgs = reactive((element as any).render?.().props ?? storyContext.args);
