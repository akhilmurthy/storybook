{
  "name": "@storybook/vue3",
  "version": "8.0.0-alpha.4",
  "description": "Storybook Vue 3 renderer",
  "keywords": [
    "storybook"
  ],
  "homepage": "https://github.com/storybookjs/storybook/tree/next/code/renderers/vue3",
  "bugs": {
    "url": "https://github.com/storybookjs/storybook/issues"
  },
  "repository": {
    "type": "git",
    "url": "https://github.com/storybookjs/storybook.git",
    "directory": "code/renderers/vue3"
  },
  "funding": {
    "type": "opencollective",
    "url": "https://opencollective.com/storybook"
  },
  "license": "MIT",
  "exports": {
    ".": {
      "types": "./dist/index.d.ts",
      "node": "./dist/index.js",
      "require": "./dist/index.js",
      "import": "./dist/index.mjs"
    },
    "./preset": "./preset.js",
    "./dist/entry-preview.mjs": "./dist/entry-preview.mjs",
    "./dist/entry-preview-docs.mjs": "./dist/entry-preview-docs.mjs",
    "./package.json": "./package.json"
  },
  "main": "dist/index.js",
  "module": "dist/index.mjs",
  "types": "dist/index.d.ts",
  "files": [
    "dist/**/*",
    "template/cli/**/*",
    "README.md",
    "*.js",
    "*.d.ts",
    "!src/**/*"
  ],
  "scripts": {
    "check": "vue-tsc --noEmit",
    "prep": "node --loader ../../../scripts/node_modules/esbuild-register/loader.js -r ../../../scripts/node_modules/esbuild-register/register.js ../../../scripts/prepare/bundle.ts"
  },
  "dependencies": {
    "@storybook/docs-tools": "workspace:*",
    "@storybook/global": "^5.0.0",
    "@storybook/preview-api": "workspace:*",
    "@storybook/types": "workspace:*",
    "lodash": "^4.17.21",
    "ts-dedent": "^2.0.0",
    "type-fest": "~2.19",
    "vue-component-type-helpers": "latest"
  },
  "devDependencies": {
    "@digitak/esrun": "^3.2.2",
<<<<<<< HEAD
    "@types/prettier": "3.0.0",
=======
    "@types/prettier": "2.7.2",
    "@vitejs/plugin-vue": "^4.4.0",
>>>>>>> aa37ebd7
    "@vue/compiler-core": "^3.3.4",
    "typescript": "^5.3.2",
    "vue": "^3.2.47",
    "vue-tsc": "latest"
  },
  "peerDependencies": {
    "@vue/compiler-core": "^3.0.0",
    "vue": "^3.0.0"
  },
  "engines": {
    "node": ">=18.0.0"
  },
  "publishConfig": {
    "access": "public"
  },
  "bundler": {
    "entries": [
      "./src/index.ts",
      "./src/preset.ts",
      "./src/entry-preview.ts",
      "./src/entry-preview-docs.ts"
    ],
    "platform": "browser"
  },
  "gitHead": "e6a7fd8a655c69780bc20b9749c2699e44beae17"
}<|MERGE_RESOLUTION|>--- conflicted
+++ resolved
@@ -58,12 +58,8 @@
   },
   "devDependencies": {
     "@digitak/esrun": "^3.2.2",
-<<<<<<< HEAD
     "@types/prettier": "3.0.0",
-=======
-    "@types/prettier": "2.7.2",
     "@vitejs/plugin-vue": "^4.4.0",
->>>>>>> aa37ebd7
     "@vue/compiler-core": "^3.3.4",
     "typescript": "^5.3.2",
     "vue": "^3.2.47",
