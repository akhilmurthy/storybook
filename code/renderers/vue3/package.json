{
  "name": "@storybook/vue3",
  "version": "7.0.0-alpha.42",
  "description": "Storybook Vue 3 renderer",
  "keywords": [
    "storybook"
  ],
  "homepage": "https://github.com/storybookjs/storybook/tree/main/renderers/vue3",
  "bugs": {
    "url": "https://github.com/storybookjs/storybook/issues"
  },
  "repository": {
    "type": "git",
    "url": "https://github.com/storybookjs/storybook.git",
    "directory": "renderers/vue3"
  },
  "funding": {
    "type": "opencollective",
    "url": "https://opencollective.com/storybook"
  },
  "license": "MIT",
  "exports": {
    ".": {
      "require": "./dist/index.js",
      "import": "./dist/index.mjs",
      "types": "./dist/index.d.ts"
    },
    "./preview": {
      "require": "./dist/config.js",
      "import": "./dist/config.mjs",
      "types": "./dist/config.d.ts"
    },
    "./package.json": {
      "require": "./package.json",
      "import": "./package.json",
      "types": "./package.json"
    }
  },
  "main": "dist/index.js",
  "module": "dist/index.mjs",
  "types": "dist/index.d.ts",
  "files": [
    "dist/**/*",
    "README.md",
    "*.js",
    "*.d.ts"
  ],
  "scripts": {
    "check": "../../../scripts/node_modules/.bin/tsc --noEmit",
    "prep": "../../../scripts/prepare/bundle.ts"
  },
  "dependencies": {
<<<<<<< HEAD
    "@storybook/addons": "7.0.0-alpha.41",
    "@storybook/core-client": "7.0.0-alpha.41",
    "@storybook/docs-tools": "7.0.0-alpha.41",
    "@storybook/store": "7.0.0-alpha.41",
    "@storybook/types": "7.0.0-alpha.41",
=======
    "@storybook/addons": "7.0.0-alpha.42",
    "@storybook/core-client": "7.0.0-alpha.42",
    "@storybook/csf": "next",
    "@storybook/docs-tools": "7.0.0-alpha.42",
    "@storybook/store": "7.0.0-alpha.42",
>>>>>>> e874a2ea
    "global": "^4.4.0",
    "react": "16.14.0",
    "react-dom": "16.14.0",
    "ts-dedent": "^2.0.0"
  },
  "devDependencies": {
    "@digitak/esrun": "^3.2.2",
    "typescript": "~4.6.3",
    "vue": "^3.0.0"
  },
  "peerDependencies": {
    "@babel/core": "*",
    "babel-loader": "^7.0.0 || ^8.0.0",
    "vue": "^3.0.0"
  },
  "peerDependenciesMeta": {
    "babel-loader": {
      "optional": true
    }
  },
  "engines": {
    "node": ">=10.13.0"
  },
  "publishConfig": {
    "access": "public"
  },
  "bundler": {
    "entries": [
      "./src/index.ts",
      "./src/config.ts"
    ],
    "platform": "browser"
  },
  "gitHead": "4ed2e832e3accf8e533da92a46a812eacaf5db0b"
}<|MERGE_RESOLUTION|>--- conflicted
+++ resolved
@@ -50,19 +50,11 @@
     "prep": "../../../scripts/prepare/bundle.ts"
   },
   "dependencies": {
-<<<<<<< HEAD
-    "@storybook/addons": "7.0.0-alpha.41",
-    "@storybook/core-client": "7.0.0-alpha.41",
-    "@storybook/docs-tools": "7.0.0-alpha.41",
-    "@storybook/store": "7.0.0-alpha.41",
-    "@storybook/types": "7.0.0-alpha.41",
-=======
     "@storybook/addons": "7.0.0-alpha.42",
     "@storybook/core-client": "7.0.0-alpha.42",
-    "@storybook/csf": "next",
     "@storybook/docs-tools": "7.0.0-alpha.42",
     "@storybook/store": "7.0.0-alpha.42",
->>>>>>> e874a2ea
+    "@storybook/types": "7.0.0-alpha.42",
     "global": "^4.4.0",
     "react": "16.14.0",
     "react-dom": "16.14.0",
