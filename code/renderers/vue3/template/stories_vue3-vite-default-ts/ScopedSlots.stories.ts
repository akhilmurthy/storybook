--- conflicted
+++ resolved
@@ -1,8 +1,5 @@
 import { expect } from '@storybook/jest';
-<<<<<<< HEAD
 import { global as globalThis } from '@storybook/global';
-=======
->>>>>>> 2940ff7d
 import { within } from '@storybook/testing-library';
 import { UPDATE_STORY_ARGS, STORY_ARGS_UPDATED, RESET_STORY_ARGS } from '@storybook/core-events';
 
@@ -10,11 +7,8 @@
 import type { PlayFunctionContext } from '@storybook/csf';
 import MySlotComponent from './MySlotComponent.vue';
 
-<<<<<<< HEAD
-=======
 const globalThis = global as any;
 
->>>>>>> 2940ff7d
 const meta = {
   component: MySlotComponent,
   args: {
