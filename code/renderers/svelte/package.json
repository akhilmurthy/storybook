{
  "name": "@storybook/svelte",
  "version": "8.0.0-alpha.0",
  "description": "Storybook Svelte renderer",
  "keywords": [
    "storybook"
  ],
  "homepage": "https://github.com/storybookjs/storybook/tree/next/code/renderers/svelte",
  "bugs": {
    "url": "https://github.com/storybookjs/storybook/issues"
  },
  "repository": {
    "type": "git",
    "url": "https://github.com/storybookjs/storybook.git",
    "directory": "code/renderers/svelte"
  },
  "funding": {
    "type": "opencollective",
    "url": "https://opencollective.com/storybook"
  },
  "license": "MIT",
  "exports": {
    ".": {
      "types": "./dist/index.d.ts",
      "node": "./dist/index.js",
      "require": "./dist/index.js",
      "import": "./dist/index.mjs"
    },
    "./preset": "./preset.js",
    "./dist/entry-preview.mjs": "./dist/entry-preview.mjs",
    "./dist/entry-preview-docs.mjs": "./dist/entry-preview-docs.mjs",
    "./package.json": "./package.json",
    "./templates/HOC.svelte": "./templates/HOC.svelte",
    "./templates/PreviewRender.svelte": "./templates/PreviewRender.svelte",
    "./templates/SlotDecorator.svelte": "./templates/SlotDecorator.svelte"
  },
  "main": "dist/index.js",
  "module": "dist/index.mjs",
  "types": "dist/index.d.ts",
  "files": [
    "dist/**/*",
    "templates/**/*",
    "template/cli/**/*",
    "README.md",
    "*.js",
    "*.d.ts",
    "!src/**/*"
  ],
  "scripts": {
    "check": "svelte-check",
    "prep": "node --loader ../../../scripts/node_modules/esbuild-register/loader.js -r ../../../scripts/node_modules/esbuild-register/register.js ../../../scripts/prepare/bundle.ts"
  },
  "dependencies": {
    "@storybook/client-logger": "workspace:*",
    "@storybook/core-events": "workspace:*",
    "@storybook/docs-tools": "workspace:*",
    "@storybook/global": "^5.0.0",
    "@storybook/preview-api": "workspace:*",
    "@storybook/types": "workspace:*",
    "sveltedoc-parser": "^4.2.1",
    "ts-dedent": "^2.0.0",
    "type-fest": "~2.19"
  },
  "devDependencies": {
    "expect-type": "^0.15.0",
<<<<<<< HEAD
    "svelte": "^5.0.0-next.1",
    "svelte-check": "^3.6.0",
    "typescript": "^5.0.4"
=======
    "svelte": "^4.0.0",
    "svelte-check": "3.4.6",
    "typescript": "^5.3.2"
>>>>>>> c5ccd6c8
  },
  "peerDependencies": {
    "svelte": "^4.0.0 || ^5.0.0-next.1"
  },
  "engines": {
    "node": ">=16.0.0"
  },
  "publishConfig": {
    "access": "public"
  },
  "bundler": {
    "entries": [
      "./src/index.ts",
      "./src/preset.ts",
      "./src/entry-preview.ts",
      "./src/entry-preview-docs.ts"
    ],
    "platform": "browser"
  },
  "gitHead": "e6a7fd8a655c69780bc20b9749c2699e44beae17"
}<|MERGE_RESOLUTION|>--- conflicted
+++ resolved
@@ -63,15 +63,9 @@
   },
   "devDependencies": {
     "expect-type": "^0.15.0",
-<<<<<<< HEAD
-    "svelte": "^5.0.0-next.1",
+    "svelte": "^5.0.0-next.15",
     "svelte-check": "^3.6.0",
-    "typescript": "^5.0.4"
-=======
-    "svelte": "^4.0.0",
-    "svelte-check": "3.4.6",
     "typescript": "^5.3.2"
->>>>>>> c5ccd6c8
   },
   "peerDependencies": {
     "svelte": "^4.0.0 || ^5.0.0-next.1"
