{
  "name": "@storybook/svelte",
<<<<<<< HEAD
  "version": "7.0.27",
=======
  "version": "7.1.0",
>>>>>>> 51608c85
  "description": "Storybook Svelte renderer",
  "keywords": [
    "storybook"
  ],
  "homepage": "https://github.com/storybookjs/storybook/tree/next/code/renderers/svelte",
  "bugs": {
    "url": "https://github.com/storybookjs/storybook/issues"
  },
  "repository": {
    "type": "git",
    "url": "https://github.com/storybookjs/storybook.git",
    "directory": "code/renderers/svelte"
  },
  "funding": {
    "type": "opencollective",
    "url": "https://opencollective.com/storybook"
  },
  "license": "MIT",
  "exports": {
    ".": {
      "types": "./dist/index.d.ts",
      "node": "./dist/index.js",
      "require": "./dist/index.js",
      "import": "./dist/index.mjs"
    },
    "./preview": {
      "types": "./dist/config.d.ts",
      "require": "./dist/config.js",
      "import": "./dist/config.mjs"
    },
    "./package.json": "./package.json",
    "./templates/HOC.svelte": "./templates/HOC.svelte",
    "./templates/PreviewRender.svelte": "./templates/PreviewRender.svelte",
    "./templates/SlotDecorator.svelte": "./templates/SlotDecorator.svelte"
  },
  "main": "dist/index.js",
  "module": "dist/index.mjs",
  "types": "dist/index.d.ts",
  "files": [
    "dist/**/*",
    "templates/**/*",
    "template/**/*",
    "README.md",
    "*.js",
    "*.d.ts"
  ],
  "scripts": {
    "check": "svelte-check",
    "prep": "../../../scripts/prepare/bundle.ts"
  },
  "dependencies": {
<<<<<<< HEAD
    "@storybook/client-logger": "7.0.27",
    "@storybook/core-client": "7.0.27",
    "@storybook/core-events": "7.0.27",
    "@storybook/docs-tools": "7.0.27",
    "@storybook/global": "^5.0.0",
    "@storybook/preview-api": "7.0.27",
    "@storybook/types": "7.0.27",
=======
    "@storybook/client-logger": "7.1.0",
    "@storybook/core-client": "7.1.0",
    "@storybook/core-events": "7.1.0",
    "@storybook/docs-tools": "7.1.0",
    "@storybook/global": "^5.0.0",
    "@storybook/preview-api": "7.1.0",
    "@storybook/types": "7.1.0",
>>>>>>> 51608c85
    "sveltedoc-parser": "^4.2.1",
    "type-fest": "^3.11.0"
  },
  "devDependencies": {
<<<<<<< HEAD
    "expect-type": "^0.14.2",
    "svelte": "^4.0.0",
    "svelte-check": "^3.4.3",
    "typescript": "~4.9.3"
=======
    "expect-type": "^0.15.0",
    "svelte": "^4.0.0",
    "svelte-check": "^3.4.3",
    "typescript": "^5.0.4"
>>>>>>> 51608c85
  },
  "peerDependencies": {
    "svelte": "^3.1.0 || ^4.0.0"
  },
  "engines": {
    "node": ">=16.0.0"
  },
  "publishConfig": {
    "access": "public"
  },
  "bundler": {
    "entries": [
      "./src/index.ts",
      "./src/config.ts"
    ],
    "platform": "browser"
  },
<<<<<<< HEAD
  "gitHead": "9fb2573aa274f3f69d3358050e8df9c903e8245f"
=======
  "gitHead": "e6a7fd8a655c69780bc20b9749c2699e44beae17"
>>>>>>> 51608c85
}<|MERGE_RESOLUTION|>--- conflicted
+++ resolved
@@ -1,10 +1,6 @@
 {
   "name": "@storybook/svelte",
-<<<<<<< HEAD
-  "version": "7.0.27",
-=======
   "version": "7.1.0",
->>>>>>> 51608c85
   "description": "Storybook Svelte renderer",
   "keywords": [
     "storybook"
@@ -56,15 +52,6 @@
     "prep": "../../../scripts/prepare/bundle.ts"
   },
   "dependencies": {
-<<<<<<< HEAD
-    "@storybook/client-logger": "7.0.27",
-    "@storybook/core-client": "7.0.27",
-    "@storybook/core-events": "7.0.27",
-    "@storybook/docs-tools": "7.0.27",
-    "@storybook/global": "^5.0.0",
-    "@storybook/preview-api": "7.0.27",
-    "@storybook/types": "7.0.27",
-=======
     "@storybook/client-logger": "7.1.0",
     "@storybook/core-client": "7.1.0",
     "@storybook/core-events": "7.1.0",
@@ -72,22 +59,14 @@
     "@storybook/global": "^5.0.0",
     "@storybook/preview-api": "7.1.0",
     "@storybook/types": "7.1.0",
->>>>>>> 51608c85
     "sveltedoc-parser": "^4.2.1",
     "type-fest": "^3.11.0"
   },
   "devDependencies": {
-<<<<<<< HEAD
-    "expect-type": "^0.14.2",
-    "svelte": "^4.0.0",
-    "svelte-check": "^3.4.3",
-    "typescript": "~4.9.3"
-=======
     "expect-type": "^0.15.0",
     "svelte": "^4.0.0",
     "svelte-check": "^3.4.3",
     "typescript": "^5.0.4"
->>>>>>> 51608c85
   },
   "peerDependencies": {
     "svelte": "^3.1.0 || ^4.0.0"
@@ -105,9 +84,5 @@
     ],
     "platform": "browser"
   },
-<<<<<<< HEAD
-  "gitHead": "9fb2573aa274f3f69d3358050e8df9c903e8245f"
-=======
   "gitHead": "e6a7fd8a655c69780bc20b9749c2699e44beae17"
->>>>>>> 51608c85
 }