--- conflicted
+++ resolved
@@ -54,15 +54,9 @@
   "dependencies": {
     "@babel/plugin-syntax-dynamic-import": "^7.8.3",
     "@babel/plugin-syntax-import-meta": "^7.10.4",
-<<<<<<< HEAD
-    "@babel/preset-env": "^7.12.11",
-    "@storybook/core-webpack": "7.0.0-alpha.47",
-    "@types/node": "18.11.6",
-=======
     "@babel/preset-env": "^7.20.2",
     "@storybook/core-webpack": "7.0.0-alpha.53",
     "@types/node": "^16.0.0",
->>>>>>> 9cb8ba1f
     "babel-loader": "^7.0.0 || ^8.0.0",
     "babel-plugin-bundled-import-meta": "^0.3.1",
     "react": "16.14.0",
@@ -70,11 +64,7 @@
   },
   "devDependencies": {
     "lit-html": "2.0.2",
-<<<<<<< HEAD
     "typescript": "4.9.0-dev.20221026"
-=======
-    "typescript": "^4.9.3"
->>>>>>> 9cb8ba1f
   },
   "peerDependencies": {
     "lit-html": "^1.4.1 || ^2.0.0"
