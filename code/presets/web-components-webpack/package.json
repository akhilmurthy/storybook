--- conflicted
+++ resolved
@@ -55,13 +55,8 @@
     "@babel/plugin-syntax-dynamic-import": "^7.8.3",
     "@babel/plugin-syntax-import-meta": "^7.10.4",
     "@babel/preset-env": "^7.12.11",
-<<<<<<< HEAD
-    "@storybook/core-webpack": "7.0.0-alpha.35",
+    "@storybook/core-webpack": "7.0.0-alpha.37",
     "@types/node": "^16.0.0",
-=======
-    "@storybook/core-webpack": "7.0.0-alpha.37",
-    "@types/node": "^14.14.20 || ^16.0.0",
->>>>>>> 6604b497
     "babel-loader": "^7.0.0 || ^8.0.0",
     "babel-plugin-bundled-import-meta": "^0.3.1",
     "react": "16.14.0",
