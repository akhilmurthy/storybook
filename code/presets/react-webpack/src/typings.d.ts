--- conflicted
+++ resolved
@@ -1,17 +1,8 @@
-<<<<<<< HEAD
-declare module '@storybook/semver';
-=======
-declare module 'global';
->>>>>>> 2283ebb2
-
 // TODO: Replace, as soon as @types/react-dom 17.0.14 is used
 // Source: https://github.com/DefinitelyTyped/DefinitelyTyped/blob/fb0f14b7a35cde26ffaa82e7536c062e593e9ae6/types/react-dom/client.d.ts
 declare module 'react-dom/client' {
   import React = require('react');
-<<<<<<< HEAD
-=======
 
->>>>>>> 2283ebb2
   export interface HydrationOptions {
     onHydrated?(suspenseInstance: Comment): void;
     onDeleted?(suspenseInstance: Comment): void;
