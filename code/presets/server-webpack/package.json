{
  "name": "@storybook/preset-server-webpack",
<<<<<<< HEAD
  "version": "7.3.2",
=======
  "version": "7.4.0-alpha.2",
>>>>>>> aecfa179
  "description": "Storybook for Server: View HTML snippets from a server in isolation with Hot Reloading.",
  "keywords": [
    "storybook"
  ],
  "homepage": "https://github.com/storybookjs/storybook/tree/next/code/presets/server-webpack",
  "bugs": {
    "url": "https://github.com/storybookjs/storybook/issues"
  },
  "repository": {
    "type": "git",
    "url": "https://github.com/storybookjs/storybook.git",
    "directory": "code/presets/server-webpack"
  },
  "funding": {
    "type": "opencollective",
    "url": "https://opencollective.com/storybook"
  },
  "license": "MIT",
  "exports": {
    ".": {
      "types": "./dist/index.d.ts",
      "node": "./dist/index.js",
      "require": "./dist/index.js",
      "import": "./dist/index.mjs"
    },
    "./preset": {
      "types": "./dist/index.d.ts",
      "node": "./dist/index.js",
      "require": "./dist/index.js",
      "import": "./dist/index.mjs"
    },
    "./dist/loader": {
      "types": "./dist/loader.d.ts",
      "require": "./dist/loader.js",
      "import": "./dist/loader.mjs"
    },
    "./package.json": "./package.json"
  },
  "main": "dist/index.js",
  "module": "dist/index.mjs",
  "types": "dist/index.d.ts",
  "files": [
    "dist/**/*",
    "README.md",
    "*.js",
    "*.d.ts"
  ],
  "scripts": {
    "check": "../../../scripts/prepare/check.ts",
    "prep": "../../../scripts/prepare/bundle.ts"
  },
  "dependencies": {
    "@storybook/core-server": "workspace:*",
    "@storybook/core-webpack": "workspace:*",
    "@storybook/global": "^5.0.0",
    "@storybook/server": "workspace:*",
    "@types/node": "^16.0.0",
    "safe-identifier": "^0.4.1",
    "ts-dedent": "^2.0.0",
    "yaml-loader": "^0.8.0"
  },
  "devDependencies": {
    "fs-extra": "^11.1.0",
    "jest-specific-snapshot": "^8.0.0",
    "typescript": "~4.9.3",
    "yaml": "^2.3.1"
  },
  "engines": {
    "node": ">=16.0.0"
  },
  "publishConfig": {
    "access": "public"
  },
  "bundler": {
    "entries": [
      "./src/index.ts",
      "./src/loader.ts"
    ],
    "platform": "node"
  },
  "gitHead": "e6a7fd8a655c69780bc20b9749c2699e44beae17"
}<|MERGE_RESOLUTION|>--- conflicted
+++ resolved
@@ -1,10 +1,6 @@
 {
   "name": "@storybook/preset-server-webpack",
-<<<<<<< HEAD
-  "version": "7.3.2",
-=======
   "version": "7.4.0-alpha.2",
->>>>>>> aecfa179
   "description": "Storybook for Server: View HTML snippets from a server in isolation with Hot Reloading.",
   "keywords": [
     "storybook"
@@ -50,7 +46,8 @@
     "dist/**/*",
     "README.md",
     "*.js",
-    "*.d.ts"
+    "*.d.ts",
+    "!src/**/*"
   ],
   "scripts": {
     "check": "../../../scripts/prepare/check.ts",
