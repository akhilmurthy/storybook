--- conflicted
+++ resolved
@@ -1,10 +1,6 @@
 {
   "name": "@storybook/preset-preact-webpack",
-<<<<<<< HEAD
-  "version": "7.1.1",
-=======
   "version": "7.2.0",
->>>>>>> d61d7c0a
   "description": "Storybook for Preact: Develop Preact Component in isolation.",
   "keywords": [
     "storybook"
@@ -54,11 +50,7 @@
   "dependencies": {
     "@babel/plugin-transform-react-jsx": "^7.22.5",
     "@babel/preset-typescript": "^7.22.5",
-<<<<<<< HEAD
-    "@storybook/core-webpack": "7.1.1",
-=======
     "@storybook/core-webpack": "workspace:*",
->>>>>>> d61d7c0a
     "@types/node": "^16.0.0"
   },
   "devDependencies": {
