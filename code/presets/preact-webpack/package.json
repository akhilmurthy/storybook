{
  "name": "@storybook/preset-preact-webpack",
  "version": "7.1.0",
  "description": "Storybook for Preact: Develop Preact Component in isolation.",
  "keywords": [
    "storybook"
  ],
  "homepage": "https://github.com/storybookjs/storybook/tree/next/code/presets/preact-webpack",
  "bugs": {
    "url": "https://github.com/storybookjs/storybook/issues"
  },
  "repository": {
    "type": "git",
    "url": "https://github.com/storybookjs/storybook.git",
    "directory": "code/presets/preact-webpack"
  },
  "funding": {
    "type": "opencollective",
    "url": "https://opencollective.com/storybook"
  },
  "license": "MIT",
  "exports": {
    ".": {
      "types": "./dist/index.d.ts",
      "node": "./dist/index.js",
      "require": "./dist/index.js",
      "import": "./dist/index.mjs"
    },
    "./preset": {
      "types": "./dist/index.d.ts",
      "node": "./dist/index.js",
      "require": "./dist/index.js",
      "import": "./dist/index.mjs"
    },
    "./package.json": "./package.json"
  },
  "main": "dist/index.js",
  "module": "dist/index.mjs",
  "types": "dist/index.d.ts",
  "files": [
    "dist/**/*",
    "README.md",
    "*.js",
    "*.d.ts"
  ],
  "scripts": {
    "check": "../../../scripts/node_modules/.bin/tsc --noEmit",
    "prep": "../../../scripts/prepare/bundle.ts"
  },
  "dependencies": {
<<<<<<< HEAD
    "@babel/plugin-transform-react-jsx": "^7.22.5",
    "@babel/preset-typescript": "^7.22.5",
    "@storybook/core-webpack": "7.1.0-rc.2",
=======
    "@babel/plugin-transform-react-jsx": "^7.21.0",
    "@babel/preset-typescript": "^7.21.0",
    "@storybook/core-webpack": "7.1.0",
>>>>>>> dac1640e
    "@types/node": "^16.0.0"
  },
  "devDependencies": {
    "preact": "^10.5.13",
    "typescript": "~4.9.3"
  },
  "peerDependencies": {
    "@babel/core": "*",
    "preact": "^8.0.0||^10.0.0"
  },
  "engines": {
    "node": ">=16.0.0"
  },
  "publishConfig": {
    "access": "public"
  },
  "bundler": {
    "entries": [
      "./src/index.ts"
    ],
    "platform": "node"
  },
  "gitHead": "e6a7fd8a655c69780bc20b9749c2699e44beae17"
}<|MERGE_RESOLUTION|>--- conflicted
+++ resolved
@@ -48,15 +48,9 @@
     "prep": "../../../scripts/prepare/bundle.ts"
   },
   "dependencies": {
-<<<<<<< HEAD
     "@babel/plugin-transform-react-jsx": "^7.22.5",
     "@babel/preset-typescript": "^7.22.5",
-    "@storybook/core-webpack": "7.1.0-rc.2",
-=======
-    "@babel/plugin-transform-react-jsx": "^7.21.0",
-    "@babel/preset-typescript": "^7.21.0",
     "@storybook/core-webpack": "7.1.0",
->>>>>>> dac1640e
     "@types/node": "^16.0.0"
   },
   "devDependencies": {
