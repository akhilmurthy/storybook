--- conflicted
+++ resolved
@@ -42,19 +42,6 @@
     "prep": "../../../scripts/prepare/bundle.ts"
   },
   "dependencies": {
-<<<<<<< HEAD
-    "@storybook/api": "7.0.0-alpha.50",
-    "@storybook/channels": "7.0.0-alpha.50",
-    "@storybook/client-logger": "7.0.0-alpha.50",
-    "@storybook/components": "7.0.0-alpha.50",
-    "@storybook/core-events": "7.0.0-alpha.50",
-    "@storybook/csf": "next",
-    "@storybook/docs-tools": "7.0.0-alpha.50",
-    "@storybook/preview-web": "7.0.0-alpha.50",
-    "@storybook/store": "7.0.0-alpha.50",
-    "@storybook/theming": "7.0.0-alpha.50",
-    "@storybook/types": "7.0.0-alpha.50",
-=======
     "@storybook/api": "7.0.0-alpha.52",
     "@storybook/channels": "7.0.0-alpha.52",
     "@storybook/client-logger": "7.0.0-alpha.52",
@@ -66,7 +53,6 @@
     "@storybook/store": "7.0.0-alpha.52",
     "@storybook/theming": "7.0.0-alpha.52",
     "@storybook/types": "7.0.0-alpha.52",
->>>>>>> e3b045d5
     "@types/lodash": "^4.14.167",
     "color-convert": "^2.0.1",
     "dequal": "^2.0.2",
