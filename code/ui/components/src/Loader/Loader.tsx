--- conflicted
+++ resolved
@@ -5,11 +5,6 @@
 import { Icons } from '../icon/icon';
 import { rotate360 } from '../shared/animation';
 
-<<<<<<< HEAD
-const { EventSource, CONFIG_TYPE } = globalThis;
-
-=======
->>>>>>> 9ddc1cfa
 const LoaderWrapper = styled.div<{ size?: number }>(({ size = 32 }) => ({
   borderRadius: '50%',
   cursor: 'progress',
