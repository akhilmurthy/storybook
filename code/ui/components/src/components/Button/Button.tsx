--- conflicted
+++ resolved
@@ -3,10 +3,7 @@
 import { isPropValid, styled } from '@storybook/theming';
 import { darken, lighten, rgba, transparentize } from 'polished';
 import { Slot } from '@radix-ui/react-slot';
-<<<<<<< HEAD
-=======
 import { deprecate } from '@storybook/client-logger';
->>>>>>> b4446041
 
 export interface ButtonProps extends ButtonHTMLAttributes<HTMLButtonElement> {
   asChild?: boolean;
@@ -56,11 +53,7 @@
     let Comp: 'button' | 'a' | typeof Slot = 'button';
     if (props.isLink) Comp = 'a';
     if (asChild) Comp = Slot;
-<<<<<<< HEAD
-    let lovalVariant = variant;
-=======
     let localVariant = variant;
->>>>>>> b4446041
     let localSize = size;
 
     const [isAnimating, setIsAnimating] = useState(false);
@@ -78,30 +71,15 @@
       return () => clearTimeout(timer);
     }, [isAnimating]);
 
-<<<<<<< HEAD
     // Match the old API with the new API.
     // TODO: Remove this after 9.0.
-    if (props.primary) {
-      lovalVariant = 'solid';
-      localSize = 'medium';
-    }
-
-    // Match the old API with the new API.
-    // TODO: Remove this after 9.0.
-    if (props.secondary || props.tertiary || props.gray || props.outline || props.inForm) {
-      lovalVariant = 'outline';
-      localSize = 'medium';
-    }
-=======
-    // Match the old API with the new API
-    // TODO: Remove this after 9.0
     if (props.primary) {
       localVariant = 'solid';
       localSize = 'medium';
     }
 
-    // Match the old API with the new API
-    // TODO: Remove this after 9.0
+    // Match the old API with the new API.
+    // TODO: Remove this after 9.0.
     if (props.secondary || props.tertiary || props.gray || props.outline || props.inForm) {
       localVariant = 'outline';
       localSize = 'medium';
@@ -128,17 +106,12 @@
         } detected, see the migration notes at https://github.com/storybookjs/storybook/blob/next/MIGRATION.md#new-ui-and-props-for-button-and-iconbutton-components`
       );
     }
->>>>>>> b4446041
 
     return (
       <StyledButton
         as={Comp}
         ref={ref}
-<<<<<<< HEAD
-        variant={lovalVariant}
-=======
         variant={localVariant}
->>>>>>> b4446041
         size={localSize}
         padding={padding}
         disabled={disabled}
@@ -206,11 +179,8 @@
   })(),
   boxShadow: variant === 'outline' ? `${theme.button.border} 0 0 0 1px inset` : 'none',
   borderRadius: theme.input.borderRadius,
-<<<<<<< HEAD
-=======
   // Making sure that the button never shrinks below its minimum size
   flexShrink: 0,
->>>>>>> b4446041
 
   '&:hover': {
     color: variant === 'ghost' ? theme.color.secondary : null,
@@ -226,22 +196,14 @@
 
   '&:active': {
     color: variant === 'ghost' ? theme.color.secondary : null,
-<<<<<<< HEAD
-    background: `${(() => {
-=======
     background: (() => {
->>>>>>> b4446041
       let bgColor = theme.color.secondary;
       if (variant === 'solid') bgColor = theme.color.secondary;
       if (variant === 'outline') bgColor = theme.button.background;
 
       if (variant === 'ghost') return theme.background.hoverable;
       return theme.base === 'light' ? darken(0.02, bgColor) : lighten(0.03, bgColor);
-<<<<<<< HEAD
-    })()}`,
-=======
     })(),
->>>>>>> b4446041
   },
 
   '&:focus': {
