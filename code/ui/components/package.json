--- conflicted
+++ resolved
@@ -53,14 +53,9 @@
   "dependencies": {
     "@storybook/client-logger": "7.0.0-beta.4",
     "@storybook/csf": "next",
-<<<<<<< HEAD
     "@storybook/global": "^5.0.0",
-    "@storybook/theming": "7.0.0-beta.3",
-    "@storybook/types": "7.0.0-beta.3",
-=======
     "@storybook/theming": "7.0.0-beta.4",
     "@storybook/types": "7.0.0-beta.4",
->>>>>>> 84dfd4fb
     "memoizerific": "^1.11.3",
     "util-deprecate": "^1.0.2"
   },
