<<<<<<< HEAD
import React, { Fragment } from 'react';
=======
import React from 'react';
import { ActiveTabs } from '@storybook/manager-api';
>>>>>>> 03d1e1f9
import type { DecoratorFn } from '@storybook/react';
import { ActiveTabs } from '../../api';

import { BaseLocationProvider } from '@storybook/router';
import { Addon_TypesEnum } from '@storybook/types';
import type { MobileProps } from './mobile';
import { Mobile } from './mobile';

import { mockProps, realProps, MockPage } from './app.mockdata';

export default {
  title: 'Layout/Mobile',
  component: Mobile,
  parameters: {
    passArgsFirst: false,
    path: 'story/my-id',
    layout: 'fullscreen',
    viewport: {
      viewports: {
        mobile1: {
          name: 'Small mobile',
          styles: {
            height: '568px',
            width: '320px',
          },
          type: 'mobile',
        },
      },
      defaultViewport: 'mobile1',
      defaultOrientation: 'portrait',
    },
    theme: 'light',
    chromatic: { viewports: [320] },
  },
  decorators: [
    ((StoryFn, c) => {
      const mocked = true;

      const props = mocked ? mockProps : realProps;

      return (
        <BaseLocationProvider location={`/?path=/${c.parameters.path}`} navigator={{} as any}>
          <div style={{ height: '100vh', width: '100vw', position: 'absolute', top: 0, left: 0 }}>
            <StoryFn props={props} {...c} />
          </div>
        </BaseLocationProvider>
      );
    }) as DecoratorFn,
  ],
};

export const InitialSidebar = ({ props }: { props: MobileProps }) => (
  <Mobile {...props} options={{ ...props.options, initialActive: ActiveTabs.SIDEBAR }} />
);
export const InitialCanvas = ({ props }: { props: MobileProps }) => (
  <Mobile {...props} options={{ ...props.options, initialActive: ActiveTabs.CANVAS }} />
);
export const InitialAddons = ({ props }: { props: MobileProps }) => (
  <Mobile {...props} options={{ ...props.options, initialActive: ActiveTabs.ADDONS }} />
);
export const NoPanel = ({ props }: { props: MobileProps }) => (
  <Mobile {...props} options={{ ...props.options, showPanel: false }} />
);

export const Fullscreen = ({ props }: { props: MobileProps }) => (
  <Mobile
    {...props}
    options={{ ...props.options, initialActive: ActiveTabs.SIDEBAR, isFullscreen: true }}
  />
);

export const Page = ({ props }: { props: MobileProps }) => (
  <Mobile
    {...props}
    options={{ ...props.options, initialActive: ActiveTabs.CANVAS }}
    pages={[
      {
        id: 'settings',
        url: '/settings',
        title: 'Settings',
        type: Addon_TypesEnum.experimental_PAGE,
        render: () => <MockPage />,
      },
    ]}
    viewMode="settings"
  />
);
Page.parameters = {
  path: '/settings/',
};<|MERGE_RESOLUTION|>--- conflicted
+++ resolved
@@ -1,14 +1,9 @@
-<<<<<<< HEAD
-import React, { Fragment } from 'react';
-=======
 import React from 'react';
-import { ActiveTabs } from '@storybook/manager-api';
->>>>>>> 03d1e1f9
 import type { DecoratorFn } from '@storybook/react';
-import { ActiveTabs } from '../../api';
 
 import { BaseLocationProvider } from '@storybook/router';
 import { Addon_TypesEnum } from '@storybook/types';
+import { ActiveTabs } from '../../api';
 import type { MobileProps } from './mobile';
 import { Mobile } from './mobile';
 
