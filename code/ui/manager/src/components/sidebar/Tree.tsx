--- conflicted
+++ resolved
@@ -14,9 +14,6 @@
 import React, { useCallback, useMemo, useRef } from 'react';
 
 import { PRELOAD_ENTRIES } from '@storybook/core-events';
-<<<<<<< HEAD
-import { ComponentNode, DocumentNode, GroupNode, RootNode, StoryNode } from './TreeNode';
-=======
 import { ExpandAltIcon, CollapseIcon as CollapseIconSvg } from '@storybook/icons';
 import {
   ComponentNode,
@@ -26,7 +23,6 @@
   StoryNode,
   CollapseIcon,
 } from './TreeNode';
->>>>>>> c711543c
 
 import type { ExpandAction, ExpandedState } from './useExpanded';
 // eslint-disable-next-line import/no-cycle
@@ -42,16 +38,7 @@
 } from '../../utils/tree';
 import { statusMapping, getHighestStatus, getGroupStatus } from '../../utils/status';
 import { useLayout } from '../layout/LayoutProvider';
-<<<<<<< HEAD
-import { CollapseIcon } from './components/CollapseIcon';
-
-const Container = styled.div<{ hasOrphans: boolean }>((props) => ({
-  marginTop: props.hasOrphans ? 20 : 0,
-  marginBottom: 20,
-}));
-=======
 import { IconSymbols } from './IconSymbols';
->>>>>>> c711543c
 
 export const Action = styled.button<{ height?: number; width?: number }>(
   ({ theme, height, width }) => ({
@@ -96,14 +83,33 @@
 );
 
 const CollapseButton = styled.button(({ theme }) => ({
-  all: 'unset',
+  // Reset button
+  background: 'transparent',
+  border: 'none',
+  outline: 'none',
+  boxSizing: 'content-box',
+  cursor: 'pointer',
+  position: 'relative',
+  textAlign: 'left',
+  lineHeight: 'normal',
+  font: 'inherit',
+  color: 'inherit',
+  letterSpacing: 'inherit',
+  textTransform: 'inherit',
+
   display: 'flex',
-  padding: '0px 8px',
+  flex: '0 1 auto',
+  padding: '3px 10px 1px 1px',
+  margin: 0,
+  marginLeft: -19,
+  overflow: 'hidden',
   borderRadius: 26,
   transition: 'color 150ms, box-shadow 150ms',
-  gap: 6,
-  alignItems: 'center',
-  cursor: 'pointer',
+
+  'span:first-of-type': {
+    marginTop: 4,
+    marginRight: 7,
+  },
 
   '&:focus': {
     boxShadow: `0 0 0 1px ${theme.color.secondary}`,
@@ -124,16 +130,13 @@
   justifyContent: 'space-between',
   alignItems: 'center',
   paddingRight: 20,
+
   color: theme.color.defaultText,
   background: 'transparent',
-  minHeight: 28,
-  borderRadius: 4,
-
   '&:hover, &:focus': {
     outline: 'none',
     background: transparentize(0.93, theme.color.secondary),
   },
-
   '&[data-selected="true"]': {
     color: theme.color.lightest,
     background: theme.color.secondary,
@@ -143,7 +146,6 @@
     },
     svg: { color: theme.color.lightest },
   },
-
   a: { color: 'currentColor' },
 }));
 
@@ -372,6 +374,11 @@
   );
 });
 
+const Container = styled.div<{ hasOrphans: boolean }>((props) => ({
+  marginTop: props.hasOrphans ? 20 : 0,
+  marginBottom: 20,
+}));
+
 export const Tree = React.memo<{
   isBrowsing: boolean;
   isMain: boolean;
