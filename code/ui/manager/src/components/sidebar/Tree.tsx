<<<<<<< HEAD
=======
import { useStorybookApi } from '@storybook/manager-api';
import type {
  StoriesHash,
  GroupEntry,
  ComponentEntry,
  StoryEntry,
  State,
  API,
} from '@storybook/manager-api';
>>>>>>> 03d1e1f9
import { styled } from '@storybook/theming';
import { Button, Icons, TooltipLinkList, WithTooltip } from '@storybook/components';
import { transparentize } from 'polished';
import type { MutableRefObject } from 'react';
import React, { useCallback, useMemo, useRef } from 'react';

import { PRELOAD_ENTRIES } from '@storybook/core-events';
import type { StoriesHash, GroupEntry, ComponentEntry, StoryEntry } from '../../api';
import { useStorybookApi } from '../../api';
import {
  ComponentNode,
  DocumentNode,
  GroupNode,
  RootNode,
  StoryNode,
  CollapseIcon,
} from './TreeNode';

import type { ExpandAction, ExpandedState } from './useExpanded';
// eslint-disable-next-line import/no-cycle
import { useExpanded } from './useExpanded';
import type { Highlight, Item } from './types';

import {
  isStoryHoistable,
  createId,
  getAncestorIds,
  getDescendantIds,
  getLink,
} from '../../utils/tree';
import { statusMapping, getHighestStatus, getGroupStatus } from '../../utils/status';

export const Action = styled.button(({ theme }) => ({
  display: 'inline-flex',
  alignItems: 'center',
  justifyContent: 'center',
  width: 20,
  height: 20,
  margin: 0,
  marginLeft: 'auto',
  padding: 0,
  outline: 0,
  lineHeight: 'normal',
  background: 'none',
  border: `1px solid transparent`,
  borderRadius: '100%',
  cursor: 'pointer',
  transition: 'all 150ms ease-out',
  color:
    theme.base === 'light'
      ? transparentize(0.3, theme.color.defaultText)
      : transparentize(0.6, theme.color.defaultText),

  '&:hover': {
    color: theme.color.secondary,
  },
  '&:focus': {
    color: theme.color.secondary,
    borderColor: theme.color.secondary,

    '&:not(:focus-visible)': {
      borderColor: 'transparent',
    },
  },

  svg: {
    width: 10,
    height: 10,
  },
}));

const CollapseButton = styled.button(({ theme }) => ({
  // Reset button
  background: 'transparent',
  border: 'none',
  outline: 'none',
  boxSizing: 'content-box',
  cursor: 'pointer',
  position: 'relative',
  textAlign: 'left',
  lineHeight: 'normal',
  font: 'inherit',
  color: 'inherit',
  letterSpacing: 'inherit',
  textTransform: 'inherit',

  display: 'flex',
  flex: '0 1 auto',
  padding: '3px 10px 1px 1px',
  margin: 0,
  marginLeft: -19,
  overflow: 'hidden',
  borderRadius: 26,
  transition: 'color 150ms, box-shadow 150ms',

  'span:first-of-type': {
    marginTop: 4,
    marginRight: 7,
  },

  '&:focus': {
    boxShadow: `0 0 0 1px ${theme.color.secondary}`,
    color: theme.color.secondary,
    'span:first-of-type': {
      color: theme.color.secondary,
    },

    '&:not(:focus-visible)': {
      boxShadow: 'none',
    },
  },
}));

export const LeafNodeStyleWrapper = styled.div(({ theme }) => ({
  position: 'relative',
  display: 'flex',
  justifyContent: 'space-between',
  alignItems: 'center',
  paddingRight: 20,

  color: theme.color.defaultText,
  background: 'transparent',
  '&:hover, &:focus': {
    outline: 'none',
    background: theme.background.hoverable,
  },
  '&[data-selected="true"]': {
    color: theme.color.lightest,
    background: theme.color.secondary,
    fontWeight: theme.typography.weight.bold,
    '&:hover, &:focus': {
      background: theme.color.secondary,
    },
    svg: { color: theme.color.lightest },
  },
  a: { color: 'currentColor' },
}));

const SkipToContentLink = styled(Button)(({ theme }) => ({
  display: 'none',
  '@media (min-width: 600px)': {
    display: 'block',
    fontSize: '10px',
    overflow: 'hidden',
    width: 1,
    height: '20px',
    boxSizing: 'border-box',
    opacity: 0,
    padding: 0,

    '&:focus': {
      opacity: 1,
      padding: '5px 10px',
      background: 'white',
      color: theme.color.secondary,
      width: 'auto',
    },
  },
}));

interface NodeProps {
  item: Item;
  refId: string;
  docsMode: boolean;
  isOrphan: boolean;
  isDisplayed: boolean;
  color: string | undefined;
  isSelected: boolean;
  isFullyExpanded?: boolean;
  isExpanded: boolean;
  setExpanded: (action: ExpandAction) => void;
  setFullyExpanded?: () => void;
  onSelectStoryId: (itemId: string) => void;
  status: State['status'][keyof State['status']];
  api: API;
}

const Node = React.memo<NodeProps>(function Node({
  item,
  status,
  refId,
  docsMode,
  isOrphan,
  isDisplayed,
  isSelected,
  isFullyExpanded,
  color,
  setFullyExpanded,
  isExpanded,
  setExpanded,
  onSelectStoryId,
  api,
}) {
  if (!isDisplayed) {
    return null;
  }

  const id = createId(item.id, refId);
  if (item.type === 'story' || item.type === 'docs') {
    const LeafNode = item.type === 'docs' ? DocumentNode : StoryNode;

    const statusValue = getHighestStatus(Object.values(status || {}).map((s) => s.status));
    const [icon, iconColor, textColor] = statusMapping[statusValue];

    return (
      <LeafNodeStyleWrapper
        data-selected={isSelected}
        data-ref-id={refId}
        data-item-id={item.id}
        data-parent-id={item.parent}
        data-nodetype={item.type === 'docs' ? 'document' : 'story'}
        data-highlightable={isDisplayed}
        className="sidebar-item"
      >
        <LeafNode
          style={isSelected ? {} : { color: textColor }}
          key={id}
          href={getLink(item, refId)}
          id={id}
          depth={isOrphan ? item.depth : item.depth - 1}
          onClick={(event) => {
            event.preventDefault();
            onSelectStoryId(item.id);
          }}
          {...(item.type === 'docs' && { docsMode })}
        >
          {(item.renderLabel as (i: typeof item) => React.ReactNode)?.(item) || item.name}
        </LeafNode>
        {isSelected && (
          <SkipToContentLink secondary outline isLink href="#storybook-preview-wrapper">
            Skip to canvas
          </SkipToContentLink>
        )}
        {icon ? (
          <WithTooltip
            placement="top"
            tooltip={() => (
              <TooltipLinkList
                links={Object.entries(status || {}).map(([k, v]) => ({
                  id: k,
                  title: v.title,
                  description: v.description,
                  right: (
                    <Icons
                      icon={statusMapping[v.status][0]}
                      style={{ color: statusMapping[v.status][1] }}
                    />
                  ),
                }))}
              />
            )}
            closeOnOutsideClick
          >
            <Icons icon={icon} style={{ color: iconColor }} />
          </WithTooltip>
        ) : null}
      </LeafNodeStyleWrapper>
    );
  }

  if (item.type === 'root') {
    return (
      <RootNode
        key={id}
        id={id}
        className="sidebar-subheading"
        data-ref-id={refId}
        data-item-id={item.id}
        data-nodetype="root"
      >
        <CollapseButton
          type="button"
          data-action="collapse-root"
          onClick={(event) => {
            event.preventDefault();
            setExpanded({ ids: [item.id], value: !isExpanded });
          }}
          aria-expanded={isExpanded}
        >
          <CollapseIcon isExpanded={isExpanded} />
          {item.renderLabel?.(item) || item.name}
        </CollapseButton>
        {isExpanded && (
          <Action
            type="button"
            className="sidebar-subheading-action"
            aria-label="expand"
            data-action="expand-all"
            data-expanded={isFullyExpanded}
            onClick={(event) => {
              event.preventDefault();
              setFullyExpanded();
            }}
          >
            <Icons icon={isFullyExpanded ? 'collapse' : 'expandalt'} />
          </Action>
        )}
      </RootNode>
    );
  }

  if (item.type === 'component' || item.type === 'group') {
    const BranchNode = item.type === 'component' ? ComponentNode : GroupNode;
    return (
      <BranchNode
        key={id}
        id={id}
        style={color ? { color } : {}}
        className="sidebar-item"
        data-ref-id={refId}
        data-item-id={item.id}
        data-parent-id={item.parent}
        data-nodetype={item.type === 'component' ? 'component' : 'group'}
        data-highlightable={isDisplayed}
        aria-controls={item.children && item.children[0]}
        aria-expanded={isExpanded}
        depth={isOrphan ? item.depth : item.depth - 1}
        isComponent={item.type === 'component'}
        isExpandable={item.children && item.children.length > 0}
        isExpanded={isExpanded}
        onClick={(event) => {
          event.preventDefault();
          setExpanded({ ids: [item.id], value: !isExpanded });
          if (item.type === 'component' && !isExpanded) onSelectStoryId(item.id);
        }}
        onMouseEnter={() => {
          if (item.isComponent) {
            api.emit(PRELOAD_ENTRIES, {
              ids: [item.children[0]],
              options: { target: refId },
            });
          }
        }}
      >
        {(item.renderLabel as (i: typeof item) => React.ReactNode)?.(item) || item.name}
      </BranchNode>
    );
  }

  return null;
});

const Root = React.memo<NodeProps & { expandableDescendants: string[] }>(function Root({
  setExpanded,
  isFullyExpanded,
  expandableDescendants,
  ...props
}) {
  const setFullyExpanded = useCallback(
    () => setExpanded({ ids: expandableDescendants, value: !isFullyExpanded }),
    [setExpanded, isFullyExpanded, expandableDescendants]
  );
  return (
    <Node
      {...props}
      setExpanded={setExpanded}
      isFullyExpanded={isFullyExpanded}
      setFullyExpanded={setFullyExpanded}
    />
  );
});

const Container = styled.div<{ hasOrphans: boolean }>((props) => ({
  marginTop: props.hasOrphans ? 20 : 0,
  marginBottom: 20,
}));

export const Tree = React.memo<{
  isBrowsing: boolean;
  isMain: boolean;
  status?: State['status'];
  refId: string;
  data: StoriesHash;
  docsMode: boolean;
  highlightedRef: MutableRefObject<Highlight>;
  setHighlightedItemId: (itemId: string) => void;
  selectedStoryId: string | null;
  onSelectStoryId: (storyId: string) => void;
}>(function Tree({
  isBrowsing,
  isMain,
  refId,
  data,
  status,
  docsMode,
  highlightedRef,
  setHighlightedItemId,
  selectedStoryId,
  onSelectStoryId,
}) {
  const containerRef = useRef<HTMLDivElement>(null);
  const api = useStorybookApi();

  // Find top-level nodes and group them so we can hoist any orphans and expand any roots.
  const [rootIds, orphanIds, initialExpanded] = useMemo(
    () =>
      Object.keys(data).reduce<[string[], string[], ExpandedState]>(
        (acc, id) => {
          const item = data[id];
          if (item.type === 'root') acc[0].push(id);
          else if (!item.parent) acc[1].push(id);
          if (item.type === 'root' && item.startCollapsed) acc[2][id] = false;
          return acc;
        },
        [[], [], {}]
      ),
    [data]
  );

  // Create a map of expandable descendants for each root/orphan item, which is needed later.
  // Doing that here is a performance enhancement, as it avoids traversing the tree again later.
  const { expandableDescendants } = useMemo(() => {
    return [...orphanIds, ...rootIds].reduce(
      (acc, nodeId) => {
        acc.expandableDescendants[nodeId] = getDescendantIds(data, nodeId, false).filter(
          (d) => !['story', 'docs'].includes(data[d].type)
        );
        return acc;
      },
      { orphansFirst: [] as string[], expandableDescendants: {} as Record<string, string[]> }
    );
  }, [data, rootIds, orphanIds]);

  // Create a list of component IDs which should be collapsed into their (only) child.
  // That is:
  //  - components with a single story child with the same name
  //  - components with only a single docs child
  const singleStoryComponentIds = useMemo(() => {
    return Object.keys(data).filter((id) => {
      const entry = data[id];
      if (entry.type !== 'component') return false;

      const { children = [], name } = entry;
      if (children.length !== 1) return false;

      const onlyChild = data[children[0]];

      if (onlyChild.type === 'docs') return true;
      if (onlyChild.type === 'story') return isStoryHoistable(onlyChild.name, name);
      return false;
    });
  }, [data]);

  // Omit single-story components from the list of nodes.
  const collapsedItems = useMemo(
    () => Object.keys(data).filter((id) => !singleStoryComponentIds.includes(id)),
    [singleStoryComponentIds]
  );

  // Rewrite the dataset to place the child story in place of the component.
  const collapsedData = useMemo(() => {
    return singleStoryComponentIds.reduce(
      (acc, id) => {
        const { children, parent, name } = data[id] as ComponentEntry;
        const [childId] = children;
        if (parent) {
          const siblings = [...(data[parent] as GroupEntry).children];
          siblings[siblings.indexOf(id)] = childId;
          acc[parent] = { ...data[parent], children: siblings } as GroupEntry;
        }
        acc[childId] = {
          ...data[childId],
          name,
          parent,
          depth: data[childId].depth - 1,
        } as StoryEntry;
        return acc;
      },
      { ...data }
    );
  }, [data]);

  const ancestry = useMemo(() => {
    return collapsedItems.reduce(
      (acc, id) => Object.assign(acc, { [id]: getAncestorIds(collapsedData, id) }),
      {} as { [key: string]: string[] }
    );
  }, [collapsedItems, collapsedData]);

  // Track expanded nodes, keep it in sync with props and enable keyboard shortcuts.
  const [expanded, setExpanded] = useExpanded({
    containerRef,
    isBrowsing,
    refId,
    data: collapsedData,
    initialExpanded,
    rootIds,
    highlightedRef,
    setHighlightedItemId,
    selectedStoryId,
    onSelectStoryId,
  });

  const groupStatus = useMemo(() => getGroupStatus(collapsedData, status), [collapsedData, status]);

  return (
    <Container ref={containerRef} hasOrphans={isMain && orphanIds.length > 0}>
      {collapsedItems.map((itemId) => {
        const item = collapsedData[itemId];
        const id = createId(itemId, refId);

        if (item.type === 'root') {
          const descendants = expandableDescendants[item.id];
          const isFullyExpanded = descendants.every((d: string) => expanded[d]);
          return (
            // @ts-expect-error (TODO)
            <Root
              key={id}
              item={item}
              refId={refId}
              isOrphan={false}
              isDisplayed
              isSelected={selectedStoryId === itemId}
              isExpanded={!!expanded[itemId]}
              setExpanded={setExpanded}
              isFullyExpanded={isFullyExpanded}
              expandableDescendants={descendants}
              onSelectStoryId={onSelectStoryId}
            />
          );
        }

        const isDisplayed = !item.parent || ancestry[itemId].every((a: string) => expanded[a]);
        const color = groupStatus[itemId];

        return (
          <Node
            api={api}
            key={id}
            item={item}
            status={status?.[itemId]}
            refId={refId}
            color={color}
            docsMode={docsMode}
            isOrphan={orphanIds.some((oid) => itemId === oid || itemId.startsWith(`${oid}-`))}
            isDisplayed={isDisplayed}
            isSelected={selectedStoryId === itemId}
            isExpanded={!!expanded[itemId]}
            setExpanded={setExpanded}
            onSelectStoryId={onSelectStoryId}
          />
        );
      })}
    </Container>
  );
});<|MERGE_RESOLUTION|>--- conflicted
+++ resolved
@@ -1,15 +1,3 @@
-<<<<<<< HEAD
-=======
-import { useStorybookApi } from '@storybook/manager-api';
-import type {
-  StoriesHash,
-  GroupEntry,
-  ComponentEntry,
-  StoryEntry,
-  State,
-  API,
-} from '@storybook/manager-api';
->>>>>>> 03d1e1f9
 import { styled } from '@storybook/theming';
 import { Button, Icons, TooltipLinkList, WithTooltip } from '@storybook/components';
 import { transparentize } from 'polished';
@@ -17,7 +5,7 @@
 import React, { useCallback, useMemo, useRef } from 'react';
 
 import { PRELOAD_ENTRIES } from '@storybook/core-events';
-import type { StoriesHash, GroupEntry, ComponentEntry, StoryEntry } from '../../api';
+import type { StoriesHash, GroupEntry, ComponentEntry, StoryEntry, State, API } from '../../api';
 import { useStorybookApi } from '../../api';
 import {
   ComponentNode,
