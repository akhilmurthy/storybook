import type { ComponentProps, FC } from 'react';
import React, { useMemo, useState } from 'react';

import { styled } from '@storybook/theming';
import { transparentize } from 'polished';
import type { Button, TooltipLinkListLink } from '@storybook/components';
import { WithTooltip, TooltipLinkList, Icons, IconButton } from '@storybook/components';
<<<<<<< HEAD
=======
import { CloseIcon, CogIcon, MenuIcon } from '@storybook/icons';
>>>>>>> 233a73a6
import { useLayout } from '../layout/LayoutProvider';

export type MenuList = ComponentProps<typeof TooltipLinkList>['links'];

const sharedStyles = {
  height: 10,
  width: 10,
  marginLeft: -5,
  marginRight: -5,
  display: 'block',
};

const Icon = styled(Icons)(sharedStyles, ({ theme }) => ({
  color: theme.color.secondary,
}));

export const SidebarIconButton: FC<
  ComponentProps<typeof Button> & { highlighted: boolean; active: boolean }
> = styled(IconButton)<
  ComponentProps<typeof Button> & {
    highlighted: boolean;
    active: boolean;
  }
>(({ highlighted, active, theme }) => ({
  position: 'relative',
  overflow: 'visible',
  color: theme.textMutedColor,
  marginTop: 0,
  zIndex: 1,

  ...(highlighted && {
    '&:before, &:after': {
      content: '""',
      position: 'absolute',
      top: 6,
      right: 6,
      width: 5,
      height: 5,
      zIndex: 2,
      borderRadius: '50%',
      background: theme.background.app,
      border: `1px solid ${theme.background.app}`,
      boxShadow: `0 0 0 2px ${theme.background.app}`,
    },
    '&:after': {
      background: theme.color.positive,
      border: `1px solid rgba(0, 0, 0, 0.1)`,
      boxShadow: `0 0 0 2px ${theme.background.app}`,
    },

    '&:hover:after, &:focus-visible:after': {
      boxShadow: `0 0 0 2px ${transparentize(0.88, theme.color.secondary)}`,
    },
  }),
  ...(active && {
    color: theme.color.secondary,
  }),
}));

const MenuButtonGroup = styled.div({
  display: 'flex',
  gap: 4,
});

const Img = styled.img(sharedStyles);
const Placeholder = styled.div(sharedStyles);

export interface ListItemIconProps {
  icon?: ComponentProps<typeof Icons>['icon'];
  imgSrc?: string;
}

/**
 * @deprecated Please use `Icons` from `@storybook/components` instead
 * Component will be removed in SB 8.0
 */
export const MenuItemIcon = ({ icon, imgSrc }: ListItemIconProps) => {
  if (icon) {
    return <Icon icon={icon} />;
  }
  if (imgSrc) {
    return <Img src={imgSrc} alt="image" />;
  }
  return <Placeholder />;
};

type ClickHandler = TooltipLinkListLink['onClick'];

const SidebarMenuList: FC<{
  menu: MenuList;
  onHide: () => void;
}> = ({ menu, onHide }) => {
  const links = useMemo(() => {
    return menu.map(({ onClick, ...rest }) => ({
      ...rest,
      onClick: ((event, item) => {
        if (onClick) {
          onClick(event, item);
        }
        onHide();
      }) as ClickHandler,
    }));
  }, [menu]);
  return <TooltipLinkList links={links} />;
};

export interface SidebarMenuProps {
  menu: MenuList;
  isHighlighted?: boolean;
  onClick?: React.MouseEventHandler<HTMLButtonElement>;
}

export const SidebarMenu: FC<SidebarMenuProps> = ({ menu, isHighlighted, onClick }) => {
  const [isTooltipVisible, setIsTooltipVisible] = useState(false);
  const { isMobile, setMobileMenuOpen } = useLayout();

  if (isMobile) {
    return (
      <MenuButtonGroup>
        <SidebarIconButton
          title="About Storybook"
          aria-label="About Storybook"
          highlighted={isHighlighted}
          active={false}
          onClick={onClick}
        >
<<<<<<< HEAD
          <Icons icon="cog" />
=======
          <CogIcon />
>>>>>>> 233a73a6
        </SidebarIconButton>
        <CloseIconButton
          title="Close menu"
          aria-label="Close menu"
          onClick={() => setMobileMenuOpen(false)}
        >
<<<<<<< HEAD
          <Icons icon="close" />
=======
          <CloseIcon />
>>>>>>> 233a73a6
        </CloseIconButton>
      </MenuButtonGroup>
    );
  }

  return (
    <WithTooltip
      placement="top"
      closeOnOutsideClick
      tooltip={({ onHide }) => <SidebarMenuList onHide={onHide} menu={menu} />}
      onVisibleChange={setIsTooltipVisible}
    >
      <SidebarIconButton
        title="Shortcuts"
        aria-label="Shortcuts"
        highlighted={isHighlighted}
        active={isTooltipVisible}
      >
        <CogIcon />
      </SidebarIconButton>
    </WithTooltip>
  );
};

export const ToolbarMenu: FC<{
  menu: MenuList;
}> = ({ menu }) => {
  return (
    <WithTooltip
      placement="bottom"
      closeOnOutsideClick
      modifiers={[
        {
          name: 'flip',
          options: {
            allowedAutoPlacements: [],
          },
        },
      ]}
      tooltip={({ onHide }) => <SidebarMenuList onHide={onHide} menu={menu} />}
    >
      <IconButton title="Shortcuts" aria-label="Shortcuts">
        <MenuIcon />
      </IconButton>
    </WithTooltip>
  );
};

// We should not have to reset the margin-top here
// TODO: remove this once we have a the new IconButton component
const CloseIconButton = styled(IconButton)({
  marginTop: 0,
});<|MERGE_RESOLUTION|>--- conflicted
+++ resolved
@@ -5,10 +5,7 @@
 import { transparentize } from 'polished';
 import type { Button, TooltipLinkListLink } from '@storybook/components';
 import { WithTooltip, TooltipLinkList, Icons, IconButton } from '@storybook/components';
-<<<<<<< HEAD
-=======
 import { CloseIcon, CogIcon, MenuIcon } from '@storybook/icons';
->>>>>>> 233a73a6
 import { useLayout } from '../layout/LayoutProvider';
 
 export type MenuList = ComponentProps<typeof TooltipLinkList>['links'];
@@ -135,22 +132,14 @@
           active={false}
           onClick={onClick}
         >
-<<<<<<< HEAD
-          <Icons icon="cog" />
-=======
           <CogIcon />
->>>>>>> 233a73a6
         </SidebarIconButton>
         <CloseIconButton
           title="Close menu"
           aria-label="Close menu"
           onClick={() => setMobileMenuOpen(false)}
         >
-<<<<<<< HEAD
-          <Icons icon="close" />
-=======
           <CloseIcon />
->>>>>>> 233a73a6
         </CloseIconButton>
       </MenuButtonGroup>
     );
