import { expect } from '@storybook/jest';
import type { ComponentProps } from 'react';
import React from 'react';

import { TooltipLinkList } from '@storybook/components';
import { styled } from '@storybook/theming';
import { within, userEvent, screen } from '@storybook/testing-library';
<<<<<<< HEAD
import { MenuItemIcon, SidebarMenu, ToolbarMenu } from './Menu';
import { useMenu } from '../../container/Menu';
=======
import { SidebarMenu, ToolbarMenu } from './Menu';
import { useMenu } from '../../containers/menu';
>>>>>>> 23d7fd2d

export default {
  component: SidebarMenu,
  title: 'Sidebar/Menu',
};

const fakemenu: ComponentProps<typeof TooltipLinkList>['links'] = [
  { title: 'has icon', icon: 'link', id: 'icon' },
  { title: 'has no icon', id: 'non' },
];

export const Items = () => <TooltipLinkList links={fakemenu} />;

export const Real = () => <SidebarMenu menu={fakemenu} isHighlighted />;

export const Toolbar = () => <ToolbarMenu menu={fakemenu} />;

const DoubleThemeRenderingHack = styled.div({
  '#storybook-root > [data-side="left"] > &': {
    textAlign: 'right',
  },
});

export const Expanded = () => {
  const menu = useMenu(
    {
      // @ts-expect-error (Converted from ts-ignore)
      getShortcutKeys: () => ({}),
      getAddonsShortcuts: () => ({}),
      versionUpdateAvailable: () => false,
      releaseNotesVersion: () => '6.0.0',
    },
    false,
    false,
    false,
    false,
    false
  );
  return (
    <DoubleThemeRenderingHack>
      <SidebarMenu menu={menu} isHighlighted />
    </DoubleThemeRenderingHack>
  );
};
// @ts-expect-error (needs to be converted to CSF3)
Expanded.play = async ({ canvasElement }) => {
  const canvas = within(canvasElement);
  await new Promise((res) => {
    setTimeout(res, 500);
  });
  const menuButton = await canvas.findByRole('button');
  await userEvent.click(menuButton);
  const aboutStorybookBtn = await screen.findByText(/About your Storybook/);
  await expect(aboutStorybookBtn).toBeInTheDocument();
};

export const ExpandedWithoutReleaseNotes = () => {
  const menu = useMenu(
    {
      // @ts-expect-error (invalid)
      getShortcutKeys: () => ({}),
      getAddonsShortcuts: () => ({}),
      versionUpdateAvailable: () => false,
      releaseNotesVersion: () => undefined,
    },
    false,
    false,
    false,
    false,
    false
  );

  return (
    <DoubleThemeRenderingHack>
      <SidebarMenu menu={menu} />
    </DoubleThemeRenderingHack>
  );
};
// @ts-expect-error (needs to be converted to CSF3)
ExpandedWithoutReleaseNotes.play = async (context) => {
  const canvas = within(context.canvasElement);
  await new Promise((res) => {
    setTimeout(res, 500);
  });
  await Expanded.play(context);
  const releaseNotes = await canvas.queryByText(/Release notes/);
  await expect(releaseNotes).not.toBeInTheDocument();
};<|MERGE_RESOLUTION|>--- conflicted
+++ resolved
@@ -5,13 +5,8 @@
 import { TooltipLinkList } from '@storybook/components';
 import { styled } from '@storybook/theming';
 import { within, userEvent, screen } from '@storybook/testing-library';
-<<<<<<< HEAD
-import { MenuItemIcon, SidebarMenu, ToolbarMenu } from './Menu';
-import { useMenu } from '../../container/Menu';
-=======
 import { SidebarMenu, ToolbarMenu } from './Menu';
-import { useMenu } from '../../containers/menu';
->>>>>>> 23d7fd2d
+import { useMenu } from '../../containers/Menu';
 
 export default {
   component: SidebarMenu,
