--- conflicted
+++ resolved
@@ -138,27 +138,6 @@
             href="https://github.com/storybookjs/storybook"
             style={{ marginRight: 12 }}
           >
-<<<<<<< HEAD
-            Check Storybook's release history
-          </Link>
-        </ErrorMessage>
-      )}
-
-      {canUpdate && (
-        <Upgrade>
-          <DocumentWrapper>
-            <p>
-              <b>Upgrade all Storybook packages to latest:</b>
-            </p>
-            <SyntaxHighlighter language="bash" copyable padded bordered>
-              npx storybook@latest upgrade
-            </SyntaxHighlighter>
-          </DocumentWrapper>
-        </Upgrade>
-      )}
-
-      <SettingsFooter />
-=======
             <Icons icon="github" style={{ display: 'inline', marginRight: 5 }} />
             GitHub
           </SquareButton>
@@ -176,7 +155,6 @@
           </StyledLink>
         </div>
       </Footer>
->>>>>>> 51608c85
     </Container>
   );
 };
