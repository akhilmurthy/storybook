<<<<<<< HEAD
=======
import { useStorybookApi, useStorybookState, types } from '@storybook/manager-api';
>>>>>>> 03d1e1f9
import { IconButton, Icons, FlexBar, TabBar, TabButton, ScrollArea } from '@storybook/components';
import { Location, Route } from '@storybook/router';
import { styled } from '@storybook/theming';
import { global } from '@storybook/global';
import type { FC, SyntheticEvent } from 'react';
import React, { Fragment } from 'react';
import { useStorybookApi, useStorybookState } from '../api';

import type { Addon_PageType } from '@storybook/types';
import { AboutPage } from './about_page';
import { WhatsNewPage } from './whats_new_page';
import { ShortcutsPage } from './shortcuts_page';
import { matchesModifiers, matchesKeyCode } from '../keybinding';

const { document } = global;

const TabBarButton = React.memo(function TabBarButton({
  changeTab,
  id,
  title,
}: {
  changeTab: (tab: string) => void;
  id: string;
  title: string;
}) {
  return (
    <Location>
      {({ path }) => {
        const active = path.includes(`settings/${id}`);
        return (
          <TabButton
            id={`tabbutton-${id}`}
            className={['tabbutton'].concat(active ? ['tabbutton-active'] : []).join(' ')}
            type="button"
            key="id"
            active={active}
            onClick={() => changeTab(id)}
            role="tab"
          >
            {title}
          </TabButton>
        );
      }}
    </Location>
  );
});

const Content = styled(ScrollArea)(
  {
    position: 'absolute',
    top: 40,
    left: 0,
    right: 0,
    bottom: 0,
    overflow: 'auto',
  },
  ({ theme }) => ({
    background: theme.background.content,
  })
);

const Pages: FC<{
  onClose: () => void;
  enableShortcuts?: boolean;
  changeTab: (tab: string) => void;
  enableWhatsNew: boolean;
}> = ({ changeTab, onClose, enableShortcuts = true, enableWhatsNew }) => {
  React.useEffect(() => {
    const handleEscape = (event: KeyboardEvent) => {
      if (!enableShortcuts || event.repeat) return;
      if (matchesModifiers(false, event) && matchesKeyCode('Escape', event)) {
        event.preventDefault();
        onClose();
      }
    };
    document.addEventListener('keydown', handleEscape);
    return () => document.removeEventListener('keydown', handleEscape);
  }, [enableShortcuts, onClose]);

  return (
    <Fragment>
      <FlexBar border>
        <TabBar role="tablist">
          <TabBarButton id="about" title="About" changeTab={changeTab} />
          {enableWhatsNew && (
            <TabBarButton id="whats-new" title="What's new?" changeTab={changeTab} />
          )}
          <TabBarButton id="shortcuts" title="Keyboard shortcuts" changeTab={changeTab} />
        </TabBar>
        <IconButton
          onClick={(e: SyntheticEvent) => {
            e.preventDefault();
            return onClose();
          }}
          title="Close settings page"
        >
          <Icons icon="close" />
        </IconButton>
      </FlexBar>
      <Content vertical horizontal={false}>
        <Route path="about">
          <AboutPage key="about" />
        </Route>
        <Route path="whats-new">
          <WhatsNewPage key="whats-new" />
        </Route>
        <Route path="shortcuts">
          <ShortcutsPage key="shortcuts" />
        </Route>
      </Content>
    </Fragment>
  );
};

const SettingsPages: FC = () => {
  const api = useStorybookApi();
  const state = useStorybookState();
  const changeTab = (tab: string) => api.changeSettingsTab(tab);

  return (
    <Pages
      enableWhatsNew={state.whatsNewData?.status === 'SUCCESS'}
      enableShortcuts={state.ui.enableShortcuts}
      changeTab={changeTab}
      onClose={api.closeSettings}
    />
  );
};

export const settingsPageAddon: Addon_PageType = {
  id: 'settings',
  url: '/settings/',
  title: 'Settings',
  type: types.experimental_PAGE,
  render: () => (
    <Route path="/settings/" startsWith>
      <SettingsPages />
    </Route>
  ),
};<|MERGE_RESOLUTION|>--- conflicted
+++ resolved
@@ -1,16 +1,12 @@
-<<<<<<< HEAD
-=======
-import { useStorybookApi, useStorybookState, types } from '@storybook/manager-api';
->>>>>>> 03d1e1f9
 import { IconButton, Icons, FlexBar, TabBar, TabButton, ScrollArea } from '@storybook/components';
 import { Location, Route } from '@storybook/router';
 import { styled } from '@storybook/theming';
 import { global } from '@storybook/global';
 import type { FC, SyntheticEvent } from 'react';
 import React, { Fragment } from 'react';
-import { useStorybookApi, useStorybookState } from '../api';
+import type { Addon_PageType } from '@storybook/types';
+import { useStorybookApi, useStorybookState, types } from '../api';
 
-import type { Addon_PageType } from '@storybook/types';
 import { AboutPage } from './about_page';
 import { WhatsNewPage } from './whats_new_page';
 import { ShortcutsPage } from './shortcuts_page';
