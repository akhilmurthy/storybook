--- conflicted
+++ resolved
@@ -1,13 +1,7 @@
 import React, { useEffect } from 'react';
 
-<<<<<<< HEAD
-import type { API } from '@storybook/manager-api';
-import { Consumer, Provider as ManagerProvider } from '@storybook/manager-api';
+import { useStorybookApi, Provider as ManagerProvider } from '@storybook/manager-api';
 import { BaseLocationProvider } from '@storybook/router';
-=======
-import { Provider as ManagerProvider, useStorybookApi } from '@storybook/manager-api';
-import { LocationProvider } from '@storybook/router';
->>>>>>> e6bbdee6
 import { HelmetProvider } from 'react-helmet-async';
 import { styled } from '@storybook/theming';
 import App from './app';
