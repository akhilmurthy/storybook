--- conflicted
+++ resolved
@@ -1,10 +1,6 @@
 {
   "name": "@storybook/builder-vite",
-<<<<<<< HEAD
-  "version": "7.1.1",
-=======
   "version": "7.2.0",
->>>>>>> d61d7c0a
   "description": "A plugin to run and build Storybooks with Vite",
   "homepage": "https://github.com/storybookjs/storybook/tree/next/code/builders/builder-vite/#readme",
   "bugs": {
@@ -46,17 +42,6 @@
     "prep": "../../../scripts/prepare/bundle.ts"
   },
   "dependencies": {
-<<<<<<< HEAD
-    "@storybook/channels": "7.1.1",
-    "@storybook/client-logger": "7.1.1",
-    "@storybook/core-common": "7.1.1",
-    "@storybook/csf-plugin": "7.1.1",
-    "@storybook/mdx2-csf": "^1.0.0",
-    "@storybook/node-logger": "7.1.1",
-    "@storybook/preview": "7.1.1",
-    "@storybook/preview-api": "7.1.1",
-    "@storybook/types": "7.1.1",
-=======
     "@storybook/channels": "workspace:*",
     "@storybook/client-logger": "workspace:*",
     "@storybook/core-common": "workspace:*",
@@ -66,7 +51,6 @@
     "@storybook/preview": "workspace:*",
     "@storybook/preview-api": "workspace:*",
     "@storybook/types": "workspace:*",
->>>>>>> d61d7c0a
     "@types/find-cache-dir": "^3.2.1",
     "browser-assert": "^1.2.1",
     "es-module-lexer": "^0.9.3",
