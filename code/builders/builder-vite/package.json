--- conflicted
+++ resolved
@@ -1,10 +1,6 @@
 {
   "name": "@storybook/builder-vite",
-<<<<<<< HEAD
-  "version": "7.3.2",
-=======
   "version": "7.4.0-alpha.2",
->>>>>>> aecfa179
   "description": "A plugin to run and build Storybooks with Vite",
   "homepage": "https://github.com/storybookjs/storybook/tree/next/code/builders/builder-vite/#readme",
   "bugs": {
@@ -39,7 +35,8 @@
     "input/**/*",
     "README.md",
     "*.js",
-    "*.d.ts"
+    "*.d.ts",
+    "!src/**/*"
   ],
   "scripts": {
     "check": "../../../scripts/prepare/check.ts",
