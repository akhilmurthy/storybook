{
  "name": "@storybook/builder-vite",
<<<<<<< HEAD
  "version": "7.4.0-alpha.1",
=======
  "version": "7.3.2",
>>>>>>> da3a4208
  "description": "A plugin to run and build Storybooks with Vite",
  "homepage": "https://github.com/storybookjs/storybook/tree/next/code/builders/builder-vite/#readme",
  "bugs": {
    "url": "https://github.com/storybookjs/storybook/issues"
  },
  "repository": {
    "type": "git",
    "url": "https://github.com/storybookjs/storybook.git",
    "directory": "code/builders/builder-vite"
  },
  "funding": {
    "type": "opencollective",
    "url": "https://opencollective.com/storybook"
  },
  "license": "MIT",
  "author": "Eirik Sletteberg",
  "exports": {
    ".": {
      "types": "./dist/index.d.ts",
      "node": "./dist/index.js",
      "require": "./dist/index.js",
      "import": "./dist/index.mjs"
    },
    "./input/iframe.html": "./input/iframe.html",
    "./package.json": "./package.json"
  },
  "main": "dist/index.js",
  "module": "dist/index.mjs",
  "types": "dist/index.d.ts",
  "files": [
    "dist/**/*",
    "input/**/*",
    "README.md",
    "*.js",
    "*.d.ts",
    "!src/**/*"
  ],
  "scripts": {
    "check": "../../../scripts/prepare/check.ts",
    "prep": "../../../scripts/prepare/bundle.ts"
  },
  "dependencies": {
    "@storybook/channels": "workspace:*",
    "@storybook/client-logger": "workspace:*",
    "@storybook/core-common": "workspace:*",
    "@storybook/csf-plugin": "workspace:*",
    "@storybook/mdx2-csf": "^1.0.0",
    "@storybook/node-logger": "workspace:*",
    "@storybook/preview": "workspace:*",
    "@storybook/preview-api": "workspace:*",
    "@storybook/types": "workspace:*",
    "@types/find-cache-dir": "^3.2.1",
    "browser-assert": "^1.2.1",
    "es-module-lexer": "^0.9.3",
    "express": "^4.17.3",
    "find-cache-dir": "^3.0.0",
    "fs-extra": "^11.1.0",
    "magic-string": "^0.30.0",
    "remark-external-links": "^8.0.0",
    "remark-slug": "^6.0.0",
    "rollup": "^2.25.0 || ^3.3.0"
  },
  "devDependencies": {
    "@types/express": "^4.17.13",
    "@types/node": "^16.0.0",
    "glob": "^10.0.0",
    "rollup": "^3.20.1",
    "slash": "^5.0.0",
    "typescript": "~4.9.3",
    "vite": "^4.0.4"
  },
  "peerDependencies": {
    "@preact/preset-vite": "*",
    "typescript": ">= 4.3.x",
    "vite": "^3.0.0 || ^4.0.0",
    "vite-plugin-glimmerx": "*"
  },
  "peerDependenciesMeta": {
    "@preact/preset-vite": {
      "optional": true
    },
    "typescript": {
      "optional": true
    },
    "vite-plugin-glimmerx": {
      "optional": true
    }
  },
  "publishConfig": {
    "access": "public"
  },
  "bundler": {
    "entries": [
      "./src/index.ts"
    ],
    "externals": [
      "@storybook/mdx1-csf"
    ],
    "platform": "node"
  },
  "gitHead": "e6a7fd8a655c69780bc20b9749c2699e44beae17"
}<|MERGE_RESOLUTION|>--- conflicted
+++ resolved
@@ -1,10 +1,6 @@
 {
   "name": "@storybook/builder-vite",
-<<<<<<< HEAD
-  "version": "7.4.0-alpha.1",
-=======
   "version": "7.3.2",
->>>>>>> da3a4208
   "description": "A plugin to run and build Storybooks with Vite",
   "homepage": "https://github.com/storybookjs/storybook/tree/next/code/builders/builder-vite/#readme",
   "bugs": {
@@ -39,8 +35,7 @@
     "input/**/*",
     "README.md",
     "*.js",
-    "*.d.ts",
-    "!src/**/*"
+    "*.d.ts"
   ],
   "scripts": {
     "check": "../../../scripts/prepare/check.ts",
