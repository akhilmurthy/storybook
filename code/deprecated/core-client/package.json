{
  "name": "@storybook/core-client",
<<<<<<< HEAD
  "version": "7.1.1",
=======
  "version": "7.2.0",
>>>>>>> d61d7c0a
  "description": "Storybook framework-agnostic API",
  "keywords": [
    "storybook"
  ],
  "homepage": "https://github.com/storybookjs/storybook/tree/next/code/deprecated/core-client",
  "bugs": {
    "url": "https://github.com/storybookjs/storybook/issues"
  },
  "repository": {
    "type": "git",
    "url": "https://github.com/storybookjs/storybook.git",
    "directory": "code/deprecated/core-client"
  },
  "funding": {
    "type": "opencollective",
    "url": "https://opencollective.com/storybook"
  },
  "license": "MIT",
  "exports": {
    ".": {
      "types": "./dist/entry.d.ts",
      "require": "./dist/entry.js",
      "import": "./dist/entry.mjs"
    },
    "./package.json": "./package.json"
  },
  "main": "dist/entry.js",
  "module": "dist/entry.mjs",
  "types": "dist/entry.d.ts",
  "scripts": {
    "check": "../../../scripts/prepare/check.ts",
    "prep": "../../../scripts/prepare/facade.ts"
  },
  "dependencies": {
<<<<<<< HEAD
    "@storybook/client-logger": "7.1.1",
    "@storybook/preview-api": "7.1.1"
=======
    "@storybook/client-logger": "workspace:*",
    "@storybook/preview-api": "workspace:*"
>>>>>>> d61d7c0a
  },
  "publishConfig": {
    "access": "public"
  },
  "bundler": {
    "entries": [
      "./src/entry.ts"
    ],
    "shim": "@storybook/preview-api/dist/core-client"
  },
  "gitHead": "e6a7fd8a655c69780bc20b9749c2699e44beae17"
}<|MERGE_RESOLUTION|>--- conflicted
+++ resolved
@@ -1,10 +1,6 @@
 {
   "name": "@storybook/core-client",
-<<<<<<< HEAD
-  "version": "7.1.1",
-=======
   "version": "7.2.0",
->>>>>>> d61d7c0a
   "description": "Storybook framework-agnostic API",
   "keywords": [
     "storybook"
@@ -39,13 +35,8 @@
     "prep": "../../../scripts/prepare/facade.ts"
   },
   "dependencies": {
-<<<<<<< HEAD
-    "@storybook/client-logger": "7.1.1",
-    "@storybook/preview-api": "7.1.1"
-=======
     "@storybook/client-logger": "workspace:*",
     "@storybook/preview-api": "workspace:*"
->>>>>>> d61d7c0a
   },
   "publishConfig": {
     "access": "public"
