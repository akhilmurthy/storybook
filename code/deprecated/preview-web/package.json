{
  "name": "@storybook/preview-web",
  "version": "7.2.0-rc.0",
  "description": "",
  "keywords": [
    "storybook"
  ],
  "homepage": "https://github.com/storybookjs/storybook/tree/next/code/deprecated/preview-web",
  "bugs": {
    "url": "https://github.com/storybookjs/storybook/issues"
  },
  "repository": {
    "type": "git",
    "url": "https://github.com/storybookjs/storybook.git",
    "directory": "code/deprecated/preview-web"
  },
  "funding": {
    "type": "opencollective",
    "url": "https://opencollective.com/storybook"
  },
  "license": "MIT",
  "sideEffects": false,
  "exports": {
    ".": {
      "types": "./dist/entry.d.ts",
      "require": "./dist/entry.js",
      "import": "./dist/entry.mjs"
    },
    "./package.json": "./package.json"
  },
  "main": "dist/entry.js",
  "module": "dist/entry.mjs",
  "types": "dist/entry.d.ts",
  "files": [
    "dist/**/*",
    "README.md",
    "*.js",
    "*.d.ts"
  ],
  "scripts": {
    "check": "../../../scripts/prepare/check.ts",
    "prep": "../../../scripts/prepare/facade.ts"
  },
  "dependencies": {
<<<<<<< HEAD
    "@storybook/client-logger": "workspace:*",
    "@storybook/preview-api": "workspace:*"
=======
    "@storybook/client-logger": "7.2.0-rc.0",
    "@storybook/preview-api": "7.2.0-rc.0"
>>>>>>> 5bcced29
  },
  "publishConfig": {
    "access": "public"
  },
  "bundler": {
    "entries": [
      "./src/entry.ts"
    ],
    "shim": "@storybook/preview-api/dist/preview-web"
  },
  "gitHead": "e6a7fd8a655c69780bc20b9749c2699e44beae17"
}<|MERGE_RESOLUTION|>--- conflicted
+++ resolved
@@ -42,13 +42,8 @@
     "prep": "../../../scripts/prepare/facade.ts"
   },
   "dependencies": {
-<<<<<<< HEAD
     "@storybook/client-logger": "workspace:*",
     "@storybook/preview-api": "workspace:*"
-=======
-    "@storybook/client-logger": "7.2.0-rc.0",
-    "@storybook/preview-api": "7.2.0-rc.0"
->>>>>>> 5bcced29
   },
   "publishConfig": {
     "access": "public"
